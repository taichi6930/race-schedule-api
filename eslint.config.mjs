--- conflicted
+++ resolved
@@ -43,11 +43,6 @@
             // JSDoc関連のルール
             'jsdoc/check-access': 'error', // アクセス修飾子のチェック
             'jsdoc/check-alignment': 'error', // 整列のチェック
-<<<<<<< HEAD
-            'jsdoc/check-examples': 'off', // ESLint 8+との互換性の問題により無効化
-=======
-            'jsdoc/check-indentation': 'off', // TypeScriptのデフォルトのインデントスタイルを許可
->>>>>>> 7353f203
             'jsdoc/check-line-alignment': 'error', // 行の整列チェック
             'jsdoc/check-param-names': [
                 'error',
