--- conflicted
+++ resolved
@@ -57,21 +57,12 @@
     @Logger
     public async all<T>(query: string, params: unknown[] = []): Promise<T[]> {
         try {
-<<<<<<< HEAD
-            const rows = await Promise.resolve(
-                this.db.prepare(query).all(...params),
-            );
-
-            // eslint-disable-next-line @typescript-eslint/no-unsafe-type-assertion
-            return Array.isArray(rows) ? (rows as T[]) : [];
-=======
             const rows = this.db.prepare(query).all(...params);
 
             return await Promise.resolve(
                 // eslint-disable-next-line @typescript-eslint/no-unsafe-type-assertion
                 Array.isArray(rows) ? (rows as T[]) : [],
             );
->>>>>>> ecd44492
         } catch (error) {
             throw error instanceof Error ? error : new Error(String(error));
         }
