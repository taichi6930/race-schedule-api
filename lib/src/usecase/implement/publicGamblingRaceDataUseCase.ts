import { inject, injectable } from 'tsyringe';

import { RaceData } from '../../domain/raceData';
import { IPlaceDataService } from '../../service/interface/IPlaceDataService';
import { IRaceDataService } from '../../service/interface/IRaceDataService';
import { GradeType } from '../../utility/data/common/gradeType';
import { RaceCourse } from '../../utility/data/common/raceCourse';
import { RaceStage } from '../../utility/data/common/raceStage';
import { DataLocation } from '../../utility/dataType';
import { Logger } from '../../utility/logger';
import { IRaceDataUseCase } from '../interface/IRaceDataUseCase';

/**
 * 公営競技レース開催データユースケース
 */
@injectable()
export class PublicGamblingRaceDataUseCase implements IRaceDataUseCase {
    public constructor(
        @inject('PublicGamblingPlaceDataService')
        private readonly placeDataService: IPlaceDataService,
        @inject('PublicGamblingRaceDataService')
        private readonly raceDataService: IRaceDataService,
    ) {}

    /**
     * レース開催データを取得する
     * @param startDate
     * @param finishDate
     * @param searchList.gradeList
     * @param searchList.locationList
     * @param searchList.jra
     * @param searchList.jra.gradeList
     * @param searchList.jra.locationList
     * @param searchList.nar
     * @param searchList.nar.gradeList
     * @param searchList.nar.locationList
     * @param searchList.world
     * @param searchList.world.gradeList
     * @param searchList.world.locationList
     * @param searchList.keirin
     * @param searchList.keirin.gradeList
     * @param searchList.keirin.locationList
     * @param searchList.keirin.stageList
     * @param searchList.autorace
     * @param searchList.autorace.gradeList
     * @param searchList.autorace.locationList
     * @param searchList.autorace.stageList
     * @param searchList.boatrace
     * @param searchList.boatrace.gradeList
     * @param searchList.boatrace.locationList
     * @param searchList.boatrace.stageList
     * @param raceTypeList
     * @param searchList
     */
    @Logger
    public async fetchRaceDataList(
        startDate: Date,
        finishDate: Date,
        raceTypeList: string[],
        searchList?: {
            jra?: {
                gradeList?: GradeType[];
                locationList?: RaceCourse[];
            };
            nar?: {
                gradeList?: GradeType[];
                locationList?: RaceCourse[];
            };
            world?: {
                gradeList?: GradeType[];
                locationList?: RaceCourse[];
            };
            keirin?: {
                gradeList?: GradeType[];
                locationList?: RaceCourse[];
                stageList?: RaceStage[];
            };
            autorace?: {
                gradeList?: GradeType[];
                locationList?: RaceCourse[];
                stageList?: RaceStage[];
            };
            boatrace?: {
                gradeList?: GradeType[];
                locationList?: RaceCourse[];
                stageList?: RaceStage[];
            };
        },
    ): Promise<{
        jra: RaceData[];
        nar: RaceData[];
        world: RaceData[];
        keirin: RaceData[];
        autorace: RaceData[];
        boatrace: RaceData[];
    }> {
        const placeEntityList =
            await this.placeDataService.fetchPlaceEntityList(
                startDate,
                finishDate,
                raceTypeList,
                DataLocation.Storage,
            );

        const raceEntityList = await this.raceDataService.fetchRaceEntityList(
            startDate,
            finishDate,
            raceTypeList,
            DataLocation.Storage,
            placeEntityList,
        );

        // フィルタリング処理
        return {
            jra: raceEntityList.jra
<<<<<<< HEAD
=======
                .map(({ raceData }) => raceData)
>>>>>>> 92ccbb88
                // グレードリストが指定されている場合は、指定されたグレードのレースのみを取得する
                .filter((raceEntity) => {
                    if (searchList?.jra?.gradeList) {
                        return searchList.jra.gradeList.includes(
                            raceEntity.raceData.grade,
                        );
                    }
                    return true;
                })
                // 開催場が指定されている場合は、指定された開催場のレースのみを取得する
                .filter((raceEntity) => {
                    if (searchList?.jra?.locationList) {
                        return searchList.jra.locationList.includes(
                            raceEntity.raceData.location,
                        );
                    }
                    return true;
<<<<<<< HEAD
                })
                .map(({ raceData }) => raceData),
            nar: raceEntityList.nar
=======
                }),
            nar: raceEntityList.nar
                .map(({ raceData }) => raceData)
>>>>>>> 92ccbb88
                // グレードリストが指定されている場合は、指定されたグレードのレースのみを取得する
                .filter((raceEntity) => {
                    if (searchList?.nar?.gradeList) {
                        return searchList.nar.gradeList.includes(
                            raceEntity.raceData.grade,
                        );
                    }
                    return true;
                })
                // 開催場が指定されている場合は、指定された開催場のレースのみを取得する
                .filter((raceEntity) => {
                    if (searchList?.nar?.locationList) {
                        return searchList.nar.locationList.includes(
                            raceEntity.raceData.location,
                        );
                    }
                    return true;
<<<<<<< HEAD
                })
                .map(({ raceData }) => raceData),
            world: raceEntityList.world
=======
                }),
            world: raceEntityList.world
                .map(({ raceData }) => raceData)
>>>>>>> 92ccbb88
                // グレードリストが指定されている場合は、指定されたグレードのレースのみを取得する
                .filter((raceEntity) => {
                    if (searchList?.world?.gradeList) {
                        return searchList.world.gradeList.includes(
                            raceEntity.raceData.grade,
                        );
                    }
                    return true;
                })
                // 開催場が指定されている場合は、指定された開催場のレースのみを取得する
                .filter((raceEntity) => {
                    if (searchList?.world?.locationList) {
                        return searchList.world.locationList.includes(
                            raceEntity.raceData.location,
                        );
                    }
                    return true;
<<<<<<< HEAD
                })
                .map(({ raceData }) => raceData),
=======
                }),
>>>>>>> 92ccbb88
            keirin: raceEntityList.keirin
                // グレードリストが指定されている場合は、指定されたグレードのレースのみを取得する
                .filter((raceEntity) => {
                    if (searchList?.keirin?.gradeList) {
                        return searchList.keirin.gradeList.includes(
                            raceEntity.raceData.grade,
                        );
                    }
                    return true;
                })
                // 開催場が指定されている場合は、指定された開催場のレースのみを取得する
                .filter((raceEntity) => {
                    if (searchList?.keirin?.locationList) {
                        return searchList.keirin.locationList.includes(
                            raceEntity.raceData.location,
                        );
                    }
                    return true;
                })
                // レースステージが指定されている場合は、指定されたレースステージのレースのみを取得する
                .filter((raceEntity) => {
                    if (searchList?.keirin?.stageList) {
                        return searchList.keirin.stageList.includes(
<<<<<<< HEAD
                            raceEntity.raceData.stage,
=======
                            raceEntity.stage,
>>>>>>> 92ccbb88
                        );
                    }
                    return true;
                })
                .map(({ raceData }) => raceData),
            autorace: raceEntityList.autorace
                // グレードリストが指定されている場合は、指定されたグレードのレースのみを取得する
                .filter((raceEntity) => {
                    if (searchList?.autorace?.gradeList) {
                        return searchList.autorace.gradeList.includes(
                            raceEntity.raceData.grade,
                        );
                    }
                    return true;
                })
                // 開催場が指定されている場合は、指定された開催場のレースのみを取得する
                .filter((raceEntity) => {
                    if (searchList?.autorace?.locationList) {
                        return searchList.autorace.locationList.includes(
                            raceEntity.raceData.location,
                        );
                    }
                    return true;
                })
                // レースステージが指定されている場合は、指定されたレースステージのレースのみを取得する
                .filter((raceEntity) => {
                    if (searchList?.autorace?.stageList) {
                        return searchList.autorace.stageList.includes(
<<<<<<< HEAD
                            raceEntity.raceData.stage,
=======
                            raceEntity.stage,
>>>>>>> 92ccbb88
                        );
                    }
                    return true;
                })
                .map(({ raceData }) => raceData),
            boatrace: raceEntityList.boatrace
                // グレードリストが指定されている場合は、指定されたグレードのレースのみを取得する
                .filter((raceEntity) => {
                    if (searchList?.boatrace?.gradeList) {
                        return searchList.boatrace.gradeList.includes(
                            raceEntity.raceData.grade,
                        );
                    }
                    return true;
                })
                // 開催場が指定されている場合は、指定された開催場のレースのみを取得する
                .filter((raceEntity) => {
                    if (searchList?.boatrace?.locationList) {
                        return searchList.boatrace.locationList.includes(
                            raceEntity.raceData.location,
                        );
                    }
                    return true;
                })
                // レースステージが指定されている場合は、指定されたレースステージのレースのみを取得する
                .filter((raceEntity) => {
                    if (searchList?.boatrace?.stageList) {
                        return searchList.boatrace.stageList.includes(
<<<<<<< HEAD
                            raceEntity.raceData.stage,
=======
                            raceEntity.stage,
>>>>>>> 92ccbb88
                        );
                    }
                    return true;
                })
                .map(({ raceData }) => raceData),
        };
    }

    /**
     * レース開催データを更新する
     * @param startDate
     * @param finishDate
     * @param searchList.gradeList
     * @param searchList.locationList
     * @param searchList.jra
     * @param searchList.jra.gradeList
     * @param searchList.jra.locationList
     * @param searchList.nar
     * @param searchList.nar.gradeList
     * @param searchList.nar.locationList
     * @param searchList.world
     * @param searchList.world.gradeList
     * @param searchList.world.locationList
     * @param searchList.keirin
     * @param searchList.keirin.gradeList
     * @param searchList.keirin.locationList
     * @param searchList.keirin.stageList
     * @param searchList.autorace
     * @param searchList.autorace.gradeList
     * @param searchList.autorace.locationList
     * @param searchList.autorace.stageList
     * @param searchList.boatrace
     * @param searchList.boatrace.gradeList
     * @param searchList.boatrace.locationList
     * @param searchList.boatrace.stageList
     * @param raceTypeList
     * @param searchList
     */
    @Logger
    public async updateRaceEntityList(
        startDate: Date,
        finishDate: Date,
        raceTypeList: string[],
        searchList?: {
            jra?: {
                locationList?: RaceCourse[];
            };
            nar?: {
                locationList?: RaceCourse[];
            };
            world?: {
                locationList?: RaceCourse[];
            };
            keirin?: {
                gradeList?: GradeType[];
                locationList?: RaceCourse[];
            };
            autorace?: {
                gradeList?: GradeType[];
                locationList?: RaceCourse[];
            };
            boatrace?: {
                gradeList?: GradeType[];
                locationList?: RaceCourse[];
            };
        },
    ): Promise<void> {
        // フィルタリング処理
        const placeEntityList =
            await this.placeDataService.fetchPlaceEntityList(
                startDate,
                finishDate,
                raceTypeList,
                DataLocation.Storage,
            );

        const filteredPlaceEntityList = {
            jra: placeEntityList.jra.filter((placeEntity) => {
                if (searchList?.jra?.locationList) {
                    return searchList.jra.locationList.includes(
                        placeEntity.placeData.location,
                    );
                }
                return true;
            }),
            nar: placeEntityList.nar.filter((placeEntity) => {
                if (searchList?.nar?.locationList) {
                    return searchList.nar.locationList.includes(
                        placeEntity.placeData.location,
                    );
                }
                return true;
            }),
            keirin: placeEntityList.keirin
                .filter((placeEntity) => {
                    if (searchList?.keirin?.gradeList) {
                        return searchList.keirin.gradeList.includes(
                            placeEntity.grade,
                        );
                    }
                    return true;
                })
                .filter((placeEntity) => {
                    if (searchList?.keirin?.locationList) {
                        return searchList.keirin.locationList.includes(
                            placeEntity.placeData.location,
                        );
                    }
                    return true;
                }),
            autorace: placeEntityList.autorace
                .filter((placeEntity) => {
                    if (searchList?.autorace?.gradeList) {
                        return searchList.autorace.gradeList.includes(
                            placeEntity.grade,
                        );
                    }
                    return true;
                })
                .filter((placeEntity) => {
                    if (searchList?.autorace?.locationList) {
                        return searchList.autorace.locationList.includes(
                            placeEntity.placeData.location,
                        );
                    }
                    return true;
                }),
            boatrace: placeEntityList.boatrace
                .filter((placeEntity) => {
                    if (searchList?.boatrace?.gradeList) {
                        return searchList.boatrace.gradeList.includes(
                            placeEntity.grade,
                        );
                    }
                    return true;
                })
                .filter((placeEntity) => {
                    if (searchList?.boatrace?.locationList) {
                        return searchList.boatrace.locationList.includes(
                            placeEntity.placeData.location,
                        );
                    }
                    return true;
                }),
        };

        // placeEntityListが空の場合は処理を終了する
        if (
            !raceTypeList.includes('world') &&
            filteredPlaceEntityList.jra.length === 0 &&
            filteredPlaceEntityList.nar.length === 0 &&
            filteredPlaceEntityList.keirin.length === 0 &&
            filteredPlaceEntityList.autorace.length === 0 &&
            filteredPlaceEntityList.boatrace.length === 0
        ) {
            console.log(
                '指定された条件に合致する開催場所が存在しません。レースデータの更新をスキップします。',
            );
            return;
        }

        const raceEntityList = await this.raceDataService.fetchRaceEntityList(
            startDate,
            finishDate,
            raceTypeList,
            DataLocation.Web,
            {
                jra: filteredPlaceEntityList.jra,
                nar: filteredPlaceEntityList.nar,
                keirin: filteredPlaceEntityList.keirin,
                autorace: filteredPlaceEntityList.autorace,
                boatrace: filteredPlaceEntityList.boatrace,
            },
        );

        await this.raceDataService.updateRaceEntityList({
            jra: raceEntityList.jra,
            nar: raceEntityList.nar,
            world: raceEntityList.world,
            keirin: raceEntityList.keirin,
            autorace: raceEntityList.autorace,
            boatrace: raceEntityList.boatrace,
        });
    }

    // @Logger
    // public async upsertRaceDataList(raceDataList: {
    //     jra?: RaceData[];
    //     nar?: RaceData[];
    //     world?: RaceData[];
    //     keirin?: MechanicalRacingRaceData[];
    //     autorace?: MechanicalRacingRaceData[];
    //     boatrace?: MechanicalRacingRaceData[];
    // }): Promise<void> {
    //     const raceEntityList = {
    //         jra: [],
    //         nar: (raceDataList.nar ?? []).map((raceData) =>
    //             NarRaceEntity.createWithoutId(raceData, getJSTDate(new Date())),
    //         ),
    //         world: (raceDataList.world ?? []).map((raceData) =>
    //             WorldRaceEntity.createWithoutId(
    //                 raceData,
    //                 getJSTDate(new Date()),
    //             ),
    //         ),
    //         keirin: (raceDataList.keirin ?? []).map((raceData) =>
    //             KeirinRaceEntity.createWithoutId(
    //                 raceData,
    //                 [],
    //                 getJSTDate(new Date()),
    //             ),
    //         ),
    //         autorace: (raceDataList.autorace ?? []).map((raceData) =>
    //             AutoraceRaceEntity.createWithoutId(
    //                 raceData,
    //                 [],
    //                 getJSTDate(new Date()),
    //             ),
    //         ),
    //         boatrace: (raceDataList.boatrace ?? []).map((raceData) =>
    //             BoatraceRaceEntity.createWithoutId(
    //                 raceData,
    //                 [],
    //                 getJSTDate(new Date()),
    //             ),
    //         ),
    //     };
    //     await this.raceDataService.updateRaceEntityList(raceEntityList);
    // }
}<|MERGE_RESOLUTION|>--- conflicted
+++ resolved
@@ -113,10 +113,6 @@
         // フィルタリング処理
         return {
             jra: raceEntityList.jra
-<<<<<<< HEAD
-=======
-                .map(({ raceData }) => raceData)
->>>>>>> 92ccbb88
                 // グレードリストが指定されている場合は、指定されたグレードのレースのみを取得する
                 .filter((raceEntity) => {
                     if (searchList?.jra?.gradeList) {
@@ -134,15 +130,8 @@
                         );
                     }
                     return true;
-<<<<<<< HEAD
-                })
                 .map(({ raceData }) => raceData),
             nar: raceEntityList.nar
-=======
-                }),
-            nar: raceEntityList.nar
-                .map(({ raceData }) => raceData)
->>>>>>> 92ccbb88
                 // グレードリストが指定されている場合は、指定されたグレードのレースのみを取得する
                 .filter((raceEntity) => {
                     if (searchList?.nar?.gradeList) {
@@ -160,15 +149,9 @@
                         );
                     }
                     return true;
-<<<<<<< HEAD
                 })
                 .map(({ raceData }) => raceData),
             world: raceEntityList.world
-=======
-                }),
-            world: raceEntityList.world
-                .map(({ raceData }) => raceData)
->>>>>>> 92ccbb88
                 // グレードリストが指定されている場合は、指定されたグレードのレースのみを取得する
                 .filter((raceEntity) => {
                     if (searchList?.world?.gradeList) {
@@ -186,12 +169,7 @@
                         );
                     }
                     return true;
-<<<<<<< HEAD
-                })
-                .map(({ raceData }) => raceData),
-=======
-                }),
->>>>>>> 92ccbb88
+                .map(({ raceData }) => raceData),
             keirin: raceEntityList.keirin
                 // グレードリストが指定されている場合は、指定されたグレードのレースのみを取得する
                 .filter((raceEntity) => {
@@ -215,11 +193,7 @@
                 .filter((raceEntity) => {
                     if (searchList?.keirin?.stageList) {
                         return searchList.keirin.stageList.includes(
-<<<<<<< HEAD
-                            raceEntity.raceData.stage,
-=======
                             raceEntity.stage,
->>>>>>> 92ccbb88
                         );
                     }
                     return true;
@@ -248,11 +222,7 @@
                 .filter((raceEntity) => {
                     if (searchList?.autorace?.stageList) {
                         return searchList.autorace.stageList.includes(
-<<<<<<< HEAD
-                            raceEntity.raceData.stage,
-=======
                             raceEntity.stage,
->>>>>>> 92ccbb88
                         );
                     }
                     return true;
@@ -281,11 +251,7 @@
                 .filter((raceEntity) => {
                     if (searchList?.boatrace?.stageList) {
                         return searchList.boatrace.stageList.includes(
-<<<<<<< HEAD
-                            raceEntity.raceData.stage,
-=======
                             raceEntity.stage,
->>>>>>> 92ccbb88
                         );
                     }
                     return true;
