{
    "name": "cdk-race-schedule-app",
    "version": "0.1.0",
    "bin": {
        "cdk-race-schedule-app": "bin/cdk-race-schedule-app.js"
    },
    "scripts": {
        "preinstall": "npx only-allow pnpm",
        "build": "tsc",
        "watch": "tsc -w",
        "s3-data-update": "aws s3 cp s3://race-schedule-bucket/ ./lib/src/gateway/mockData/csv --recursive",
        "test": "TZ=jst jest --coverage --maxWorkers=5",
        "test:watch": "TZ=jst jest --coverage --maxWorkers=5 --watchAll",
        "cdk-deploy": "npm install -g aws-cdk & cdk deploy",
        "start": "ts-node lib/src/index.ts",
        "start:local:no_data": "TZ=jst ENV=LOCAL_NO_INIT_DATA ts-node lib/src/index.ts",
        "dev": "TZ=jst nodemon lib/src/index.ts",
        "dev:test": "TZ=jst ENV=TEST nodemon lib/src/index.ts",
        "dev:local": "TZ=jst ENV=LOCAL nodemon lib/src/index.ts",
        "dev:local:no_data": "TZ=jst ENV=LOCAL_NO_INIT_DATA nodemon lib/src/index.ts",
        "dev:local:made_data": "TZ=jst ENV=LOCAL_INIT_MADE_DATA nodemon lib/src/index.ts",
        "format": "prettier --write .",
        "format:check": "prettier --check .",
        "lint": "eslint '**/*.{ts,tsx}'",
        "lint:fix": "eslint --fix '**/*.{ts,tsx}' && prettier --write .",
        "lint:check": "eslint --quiet '**/*.{ts,tsx}'",
        "prepare": "husky install",
        "type-check": "tsc --noEmit",
        "typedoc": "npx typedoc --out ./docs ./lib/src",
        "pre-commit": "pnpm run type-check && pnpm run lint:check && pnpm run format:check"
    },
    "lint-staged": {
        "*.{ts,tsx}": [
            "tsc --noEmit",
            "eslint --fix",
            "prettier --write"
        ]
    },
    "dependencies": {
        "@aws-sdk/client-s3": "^3.772.0",
        "@codegenie/serverless-express": "^4.16.0",
        "@types/aws-lambda": "^8.10.147",
        "@types/cheerio": "^0.22.35",
        "@types/express": "^5.0.1",
<<<<<<< HEAD
        "aws-cdk-lib": "2.184.1",
=======
        "aws-cdk-lib": "2.185.0",
>>>>>>> 3ffd4175
        "aws-lambda": "^1.0.7",
        "cheerio": "^1.0.0",
        "constructs": "^10.4.2",
        "csv-writer": "^1.6.0",
        "date-fns": "^4.1.0",
        "dotenv": "^16.4.7",
        "eslint-config-prettier": "^10.1.1",
        "eslint-plugin-prettier": "^5.2.3",
        "eslint-plugin-simple-import-sort": "^12.1.1",
        "express": "^4.21.2",
        "gaxios": "^6.7.1",
        "google-auth-library": "^9.15.1",
        "googleapis": "^146.0.0",
        "jest-html-reporters": "^3.1.7",
        "only-allow": "^1.2.1",
        "prettier": "^3.5.3",
        "puppeteer": "^24.4.0",
        "reflect-metadata": "^0.2.2",
        "source-map-support": "^0.5.21",
        "swagger-autogen": "^2.23.7",
        "swagger-jsdoc": "^6.2.8",
        "swagger-ui-express": "^5.0.1",
        "ts-jest": "^29.2.6",
        "tsyringe": "^4.8.0",
        "typedoc": "^0.28.1",
        "zod": "^3.24.2"
    },
    "devDependencies": {
        "@eslint/js": "^9.22.0",
        "@swc/core": "^1.11.11",
        "@swc/jest": "^0.2.37",
        "@types/jest": "^29.5.14",
        "@types/node": "22.13.10",
        "@types/swagger-jsdoc": "^6.0.4",
        "@types/swagger-ui-express": "^4.1.8",
        "aws-cdk": "2.1005.0",
        "eslint": "^9.22.0",
        "eslint-plugin-unused-imports": "^4.1.4",
        "globals": "^16.0.0",
        "husky": "^9.1.7",
        "jest": "^29.7.0",
        "lint-staged": "^15.5.0",
        "nodemon": "^3.1.9",
        "ts-node": "^10.9.2",
        "typescript": "~5.8.2",
        "typescript-eslint": "^8.27.0"
    }
}<|MERGE_RESOLUTION|>--- conflicted
+++ resolved
@@ -42,11 +42,7 @@
         "@types/aws-lambda": "^8.10.147",
         "@types/cheerio": "^0.22.35",
         "@types/express": "^5.0.1",
-<<<<<<< HEAD
-        "aws-cdk-lib": "2.184.1",
-=======
         "aws-cdk-lib": "2.185.0",
->>>>>>> 3ffd4175
         "aws-lambda": "^1.0.7",
         "cheerio": "^1.0.0",
         "constructs": "^10.4.2",
