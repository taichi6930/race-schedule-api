lockfileVersion: '9.0'

settings:
  autoInstallPeers: true
  excludeLinksFromLockfile: false

importers:

  .:
    dependencies:
      '@codegenie/serverless-express':
        specifier: ^4.17.0
        version: 4.17.0
      '@types/express':
        specifier: ^5.0.3
        version: 5.0.3
      better-sqlite3:
        specifier: 12.4.1
        version: 12.4.1
      cheerio:
        specifier: ^1.1.2
        version: 1.1.2
      constructs:
        specifier: ^10.4.2
        version: 10.4.2
      csv-parse:
        specifier: ^6.1.0
        version: 6.1.0
      csv-parser:
        specifier: ^3.2.0
        version: 3.2.0
      csv-writer:
        specifier: ^1.6.0
        version: 1.6.0
      date-fns:
        specifier: ^4.1.0
        version: 4.1.0
      dotenv:
        specifier: ^17.2.3
        version: 17.2.3
      eslint-config-prettier:
        specifier: ^10.1.8
        version: 10.1.8(eslint@9.37.0)
      eslint-plugin-prettier:
        specifier: ^5.5.4
        version: 5.5.4(eslint-config-prettier@10.1.8(eslint@9.37.0))(eslint@9.37.0)(prettier@3.6.2)
      eslint-plugin-simple-import-sort:
        specifier: ^12.1.1
        version: 12.1.1(eslint@9.37.0)
      express:
        specifier: ^5.1.0
        version: 5.1.0
      google-auth-library:
        specifier: ^10.4.0
        version: 10.4.0
      googleapis:
        specifier: ^162.0.0
        version: 162.0.0
      jest-html-reporters:
        specifier: ^3.1.7
        version: 3.1.7
      neat-csv:
        specifier: ^7.0.0
        version: 7.0.0
      nodemon:
        specifier: ^3.1.10
        version: 3.1.10
      only-allow:
        specifier: ^1.2.1
        version: 1.2.1
      prettier:
        specifier: ^3.6.2
        version: 3.6.2
      puppeteer:
        specifier: ^24.24.0
        version: 24.24.0(typescript@5.9.3)
      reflect-metadata:
        specifier: ^0.2.2
        version: 0.2.2
      source-map-support:
        specifier: ^0.5.21
        version: 0.5.21
      swagger-autogen:
        specifier: ^2.23.7
        version: 2.23.7
      swagger-jsdoc:
        specifier: ^6.2.8
        version: 6.2.8(openapi-types@12.1.3)
      swagger-ui-express:
        specifier: ^5.0.1
        version: 5.0.1(express@5.1.0)
      ts-jest:
        specifier: ^29.4.5
        version: 29.4.5(@babel/core@7.28.4)(@jest/transform@30.2.0)(@jest/types@30.2.0)(babel-jest@30.2.0(@babel/core@7.28.4))(esbuild@0.25.10)(jest-util@30.2.0)(jest@30.2.0(@types/node@24.7.2)(ts-node@10.9.2(@swc/core@1.13.20)(@types/node@24.7.2)(typescript@5.9.3)))(typescript@5.9.3)
      ts-node:
        specifier: ^10.9.2
        version: 10.9.2(@swc/core@1.13.20)(@types/node@24.7.2)(typescript@5.9.3)
      tsyringe:
        specifier: ^4.10.0
        version: 4.10.0
      typedoc:
        specifier: ^0.28.14
        version: 0.28.14(typescript@5.9.3)
      zod:
        specifier: ^4.1.12
        version: 4.1.12
    devDependencies:
      '@cloudflare/workers-types':
        specifier: ^4.20251011.0
        version: 4.20251011.0
      '@eslint/js':
        specifier: ^9.37.0
        version: 9.37.0
      '@swc/core':
        specifier: ^1.13.20
        version: 1.13.20
      '@swc/jest':
        specifier: ^0.2.39
        version: 0.2.39(@swc/core@1.13.20)
      '@types/better-sqlite3':
        specifier: ^7.6.13
        version: 7.6.13
      '@types/jest':
        specifier: ^30.0.0
        version: 30.0.0
      '@types/neat-csv':
        specifier: ^5.1.1
        version: 5.1.1
      '@types/node':
        specifier: 24.7.2
        version: 24.7.2
      '@types/swagger-jsdoc':
        specifier: ^6.0.4
        version: 6.0.4
      '@types/swagger-ui-express':
        specifier: ^4.1.8
        version: 4.1.8
      esbuild:
        specifier: ^0.25.10
        version: 0.25.10
      eslint:
        specifier: ^9.37.0
        version: 9.37.0
      eslint-plugin-jsdoc:
        specifier: ^61.1.1
        version: 61.1.1(eslint@9.37.0)
      eslint-plugin-promise:
        specifier: ^7.2.1
        version: 7.2.1(eslint@9.37.0)
      eslint-plugin-unicorn:
        specifier: ^61.0.2
        version: 61.0.2(eslint@9.37.0)
      eslint-plugin-unused-imports:
        specifier: ^4.2.0
        version: 4.2.0(@typescript-eslint/eslint-plugin@8.46.0(@typescript-eslint/parser@8.46.0(eslint@9.37.0)(typescript@5.9.3))(eslint@9.37.0)(typescript@5.9.3))(eslint@9.37.0)
      globals:
        specifier: ^16.4.0
        version: 16.4.0
      husky:
        specifier: ^9.1.7
        version: 9.1.7
      jest:
        specifier: ^30.2.0
        version: 30.2.0(@types/node@24.7.2)(ts-node@10.9.2(@swc/core@1.13.20)(@types/node@24.7.2)(typescript@5.9.3))
      lint-staged:
        specifier: ^16.2.4
        version: 16.2.4
      typescript:
        specifier: ~5.9.3
        version: 5.9.3
      typescript-eslint:
        specifier: ^8.46.0
        version: 8.46.0(eslint@9.37.0)(typescript@5.9.3)
      wrangler:
<<<<<<< HEAD
        specifier: ^4.42.2
        version: 4.42.2(@cloudflare/workers-types@4.20251008.0)
=======
        specifier: ^4.42.1
        version: 4.42.1(@cloudflare/workers-types@4.20251011.0)
>>>>>>> c51b6f90

packages:

  '@apidevtools/json-schema-ref-parser@9.1.2':
    resolution: {integrity: sha512-r1w81DpR+KyRWd3f+rk6TNqMgedmAxZP5v5KWlXQWlgMUUtyEJch0DKEci1SorPMiSeM8XPl7MZ3miJ60JIpQg==}

  '@apidevtools/openapi-schemas@2.1.0':
    resolution: {integrity: sha512-Zc1AlqrJlX3SlpupFGpiLi2EbteyP7fXmUOGup6/DnkRgjP9bgMM/ag+n91rsv0U1Gpz0H3VILA/o3bW7Ua6BQ==}
    engines: {node: '>=10'}

  '@apidevtools/swagger-methods@3.0.2':
    resolution: {integrity: sha512-QAkD5kK2b1WfjDS/UQn/qQkbwF31uqRjPTrsCs5ZG9BQGAkjwvqGFjjPqAuzac/IYzpPtRzjCP1WrTuAIjMrXg==}

  '@apidevtools/swagger-parser@10.0.3':
    resolution: {integrity: sha512-sNiLY51vZOmSPFZA5TF35KZ2HbgYklQnTSDnkghamzLb3EkNtcQnrBQEj5AOCxHpTtXpqMCRM1CrmV2rG6nw4g==}
    peerDependencies:
      openapi-types: '>=7'

  '@babel/code-frame@7.27.1':
    resolution: {integrity: sha512-cjQ7ZlQ0Mv3b47hABuTevyTuYN4i+loJKGeV9flcCgIK37cCXRh+L1bd3iBHlynerhQ7BhCkn2BPbQUL+rGqFg==}
    engines: {node: '>=6.9.0'}

  '@babel/compat-data@7.28.4':
    resolution: {integrity: sha512-YsmSKC29MJwf0gF8Rjjrg5LQCmyh+j/nD8/eP7f+BeoQTKYqs9RoWbjGOdy0+1Ekr68RJZMUOPVQaQisnIo4Rw==}
    engines: {node: '>=6.9.0'}

  '@babel/core@7.28.4':
    resolution: {integrity: sha512-2BCOP7TN8M+gVDj7/ht3hsaO/B/n5oDbiAyyvnRlNOs+u1o+JWNYTQrmpuNp1/Wq2gcFrI01JAW+paEKDMx/CA==}
    engines: {node: '>=6.9.0'}

  '@babel/generator@7.28.3':
    resolution: {integrity: sha512-3lSpxGgvnmZznmBkCRnVREPUFJv2wrv9iAoFDvADJc0ypmdOxdUtcLeBgBJ6zE0PMeTKnxeQzyk0xTBq4Ep7zw==}
    engines: {node: '>=6.9.0'}

  '@babel/helper-compilation-targets@7.27.2':
    resolution: {integrity: sha512-2+1thGUUWWjLTYTHZWK1n8Yga0ijBz1XAhUXcKy81rd5g6yh7hGqMp45v7cadSbEHc9G3OTv45SyneRN3ps4DQ==}
    engines: {node: '>=6.9.0'}

  '@babel/helper-globals@7.28.0':
    resolution: {integrity: sha512-+W6cISkXFa1jXsDEdYA8HeevQT/FULhxzR99pxphltZcVaugps53THCeiWA8SguxxpSp3gKPiuYfSWopkLQ4hw==}
    engines: {node: '>=6.9.0'}

  '@babel/helper-module-imports@7.27.1':
    resolution: {integrity: sha512-0gSFWUPNXNopqtIPQvlD5WgXYI5GY2kP2cCvoT8kczjbfcfuIljTbcWrulD1CIPIX2gt1wghbDy08yE1p+/r3w==}
    engines: {node: '>=6.9.0'}

  '@babel/helper-module-transforms@7.28.3':
    resolution: {integrity: sha512-gytXUbs8k2sXS9PnQptz5o0QnpLL51SwASIORY6XaBKF88nsOT0Zw9szLqlSGQDP/4TljBAD5y98p2U1fqkdsw==}
    engines: {node: '>=6.9.0'}
    peerDependencies:
      '@babel/core': ^7.0.0

  '@babel/helper-plugin-utils@7.27.1':
    resolution: {integrity: sha512-1gn1Up5YXka3YYAHGKpbideQ5Yjf1tDa9qYcgysz+cNCXukyLl6DjPXhD3VRwSb8c0J9tA4b2+rHEZtc6R0tlw==}
    engines: {node: '>=6.9.0'}

  '@babel/helper-string-parser@7.27.1':
    resolution: {integrity: sha512-qMlSxKbpRlAridDExk92nSobyDdpPijUq2DW6oDnUqd0iOGxmQjyqhMIihI9+zv4LPyZdRje2cavWPbCbWm3eA==}
    engines: {node: '>=6.9.0'}

  '@babel/helper-validator-identifier@7.27.1':
    resolution: {integrity: sha512-D2hP9eA+Sqx1kBZgzxZh0y1trbuU+JoDkiEwqhQ36nodYqJwyEIhPSdMNd7lOm/4io72luTPWH20Yda0xOuUow==}
    engines: {node: '>=6.9.0'}

  '@babel/helper-validator-option@7.27.1':
    resolution: {integrity: sha512-YvjJow9FxbhFFKDSuFnVCe2WxXk1zWc22fFePVNEaWJEu8IrZVlda6N0uHwzZrUM1il7NC9Mlp4MaJYbYd9JSg==}
    engines: {node: '>=6.9.0'}

  '@babel/helpers@7.28.4':
    resolution: {integrity: sha512-HFN59MmQXGHVyYadKLVumYsA9dBFun/ldYxipEjzA4196jpLZd8UjEEBLkbEkvfYreDqJhZxYAWFPtrfhNpj4w==}
    engines: {node: '>=6.9.0'}

  '@babel/parser@7.28.4':
    resolution: {integrity: sha512-yZbBqeM6TkpP9du/I2pUZnJsRMGGvOuIrhjzC1AwHwW+6he4mni6Bp/m8ijn0iOuZuPI2BfkCoSRunpyjnrQKg==}
    engines: {node: '>=6.0.0'}
    hasBin: true

  '@babel/plugin-syntax-async-generators@7.8.4':
    resolution: {integrity: sha512-tycmZxkGfZaxhMRbXlPXuVFpdWlXpir2W4AMhSJgRKzk/eDlIXOhb2LHWoLpDF7TEHylV5zNhykX6KAgHJmTNw==}
    peerDependencies:
      '@babel/core': ^7.0.0-0

  '@babel/plugin-syntax-bigint@7.8.3':
    resolution: {integrity: sha512-wnTnFlG+YxQm3vDxpGE57Pj0srRU4sHE/mDkt1qv2YJJSeUAec2ma4WLUnUPeKjyrfntVwe/N6dCXpU+zL3Npg==}
    peerDependencies:
      '@babel/core': ^7.0.0-0

  '@babel/plugin-syntax-class-properties@7.12.13':
    resolution: {integrity: sha512-fm4idjKla0YahUNgFNLCB0qySdsoPiZP3iQE3rky0mBUtMZ23yDJ9SJdg6dXTSDnulOVqiF3Hgr9nbXvXTQZYA==}
    peerDependencies:
      '@babel/core': ^7.0.0-0

  '@babel/plugin-syntax-class-static-block@7.14.5':
    resolution: {integrity: sha512-b+YyPmr6ldyNnM6sqYeMWE+bgJcJpO6yS4QD7ymxgH34GBPNDM/THBh8iunyvKIZztiwLH4CJZ0RxTk9emgpjw==}
    engines: {node: '>=6.9.0'}
    peerDependencies:
      '@babel/core': ^7.0.0-0

  '@babel/plugin-syntax-import-attributes@7.27.1':
    resolution: {integrity: sha512-oFT0FrKHgF53f4vOsZGi2Hh3I35PfSmVs4IBFLFj4dnafP+hIWDLg3VyKmUHfLoLHlyxY4C7DGtmHuJgn+IGww==}
    engines: {node: '>=6.9.0'}
    peerDependencies:
      '@babel/core': ^7.0.0-0

  '@babel/plugin-syntax-import-meta@7.10.4':
    resolution: {integrity: sha512-Yqfm+XDx0+Prh3VSeEQCPU81yC+JWZ2pDPFSS4ZdpfZhp4MkFMaDC1UqseovEKwSUpnIL7+vK+Clp7bfh0iD7g==}
    peerDependencies:
      '@babel/core': ^7.0.0-0

  '@babel/plugin-syntax-json-strings@7.8.3':
    resolution: {integrity: sha512-lY6kdGpWHvjoe2vk4WrAapEuBR69EMxZl+RoGRhrFGNYVK8mOPAW8VfbT/ZgrFbXlDNiiaxQnAtgVCZ6jv30EA==}
    peerDependencies:
      '@babel/core': ^7.0.0-0

  '@babel/plugin-syntax-jsx@7.27.1':
    resolution: {integrity: sha512-y8YTNIeKoyhGd9O0Jiyzyyqk8gdjnumGTQPsz0xOZOQ2RmkVJeZ1vmmfIvFEKqucBG6axJGBZDE/7iI5suUI/w==}
    engines: {node: '>=6.9.0'}
    peerDependencies:
      '@babel/core': ^7.0.0-0

  '@babel/plugin-syntax-logical-assignment-operators@7.10.4':
    resolution: {integrity: sha512-d8waShlpFDinQ5MtvGU9xDAOzKH47+FFoney2baFIoMr952hKOLp1HR7VszoZvOsV/4+RRszNY7D17ba0te0ig==}
    peerDependencies:
      '@babel/core': ^7.0.0-0

  '@babel/plugin-syntax-nullish-coalescing-operator@7.8.3':
    resolution: {integrity: sha512-aSff4zPII1u2QD7y+F8oDsz19ew4IGEJg9SVW+bqwpwtfFleiQDMdzA/R+UlWDzfnHFCxxleFT0PMIrR36XLNQ==}
    peerDependencies:
      '@babel/core': ^7.0.0-0

  '@babel/plugin-syntax-numeric-separator@7.10.4':
    resolution: {integrity: sha512-9H6YdfkcK/uOnY/K7/aA2xpzaAgkQn37yzWUMRK7OaPOqOpGS1+n0H5hxT9AUw9EsSjPW8SVyMJwYRtWs3X3ug==}
    peerDependencies:
      '@babel/core': ^7.0.0-0

  '@babel/plugin-syntax-object-rest-spread@7.8.3':
    resolution: {integrity: sha512-XoqMijGZb9y3y2XskN+P1wUGiVwWZ5JmoDRwx5+3GmEplNyVM2s2Dg8ILFQm8rWM48orGy5YpI5Bl8U1y7ydlA==}
    peerDependencies:
      '@babel/core': ^7.0.0-0

  '@babel/plugin-syntax-optional-catch-binding@7.8.3':
    resolution: {integrity: sha512-6VPD0Pc1lpTqw0aKoeRTMiB+kWhAoT24PA+ksWSBrFtl5SIRVpZlwN3NNPQjehA2E/91FV3RjLWoVTglWcSV3Q==}
    peerDependencies:
      '@babel/core': ^7.0.0-0

  '@babel/plugin-syntax-optional-chaining@7.8.3':
    resolution: {integrity: sha512-KoK9ErH1MBlCPxV0VANkXW2/dw4vlbGDrFgz8bmUsBGYkFRcbRwMh6cIJubdPrkxRwuGdtCk0v/wPTKbQgBjkg==}
    peerDependencies:
      '@babel/core': ^7.0.0-0

  '@babel/plugin-syntax-private-property-in-object@7.14.5':
    resolution: {integrity: sha512-0wVnp9dxJ72ZUJDV27ZfbSj6iHLoytYZmh3rFcxNnvsJF3ktkzLDZPy/mA17HGsaQT3/DQsWYX1f1QGWkCoVUg==}
    engines: {node: '>=6.9.0'}
    peerDependencies:
      '@babel/core': ^7.0.0-0

  '@babel/plugin-syntax-top-level-await@7.14.5':
    resolution: {integrity: sha512-hx++upLv5U1rgYfwe1xBQUhRmU41NEvpUvrp8jkrSCdvGSnM5/qdRMtylJ6PG5OFkBaHkbTAKTnd3/YyESRHFw==}
    engines: {node: '>=6.9.0'}
    peerDependencies:
      '@babel/core': ^7.0.0-0

  '@babel/plugin-syntax-typescript@7.27.1':
    resolution: {integrity: sha512-xfYCBMxveHrRMnAWl1ZlPXOZjzkN82THFvLhQhFXFt81Z5HnN+EtUkZhv/zcKpmT3fzmWZB0ywiBrbC3vogbwQ==}
    engines: {node: '>=6.9.0'}
    peerDependencies:
      '@babel/core': ^7.0.0-0

  '@babel/template@7.27.2':
    resolution: {integrity: sha512-LPDZ85aEJyYSd18/DkjNh4/y1ntkE5KwUHWTiqgRxruuZL2F1yuHligVHLvcHY2vMHXttKFpJn6LwfI7cw7ODw==}
    engines: {node: '>=6.9.0'}

  '@babel/traverse@7.28.4':
    resolution: {integrity: sha512-YEzuboP2qvQavAcjgQNVgsvHIDv6ZpwXvcvjmyySP2DIMuByS/6ioU5G9pYrWHM6T2YDfc7xga9iNzYOs12CFQ==}
    engines: {node: '>=6.9.0'}

  '@babel/types@7.28.4':
    resolution: {integrity: sha512-bkFqkLhh3pMBUQQkpVgWDWq/lqzc2678eUyDlTBhRqhCHFguYYGM0Efga7tYk4TogG/3x0EEl66/OQ+WGbWB/Q==}
    engines: {node: '>=6.9.0'}

  '@bcoe/v8-coverage@0.2.3':
    resolution: {integrity: sha512-0hYQ8SB4Db5zvZB4axdMHGwEaQjkZzFjQiN9LVYvIFB2nSUHW9tYpxWriPrWDASIxiaXax83REcLxuSdnGPZtw==}

  '@cloudflare/kv-asset-handler@0.4.0':
    resolution: {integrity: sha512-+tv3z+SPp+gqTIcImN9o0hqE9xyfQjI1XD9pL6NuKjua9B1y7mNYv0S9cP+QEbA4ppVgGZEmKOvHX5G5Ei1CVA==}
    engines: {node: '>=18.0.0'}

  '@cloudflare/unenv-preset@2.7.7':
    resolution: {integrity: sha512-HtZuh166y0Olbj9bqqySckz0Rw9uHjggJeoGbDx5x+sgezBXlxO6tQSig2RZw5tgObF8mWI8zaPvQMkQZtAODw==}
    peerDependencies:
      unenv: 2.0.0-rc.21
      workerd: ^1.20250927.0
    peerDependenciesMeta:
      workerd:
        optional: true

  '@cloudflare/workerd-darwin-64@1.20251008.0':
    resolution: {integrity: sha512-yph0H+8mMOK5Z9oDwjb8rI96oTVt4no5lZ43aorcbzsWG9VUIaXSXlBBoB3von6p4YCRW+J3n36fBM9XZ6TLaA==}
    engines: {node: '>=16'}
    cpu: [x64]
    os: [darwin]

  '@cloudflare/workerd-darwin-arm64@1.20251008.0':
    resolution: {integrity: sha512-Yc4lMGSbM4AEtYRpyDpmk77MsHb6X2BSwJgMgGsLVPmckM7ZHivZkJChfcNQjZ/MGR6nkhYc4iF6TcVS+UMEVw==}
    engines: {node: '>=16'}
    cpu: [arm64]
    os: [darwin]

  '@cloudflare/workerd-linux-64@1.20251008.0':
    resolution: {integrity: sha512-AjoQnylw4/5G6SmfhZRsli7EuIK7ZMhmbxtU0jkpciTlVV8H01OsFOgS1d8zaTXMfkWamEfMouy8oH/L7B9YcQ==}
    engines: {node: '>=16'}
    cpu: [x64]
    os: [linux]

  '@cloudflare/workerd-linux-arm64@1.20251008.0':
    resolution: {integrity: sha512-hRy9yyvzVq1HsqHZUmFkAr0C8JGjAD/PeeVEGCKL3jln3M9sNCKIrbDXiL+efe+EwajJNNlDxpO+s30uVWVaRg==}
    engines: {node: '>=16'}
    cpu: [arm64]
    os: [linux]

  '@cloudflare/workerd-windows-64@1.20251008.0':
    resolution: {integrity: sha512-Gm0RR+ehfNMsScn2pUcn3N9PDUpy7FyvV9ecHEyclKttvztyFOcmsF14bxEaSVv7iM4TxWEBn1rclmYHxDM4ow==}
    engines: {node: '>=16'}
    cpu: [x64]
    os: [win32]

  '@cloudflare/workers-types@4.20251011.0':
    resolution: {integrity: sha512-gQpih+pbq3sP4uXltUeCSbPgZxTNp2gQd8639SaIbQMwgA6oJNHLhIART1fWy6DQACngiRzDVULA2x0ohmkGTQ==}

  '@codegenie/serverless-express@4.17.0':
    resolution: {integrity: sha512-KebLJ34yHNWFoC9D+iF1Ft+6T8hj0mdylP9d2SFERNuVPOc6UqAvgxm9mY6r2V3wCJ+BPpG2vEHihpUtCT3dEg==}
    engines: {node: '>=18'}

  '@cspotcode/source-map-support@0.8.1':
    resolution: {integrity: sha512-IchNf6dN4tHoMFIn/7OE8LWZ19Y6q/67Bmf6vnGREv8RSbBVb9LPJxEcnwrcwX6ixSvaiGoomAUvu4YSxXrVgw==}
    engines: {node: '>=12'}

  '@emnapi/core@1.5.0':
    resolution: {integrity: sha512-sbP8GzB1WDzacS8fgNPpHlp6C9VZe+SJP3F90W9rLemaQj2PzIuTEl1qDOYQf58YIpyjViI24y9aPWCjEzY2cg==}

  '@emnapi/runtime@1.5.0':
    resolution: {integrity: sha512-97/BJ3iXHww3djw6hYIfErCZFee7qCtrneuLa20UXFCOTCfBM2cvQHjWJ2EG0s0MtdNwInarqCTz35i4wWXHsQ==}

  '@emnapi/wasi-threads@1.1.0':
    resolution: {integrity: sha512-WI0DdZ8xFSbgMjR1sFsKABJ/C5OnRrjT06JXbZKexJGrDuPTzZdDYfFlsgcCXCyf+suG5QU2e/y1Wo2V/OapLQ==}

  '@es-joy/jsdoccomment@0.76.0':
    resolution: {integrity: sha512-g+RihtzFgGTx2WYCuTHbdOXJeAlGnROws0TeALx9ow/ZmOROOZkVg5wp/B44n0WJgI4SQFP1eWM2iRPlU2Y14w==}
    engines: {node: '>=20.11.0'}

  '@esbuild/aix-ppc64@0.25.10':
    resolution: {integrity: sha512-0NFWnA+7l41irNuaSVlLfgNT12caWJVLzp5eAVhZ0z1qpxbockccEt3s+149rE64VUI3Ml2zt8Nv5JVc4QXTsw==}
    engines: {node: '>=18'}
    cpu: [ppc64]
    os: [aix]

  '@esbuild/aix-ppc64@0.25.4':
    resolution: {integrity: sha512-1VCICWypeQKhVbE9oW/sJaAmjLxhVqacdkvPLEjwlttjfwENRSClS8EjBz0KzRyFSCPDIkuXW34Je/vk7zdB7Q==}
    engines: {node: '>=18'}
    cpu: [ppc64]
    os: [aix]

  '@esbuild/android-arm64@0.25.10':
    resolution: {integrity: sha512-LSQa7eDahypv/VO6WKohZGPSJDq5OVOo3UoFR1E4t4Gj1W7zEQMUhI+lo81H+DtB+kP+tDgBp+M4oNCwp6kffg==}
    engines: {node: '>=18'}
    cpu: [arm64]
    os: [android]

  '@esbuild/android-arm64@0.25.4':
    resolution: {integrity: sha512-bBy69pgfhMGtCnwpC/x5QhfxAz/cBgQ9enbtwjf6V9lnPI/hMyT9iWpR1arm0l3kttTr4L0KSLpKmLp/ilKS9A==}
    engines: {node: '>=18'}
    cpu: [arm64]
    os: [android]

  '@esbuild/android-arm@0.25.10':
    resolution: {integrity: sha512-dQAxF1dW1C3zpeCDc5KqIYuZ1tgAdRXNoZP7vkBIRtKZPYe2xVr/d3SkirklCHudW1B45tGiUlz2pUWDfbDD4w==}
    engines: {node: '>=18'}
    cpu: [arm]
    os: [android]

  '@esbuild/android-arm@0.25.4':
    resolution: {integrity: sha512-QNdQEps7DfFwE3hXiU4BZeOV68HHzYwGd0Nthhd3uCkkEKK7/R6MTgM0P7H7FAs5pU/DIWsviMmEGxEoxIZ+ZQ==}
    engines: {node: '>=18'}
    cpu: [arm]
    os: [android]

  '@esbuild/android-x64@0.25.10':
    resolution: {integrity: sha512-MiC9CWdPrfhibcXwr39p9ha1x0lZJ9KaVfvzA0Wxwz9ETX4v5CHfF09bx935nHlhi+MxhA63dKRRQLiVgSUtEg==}
    engines: {node: '>=18'}
    cpu: [x64]
    os: [android]

  '@esbuild/android-x64@0.25.4':
    resolution: {integrity: sha512-TVhdVtQIFuVpIIR282btcGC2oGQoSfZfmBdTip2anCaVYcqWlZXGcdcKIUklfX2wj0JklNYgz39OBqh2cqXvcQ==}
    engines: {node: '>=18'}
    cpu: [x64]
    os: [android]

  '@esbuild/darwin-arm64@0.25.10':
    resolution: {integrity: sha512-JC74bdXcQEpW9KkV326WpZZjLguSZ3DfS8wrrvPMHgQOIEIG/sPXEN/V8IssoJhbefLRcRqw6RQH2NnpdprtMA==}
    engines: {node: '>=18'}
    cpu: [arm64]
    os: [darwin]

  '@esbuild/darwin-arm64@0.25.4':
    resolution: {integrity: sha512-Y1giCfM4nlHDWEfSckMzeWNdQS31BQGs9/rouw6Ub91tkK79aIMTH3q9xHvzH8d0wDru5Ci0kWB8b3up/nl16g==}
    engines: {node: '>=18'}
    cpu: [arm64]
    os: [darwin]

  '@esbuild/darwin-x64@0.25.10':
    resolution: {integrity: sha512-tguWg1olF6DGqzws97pKZ8G2L7Ig1vjDmGTwcTuYHbuU6TTjJe5FXbgs5C1BBzHbJ2bo1m3WkQDbWO2PvamRcg==}
    engines: {node: '>=18'}
    cpu: [x64]
    os: [darwin]

  '@esbuild/darwin-x64@0.25.4':
    resolution: {integrity: sha512-CJsry8ZGM5VFVeyUYB3cdKpd/H69PYez4eJh1W/t38vzutdjEjtP7hB6eLKBoOdxcAlCtEYHzQ/PJ/oU9I4u0A==}
    engines: {node: '>=18'}
    cpu: [x64]
    os: [darwin]

  '@esbuild/freebsd-arm64@0.25.10':
    resolution: {integrity: sha512-3ZioSQSg1HT2N05YxeJWYR+Libe3bREVSdWhEEgExWaDtyFbbXWb49QgPvFH8u03vUPX10JhJPcz7s9t9+boWg==}
    engines: {node: '>=18'}
    cpu: [arm64]
    os: [freebsd]

  '@esbuild/freebsd-arm64@0.25.4':
    resolution: {integrity: sha512-yYq+39NlTRzU2XmoPW4l5Ifpl9fqSk0nAJYM/V/WUGPEFfek1epLHJIkTQM6bBs1swApjO5nWgvr843g6TjxuQ==}
    engines: {node: '>=18'}
    cpu: [arm64]
    os: [freebsd]

  '@esbuild/freebsd-x64@0.25.10':
    resolution: {integrity: sha512-LLgJfHJk014Aa4anGDbh8bmI5Lk+QidDmGzuC2D+vP7mv/GeSN+H39zOf7pN5N8p059FcOfs2bVlrRr4SK9WxA==}
    engines: {node: '>=18'}
    cpu: [x64]
    os: [freebsd]

  '@esbuild/freebsd-x64@0.25.4':
    resolution: {integrity: sha512-0FgvOJ6UUMflsHSPLzdfDnnBBVoCDtBTVyn/MrWloUNvq/5SFmh13l3dvgRPkDihRxb77Y17MbqbCAa2strMQQ==}
    engines: {node: '>=18'}
    cpu: [x64]
    os: [freebsd]

  '@esbuild/linux-arm64@0.25.10':
    resolution: {integrity: sha512-5luJWN6YKBsawd5f9i4+c+geYiVEw20FVW5x0v1kEMWNq8UctFjDiMATBxLvmmHA4bf7F6hTRaJgtghFr9iziQ==}
    engines: {node: '>=18'}
    cpu: [arm64]
    os: [linux]

  '@esbuild/linux-arm64@0.25.4':
    resolution: {integrity: sha512-+89UsQTfXdmjIvZS6nUnOOLoXnkUTB9hR5QAeLrQdzOSWZvNSAXAtcRDHWtqAUtAmv7ZM1WPOOeSxDzzzMogiQ==}
    engines: {node: '>=18'}
    cpu: [arm64]
    os: [linux]

  '@esbuild/linux-arm@0.25.10':
    resolution: {integrity: sha512-oR31GtBTFYCqEBALI9r6WxoU/ZofZl962pouZRTEYECvNF/dtXKku8YXcJkhgK/beU+zedXfIzHijSRapJY3vg==}
    engines: {node: '>=18'}
    cpu: [arm]
    os: [linux]

  '@esbuild/linux-arm@0.25.4':
    resolution: {integrity: sha512-kro4c0P85GMfFYqW4TWOpvmF8rFShbWGnrLqlzp4X1TNWjRY3JMYUfDCtOxPKOIY8B0WC8HN51hGP4I4hz4AaQ==}
    engines: {node: '>=18'}
    cpu: [arm]
    os: [linux]

  '@esbuild/linux-ia32@0.25.10':
    resolution: {integrity: sha512-NrSCx2Kim3EnnWgS4Txn0QGt0Xipoumb6z6sUtl5bOEZIVKhzfyp/Lyw4C1DIYvzeW/5mWYPBFJU3a/8Yr75DQ==}
    engines: {node: '>=18'}
    cpu: [ia32]
    os: [linux]

  '@esbuild/linux-ia32@0.25.4':
    resolution: {integrity: sha512-yTEjoapy8UP3rv8dB0ip3AfMpRbyhSN3+hY8mo/i4QXFeDxmiYbEKp3ZRjBKcOP862Ua4b1PDfwlvbuwY7hIGQ==}
    engines: {node: '>=18'}
    cpu: [ia32]
    os: [linux]

  '@esbuild/linux-loong64@0.25.10':
    resolution: {integrity: sha512-xoSphrd4AZda8+rUDDfD9J6FUMjrkTz8itpTITM4/xgerAZZcFW7Dv+sun7333IfKxGG8gAq+3NbfEMJfiY+Eg==}
    engines: {node: '>=18'}
    cpu: [loong64]
    os: [linux]

  '@esbuild/linux-loong64@0.25.4':
    resolution: {integrity: sha512-NeqqYkrcGzFwi6CGRGNMOjWGGSYOpqwCjS9fvaUlX5s3zwOtn1qwg1s2iE2svBe4Q/YOG1q6875lcAoQK/F4VA==}
    engines: {node: '>=18'}
    cpu: [loong64]
    os: [linux]

  '@esbuild/linux-mips64el@0.25.10':
    resolution: {integrity: sha512-ab6eiuCwoMmYDyTnyptoKkVS3k8fy/1Uvq7Dj5czXI6DF2GqD2ToInBI0SHOp5/X1BdZ26RKc5+qjQNGRBelRA==}
    engines: {node: '>=18'}
    cpu: [mips64el]
    os: [linux]

  '@esbuild/linux-mips64el@0.25.4':
    resolution: {integrity: sha512-IcvTlF9dtLrfL/M8WgNI/qJYBENP3ekgsHbYUIzEzq5XJzzVEV/fXY9WFPfEEXmu3ck2qJP8LG/p3Q8f7Zc2Xg==}
    engines: {node: '>=18'}
    cpu: [mips64el]
    os: [linux]

  '@esbuild/linux-ppc64@0.25.10':
    resolution: {integrity: sha512-NLinzzOgZQsGpsTkEbdJTCanwA5/wozN9dSgEl12haXJBzMTpssebuXR42bthOF3z7zXFWH1AmvWunUCkBE4EA==}
    engines: {node: '>=18'}
    cpu: [ppc64]
    os: [linux]

  '@esbuild/linux-ppc64@0.25.4':
    resolution: {integrity: sha512-HOy0aLTJTVtoTeGZh4HSXaO6M95qu4k5lJcH4gxv56iaycfz1S8GO/5Jh6X4Y1YiI0h7cRyLi+HixMR+88swag==}
    engines: {node: '>=18'}
    cpu: [ppc64]
    os: [linux]

  '@esbuild/linux-riscv64@0.25.10':
    resolution: {integrity: sha512-FE557XdZDrtX8NMIeA8LBJX3dC2M8VGXwfrQWU7LB5SLOajfJIxmSdyL/gU1m64Zs9CBKvm4UAuBp5aJ8OgnrA==}
    engines: {node: '>=18'}
    cpu: [riscv64]
    os: [linux]

  '@esbuild/linux-riscv64@0.25.4':
    resolution: {integrity: sha512-i8JUDAufpz9jOzo4yIShCTcXzS07vEgWzyX3NH2G7LEFVgrLEhjwL3ajFE4fZI3I4ZgiM7JH3GQ7ReObROvSUA==}
    engines: {node: '>=18'}
    cpu: [riscv64]
    os: [linux]

  '@esbuild/linux-s390x@0.25.10':
    resolution: {integrity: sha512-3BBSbgzuB9ajLoVZk0mGu+EHlBwkusRmeNYdqmznmMc9zGASFjSsxgkNsqmXugpPk00gJ0JNKh/97nxmjctdew==}
    engines: {node: '>=18'}
    cpu: [s390x]
    os: [linux]

  '@esbuild/linux-s390x@0.25.4':
    resolution: {integrity: sha512-jFnu+6UbLlzIjPQpWCNh5QtrcNfMLjgIavnwPQAfoGx4q17ocOU9MsQ2QVvFxwQoWpZT8DvTLooTvmOQXkO51g==}
    engines: {node: '>=18'}
    cpu: [s390x]
    os: [linux]

  '@esbuild/linux-x64@0.25.10':
    resolution: {integrity: sha512-QSX81KhFoZGwenVyPoberggdW1nrQZSvfVDAIUXr3WqLRZGZqWk/P4T8p2SP+de2Sr5HPcvjhcJzEiulKgnxtA==}
    engines: {node: '>=18'}
    cpu: [x64]
    os: [linux]

  '@esbuild/linux-x64@0.25.4':
    resolution: {integrity: sha512-6e0cvXwzOnVWJHq+mskP8DNSrKBr1bULBvnFLpc1KY+d+irZSgZ02TGse5FsafKS5jg2e4pbvK6TPXaF/A6+CA==}
    engines: {node: '>=18'}
    cpu: [x64]
    os: [linux]

  '@esbuild/netbsd-arm64@0.25.10':
    resolution: {integrity: sha512-AKQM3gfYfSW8XRk8DdMCzaLUFB15dTrZfnX8WXQoOUpUBQ+NaAFCP1kPS/ykbbGYz7rxn0WS48/81l9hFl3u4A==}
    engines: {node: '>=18'}
    cpu: [arm64]
    os: [netbsd]

  '@esbuild/netbsd-arm64@0.25.4':
    resolution: {integrity: sha512-vUnkBYxZW4hL/ie91hSqaSNjulOnYXE1VSLusnvHg2u3jewJBz3YzB9+oCw8DABeVqZGg94t9tyZFoHma8gWZQ==}
    engines: {node: '>=18'}
    cpu: [arm64]
    os: [netbsd]

  '@esbuild/netbsd-x64@0.25.10':
    resolution: {integrity: sha512-7RTytDPGU6fek/hWuN9qQpeGPBZFfB4zZgcz2VK2Z5VpdUxEI8JKYsg3JfO0n/Z1E/6l05n0unDCNc4HnhQGig==}
    engines: {node: '>=18'}
    cpu: [x64]
    os: [netbsd]

  '@esbuild/netbsd-x64@0.25.4':
    resolution: {integrity: sha512-XAg8pIQn5CzhOB8odIcAm42QsOfa98SBeKUdo4xa8OvX8LbMZqEtgeWE9P/Wxt7MlG2QqvjGths+nq48TrUiKw==}
    engines: {node: '>=18'}
    cpu: [x64]
    os: [netbsd]

  '@esbuild/openbsd-arm64@0.25.10':
    resolution: {integrity: sha512-5Se0VM9Wtq797YFn+dLimf2Zx6McttsH2olUBsDml+lm0GOCRVebRWUvDtkY4BWYv/3NgzS8b/UM3jQNh5hYyw==}
    engines: {node: '>=18'}
    cpu: [arm64]
    os: [openbsd]

  '@esbuild/openbsd-arm64@0.25.4':
    resolution: {integrity: sha512-Ct2WcFEANlFDtp1nVAXSNBPDxyU+j7+tId//iHXU2f/lN5AmO4zLyhDcpR5Cz1r08mVxzt3Jpyt4PmXQ1O6+7A==}
    engines: {node: '>=18'}
    cpu: [arm64]
    os: [openbsd]

  '@esbuild/openbsd-x64@0.25.10':
    resolution: {integrity: sha512-XkA4frq1TLj4bEMB+2HnI0+4RnjbuGZfet2gs/LNs5Hc7D89ZQBHQ0gL2ND6Lzu1+QVkjp3x1gIcPKzRNP8bXw==}
    engines: {node: '>=18'}
    cpu: [x64]
    os: [openbsd]

  '@esbuild/openbsd-x64@0.25.4':
    resolution: {integrity: sha512-xAGGhyOQ9Otm1Xu8NT1ifGLnA6M3sJxZ6ixylb+vIUVzvvd6GOALpwQrYrtlPouMqd/vSbgehz6HaVk4+7Afhw==}
    engines: {node: '>=18'}
    cpu: [x64]
    os: [openbsd]

  '@esbuild/openharmony-arm64@0.25.10':
    resolution: {integrity: sha512-AVTSBhTX8Y/Fz6OmIVBip9tJzZEUcY8WLh7I59+upa5/GPhh2/aM6bvOMQySspnCCHvFi79kMtdJS1w0DXAeag==}
    engines: {node: '>=18'}
    cpu: [arm64]
    os: [openharmony]

  '@esbuild/sunos-x64@0.25.10':
    resolution: {integrity: sha512-fswk3XT0Uf2pGJmOpDB7yknqhVkJQkAQOcW/ccVOtfx05LkbWOaRAtn5SaqXypeKQra1QaEa841PgrSL9ubSPQ==}
    engines: {node: '>=18'}
    cpu: [x64]
    os: [sunos]

  '@esbuild/sunos-x64@0.25.4':
    resolution: {integrity: sha512-Mw+tzy4pp6wZEK0+Lwr76pWLjrtjmJyUB23tHKqEDP74R3q95luY/bXqXZeYl4NYlvwOqoRKlInQialgCKy67Q==}
    engines: {node: '>=18'}
    cpu: [x64]
    os: [sunos]

  '@esbuild/win32-arm64@0.25.10':
    resolution: {integrity: sha512-ah+9b59KDTSfpaCg6VdJoOQvKjI33nTaQr4UluQwW7aEwZQsbMCfTmfEO4VyewOxx4RaDT/xCy9ra2GPWmO7Kw==}
    engines: {node: '>=18'}
    cpu: [arm64]
    os: [win32]

  '@esbuild/win32-arm64@0.25.4':
    resolution: {integrity: sha512-AVUP428VQTSddguz9dO9ngb+E5aScyg7nOeJDrF1HPYu555gmza3bDGMPhmVXL8svDSoqPCsCPjb265yG/kLKQ==}
    engines: {node: '>=18'}
    cpu: [arm64]
    os: [win32]

  '@esbuild/win32-ia32@0.25.10':
    resolution: {integrity: sha512-QHPDbKkrGO8/cz9LKVnJU22HOi4pxZnZhhA2HYHez5Pz4JeffhDjf85E57Oyco163GnzNCVkZK0b/n4Y0UHcSw==}
    engines: {node: '>=18'}
    cpu: [ia32]
    os: [win32]

  '@esbuild/win32-ia32@0.25.4':
    resolution: {integrity: sha512-i1sW+1i+oWvQzSgfRcxxG2k4I9n3O9NRqy8U+uugaT2Dy7kLO9Y7wI72haOahxceMX8hZAzgGou1FhndRldxRg==}
    engines: {node: '>=18'}
    cpu: [ia32]
    os: [win32]

  '@esbuild/win32-x64@0.25.10':
    resolution: {integrity: sha512-9KpxSVFCu0iK1owoez6aC/s/EdUQLDN3adTxGCqxMVhrPDj6bt5dbrHDXUuq+Bs2vATFBBrQS5vdQ/Ed2P+nbw==}
    engines: {node: '>=18'}
    cpu: [x64]
    os: [win32]

  '@esbuild/win32-x64@0.25.4':
    resolution: {integrity: sha512-nOT2vZNw6hJ+z43oP1SPea/G/6AbN6X+bGNhNuq8NtRHy4wsMhw765IKLNmnjek7GvjWBYQ8Q5VBoYTFg9y1UQ==}
    engines: {node: '>=18'}
    cpu: [x64]
    os: [win32]

  '@eslint-community/eslint-utils@4.9.0':
    resolution: {integrity: sha512-ayVFHdtZ+hsq1t2Dy24wCmGXGe4q9Gu3smhLYALJrr473ZH27MsnSL+LKUlimp4BWJqMDMLmPpx/Q9R3OAlL4g==}
    engines: {node: ^12.22.0 || ^14.17.0 || >=16.0.0}
    peerDependencies:
      eslint: ^6.0.0 || ^7.0.0 || >=8.0.0

  '@eslint-community/regexpp@4.12.1':
    resolution: {integrity: sha512-CCZCDJuduB9OUkFkY2IgppNZMi2lBQgD2qzwXkEia16cge2pijY/aXi96CJMquDMn3nJdlPV1A5KrJEXwfLNzQ==}
    engines: {node: ^12.0.0 || ^14.0.0 || >=16.0.0}

  '@eslint/config-array@0.21.0':
    resolution: {integrity: sha512-ENIdc4iLu0d93HeYirvKmrzshzofPw6VkZRKQGe9Nv46ZnWUzcF1xV01dcvEg/1wXUR61OmmlSfyeyO7EvjLxQ==}
    engines: {node: ^18.18.0 || ^20.9.0 || >=21.1.0}

  '@eslint/config-helpers@0.4.0':
    resolution: {integrity: sha512-WUFvV4WoIwW8Bv0KeKCIIEgdSiFOsulyN0xrMu+7z43q/hkOLXjvb5u7UC9jDxvRzcrbEmuZBX5yJZz1741jog==}
    engines: {node: ^18.18.0 || ^20.9.0 || >=21.1.0}

  '@eslint/core@0.15.2':
    resolution: {integrity: sha512-78Md3/Rrxh83gCxoUc0EiciuOHsIITzLy53m3d9UyiW8y9Dj2D29FeETqyKA+BRK76tnTp6RXWb3pCay8Oyomg==}
    engines: {node: ^18.18.0 || ^20.9.0 || >=21.1.0}

  '@eslint/core@0.16.0':
    resolution: {integrity: sha512-nmC8/totwobIiFcGkDza3GIKfAw1+hLiYVrh3I1nIomQ8PEr5cxg34jnkmGawul/ep52wGRAcyeDCNtWKSOj4Q==}
    engines: {node: ^18.18.0 || ^20.9.0 || >=21.1.0}

  '@eslint/eslintrc@3.3.1':
    resolution: {integrity: sha512-gtF186CXhIl1p4pJNGZw8Yc6RlshoePRvE0X91oPGb3vZ8pM3qOS9W9NGPat9LziaBV7XrJWGylNQXkGcnM3IQ==}
    engines: {node: ^18.18.0 || ^20.9.0 || >=21.1.0}

  '@eslint/js@9.37.0':
    resolution: {integrity: sha512-jaS+NJ+hximswBG6pjNX0uEJZkrT0zwpVi3BA3vX22aFGjJjmgSTSmPpZCRKmoBL5VY/M6p0xsSJx7rk7sy5gg==}
    engines: {node: ^18.18.0 || ^20.9.0 || >=21.1.0}

  '@eslint/object-schema@2.1.6':
    resolution: {integrity: sha512-RBMg5FRL0I0gs51M/guSAj5/e14VQ4tpZnQNWwuDT66P14I43ItmPfIZRhO9fUVIPOAQXU47atlywZ/czoqFPA==}
    engines: {node: ^18.18.0 || ^20.9.0 || >=21.1.0}

  '@eslint/plugin-kit@0.3.5':
    resolution: {integrity: sha512-Z5kJ+wU3oA7MMIqVR9tyZRtjYPr4OC004Q4Rw7pgOKUOKkJfZ3O24nz3WYfGRpMDNmcOi3TwQOmgm7B7Tpii0w==}
    engines: {node: ^18.18.0 || ^20.9.0 || >=21.1.0}

  '@eslint/plugin-kit@0.4.0':
    resolution: {integrity: sha512-sB5uyeq+dwCWyPi31B2gQlVlo+j5brPlWx4yZBrEaRo/nhdDE8Xke1gsGgtiBdaBTxuTkceLVuVt/pclrasb0A==}
    engines: {node: ^18.18.0 || ^20.9.0 || >=21.1.0}

  '@gerrit0/mini-shiki@3.13.1':
    resolution: {integrity: sha512-fDWM5QQc70jwBIt/WYMybdyXdyBmoJe7r1hpM+V/bHnyla79sygVDK2/LlVxIPc4n5FA3B5Wzt7AQH2+psNphg==}

  '@humanfs/core@0.19.1':
    resolution: {integrity: sha512-5DyQ4+1JEUzejeK1JGICcideyfUbGixgS9jNgex5nqkW+cY7WZhxBigmieN5Qnw9ZosSNVC9KQKyb+GUaGyKUA==}
    engines: {node: '>=18.18.0'}

  '@humanfs/node@0.16.7':
    resolution: {integrity: sha512-/zUx+yOsIrG4Y43Eh2peDeKCxlRt/gET6aHfaKpuq267qXdYDFViVHfMaLyygZOnl0kGWxFIgsBy8QFuTLUXEQ==}
    engines: {node: '>=18.18.0'}

  '@humanwhocodes/module-importer@1.0.1':
    resolution: {integrity: sha512-bxveV4V8v5Yb4ncFTT3rPSgZBOpCkjfK0y4oVVVJwIuDVBRMDXrPyXRL988i5ap9m9bnyEEjWfm5WkBmtffLfA==}
    engines: {node: '>=12.22'}

  '@humanwhocodes/retry@0.4.3':
    resolution: {integrity: sha512-bV0Tgo9K4hfPCek+aMAn81RppFKv2ySDQeMoSZuvTASywNTnVJCArCZE2FWqpvIatKu7VMRLWlR1EazvVhDyhQ==}
    engines: {node: '>=18.18'}

  '@img/sharp-darwin-arm64@0.33.5':
    resolution: {integrity: sha512-UT4p+iz/2H4twwAoLCqfA9UH5pI6DggwKEGuaPy7nCVQ8ZsiY5PIcrRvD1DzuY3qYL07NtIQcWnBSY/heikIFQ==}
    engines: {node: ^18.17.0 || ^20.3.0 || >=21.0.0}
    cpu: [arm64]
    os: [darwin]

  '@img/sharp-darwin-x64@0.33.5':
    resolution: {integrity: sha512-fyHac4jIc1ANYGRDxtiqelIbdWkIuQaI84Mv45KvGRRxSAa7o7d1ZKAOBaYbnepLC1WqxfpimdeWfvqqSGwR2Q==}
    engines: {node: ^18.17.0 || ^20.3.0 || >=21.0.0}
    cpu: [x64]
    os: [darwin]

  '@img/sharp-libvips-darwin-arm64@1.0.4':
    resolution: {integrity: sha512-XblONe153h0O2zuFfTAbQYAX2JhYmDHeWikp1LM9Hul9gVPjFY427k6dFEcOL72O01QxQsWi761svJ/ev9xEDg==}
    cpu: [arm64]
    os: [darwin]

  '@img/sharp-libvips-darwin-x64@1.0.4':
    resolution: {integrity: sha512-xnGR8YuZYfJGmWPvmlunFaWJsb9T/AO2ykoP3Fz/0X5XV2aoYBPkX6xqCQvUTKKiLddarLaxpzNe+b1hjeWHAQ==}
    cpu: [x64]
    os: [darwin]

  '@img/sharp-libvips-linux-arm64@1.0.4':
    resolution: {integrity: sha512-9B+taZ8DlyyqzZQnoeIvDVR/2F4EbMepXMc/NdVbkzsJbzkUjhXv/70GQJ7tdLA4YJgNP25zukcxpX2/SueNrA==}
    cpu: [arm64]
    os: [linux]

  '@img/sharp-libvips-linux-arm@1.0.5':
    resolution: {integrity: sha512-gvcC4ACAOPRNATg/ov8/MnbxFDJqf/pDePbBnuBDcjsI8PssmjoKMAz4LtLaVi+OnSb5FK/yIOamqDwGmXW32g==}
    cpu: [arm]
    os: [linux]

  '@img/sharp-libvips-linux-s390x@1.0.4':
    resolution: {integrity: sha512-u7Wz6ntiSSgGSGcjZ55im6uvTrOxSIS8/dgoVMoiGE9I6JAfU50yH5BoDlYA1tcuGS7g/QNtetJnxA6QEsCVTA==}
    cpu: [s390x]
    os: [linux]

  '@img/sharp-libvips-linux-x64@1.0.4':
    resolution: {integrity: sha512-MmWmQ3iPFZr0Iev+BAgVMb3ZyC4KeFc3jFxnNbEPas60e1cIfevbtuyf9nDGIzOaW9PdnDciJm+wFFaTlj5xYw==}
    cpu: [x64]
    os: [linux]

  '@img/sharp-libvips-linuxmusl-arm64@1.0.4':
    resolution: {integrity: sha512-9Ti+BbTYDcsbp4wfYib8Ctm1ilkugkA/uscUn6UXK1ldpC1JjiXbLfFZtRlBhjPZ5o1NCLiDbg8fhUPKStHoTA==}
    cpu: [arm64]
    os: [linux]

  '@img/sharp-libvips-linuxmusl-x64@1.0.4':
    resolution: {integrity: sha512-viYN1KX9m+/hGkJtvYYp+CCLgnJXwiQB39damAO7WMdKWlIhmYTfHjwSbQeUK/20vY154mwezd9HflVFM1wVSw==}
    cpu: [x64]
    os: [linux]

  '@img/sharp-linux-arm64@0.33.5':
    resolution: {integrity: sha512-JMVv+AMRyGOHtO1RFBiJy/MBsgz0x4AWrT6QoEVVTyh1E39TrCUpTRI7mx9VksGX4awWASxqCYLCV4wBZHAYxA==}
    engines: {node: ^18.17.0 || ^20.3.0 || >=21.0.0}
    cpu: [arm64]
    os: [linux]

  '@img/sharp-linux-arm@0.33.5':
    resolution: {integrity: sha512-JTS1eldqZbJxjvKaAkxhZmBqPRGmxgu+qFKSInv8moZ2AmT5Yib3EQ1c6gp493HvrvV8QgdOXdyaIBrhvFhBMQ==}
    engines: {node: ^18.17.0 || ^20.3.0 || >=21.0.0}
    cpu: [arm]
    os: [linux]

  '@img/sharp-linux-s390x@0.33.5':
    resolution: {integrity: sha512-y/5PCd+mP4CA/sPDKl2961b+C9d+vPAveS33s6Z3zfASk2j5upL6fXVPZi7ztePZ5CuH+1kW8JtvxgbuXHRa4Q==}
    engines: {node: ^18.17.0 || ^20.3.0 || >=21.0.0}
    cpu: [s390x]
    os: [linux]

  '@img/sharp-linux-x64@0.33.5':
    resolution: {integrity: sha512-opC+Ok5pRNAzuvq1AG0ar+1owsu842/Ab+4qvU879ippJBHvyY5n2mxF1izXqkPYlGuP/M556uh53jRLJmzTWA==}
    engines: {node: ^18.17.0 || ^20.3.0 || >=21.0.0}
    cpu: [x64]
    os: [linux]

  '@img/sharp-linuxmusl-arm64@0.33.5':
    resolution: {integrity: sha512-XrHMZwGQGvJg2V/oRSUfSAfjfPxO+4DkiRh6p2AFjLQztWUuY/o8Mq0eMQVIY7HJ1CDQUJlxGGZRw1a5bqmd1g==}
    engines: {node: ^18.17.0 || ^20.3.0 || >=21.0.0}
    cpu: [arm64]
    os: [linux]

  '@img/sharp-linuxmusl-x64@0.33.5':
    resolution: {integrity: sha512-WT+d/cgqKkkKySYmqoZ8y3pxx7lx9vVejxW/W4DOFMYVSkErR+w7mf2u8m/y4+xHe7yY9DAXQMWQhpnMuFfScw==}
    engines: {node: ^18.17.0 || ^20.3.0 || >=21.0.0}
    cpu: [x64]
    os: [linux]

  '@img/sharp-wasm32@0.33.5':
    resolution: {integrity: sha512-ykUW4LVGaMcU9lu9thv85CbRMAwfeadCJHRsg2GmeRa/cJxsVY9Rbd57JcMxBkKHag5U/x7TSBpScF4U8ElVzg==}
    engines: {node: ^18.17.0 || ^20.3.0 || >=21.0.0}
    cpu: [wasm32]

  '@img/sharp-win32-ia32@0.33.5':
    resolution: {integrity: sha512-T36PblLaTwuVJ/zw/LaH0PdZkRz5rd3SmMHX8GSmR7vtNSP5Z6bQkExdSK7xGWyxLw4sUknBuugTelgw2faBbQ==}
    engines: {node: ^18.17.0 || ^20.3.0 || >=21.0.0}
    cpu: [ia32]
    os: [win32]

  '@img/sharp-win32-x64@0.33.5':
    resolution: {integrity: sha512-MpY/o8/8kj+EcnxwvrP4aTJSWw/aZ7JIGR4aBeZkZw5B7/Jn+tY9/VNwtcoGmdT7GfggGIU4kygOMSbYnOrAbg==}
    engines: {node: ^18.17.0 || ^20.3.0 || >=21.0.0}
    cpu: [x64]
    os: [win32]

  '@isaacs/cliui@8.0.2':
    resolution: {integrity: sha512-O8jcjabXaleOG9DQ0+ARXWZBTfnP4WNAqzuiJK7ll44AmxGKv/J2M4TPjxjY3znBCfvBXFzucm1twdyFybFqEA==}
    engines: {node: '>=12'}

  '@istanbuljs/load-nyc-config@1.1.0':
    resolution: {integrity: sha512-VjeHSlIzpv/NyD3N0YuHfXOPDIixcA1q2ZV98wsMqcYlPmv2n3Yb2lYP9XMElnaFVXg5A7YLTeLu6V84uQDjmQ==}
    engines: {node: '>=8'}

  '@istanbuljs/schema@0.1.3':
    resolution: {integrity: sha512-ZXRY4jNvVgSVQ8DL3LTcakaAtXwTVUxE81hslsyD2AtoXW/wVob10HkOJ1X/pAlcI7D+2YoZKg5do8G/w6RYgA==}
    engines: {node: '>=8'}

  '@jest/console@30.2.0':
    resolution: {integrity: sha512-+O1ifRjkvYIkBqASKWgLxrpEhQAAE7hY77ALLUufSk5717KfOShg6IbqLmdsLMPdUiFvA2kTs0R7YZy+l0IzZQ==}
    engines: {node: ^18.14.0 || ^20.0.0 || ^22.0.0 || >=24.0.0}

  '@jest/core@30.2.0':
    resolution: {integrity: sha512-03W6IhuhjqTlpzh/ojut/pDB2LPRygyWX8ExpgHtQA8H/3K7+1vKmcINx5UzeOX1se6YEsBsOHQ1CRzf3fOwTQ==}
    engines: {node: ^18.14.0 || ^20.0.0 || ^22.0.0 || >=24.0.0}
    peerDependencies:
      node-notifier: ^8.0.1 || ^9.0.0 || ^10.0.0
    peerDependenciesMeta:
      node-notifier:
        optional: true

  '@jest/create-cache-key-function@30.2.0':
    resolution: {integrity: sha512-44F4l4Enf+MirJN8X/NhdGkl71k5rBYiwdVlo4HxOwbu0sHV8QKrGEedb1VUU4K3W7fBKE0HGfbn7eZm0Ti3zg==}
    engines: {node: ^18.14.0 || ^20.0.0 || ^22.0.0 || >=24.0.0}

  '@jest/diff-sequences@30.0.1':
    resolution: {integrity: sha512-n5H8QLDJ47QqbCNn5SuFjCRDrOLEZ0h8vAHCK5RL9Ls7Xa8AQLa/YxAc9UjFqoEDM48muwtBGjtMY5cr0PLDCw==}
    engines: {node: ^18.14.0 || ^20.0.0 || ^22.0.0 || >=24.0.0}

  '@jest/environment@30.2.0':
    resolution: {integrity: sha512-/QPTL7OBJQ5ac09UDRa3EQes4gt1FTEG/8jZ/4v5IVzx+Cv7dLxlVIvfvSVRiiX2drWyXeBjkMSR8hvOWSog5g==}
    engines: {node: ^18.14.0 || ^20.0.0 || ^22.0.0 || >=24.0.0}

  '@jest/expect-utils@30.2.0':
    resolution: {integrity: sha512-1JnRfhqpD8HGpOmQp180Fo9Zt69zNtC+9lR+kT7NVL05tNXIi+QC8Csz7lfidMoVLPD3FnOtcmp0CEFnxExGEA==}
    engines: {node: ^18.14.0 || ^20.0.0 || ^22.0.0 || >=24.0.0}

  '@jest/expect@30.2.0':
    resolution: {integrity: sha512-V9yxQK5erfzx99Sf+7LbhBwNWEZ9eZay8qQ9+JSC0TrMR1pMDHLMY+BnVPacWU6Jamrh252/IKo4F1Xn/zfiqA==}
    engines: {node: ^18.14.0 || ^20.0.0 || ^22.0.0 || >=24.0.0}

  '@jest/fake-timers@30.2.0':
    resolution: {integrity: sha512-HI3tRLjRxAbBy0VO8dqqm7Hb2mIa8d5bg/NJkyQcOk7V118ObQML8RC5luTF/Zsg4474a+gDvhce7eTnP4GhYw==}
    engines: {node: ^18.14.0 || ^20.0.0 || ^22.0.0 || >=24.0.0}

  '@jest/get-type@30.1.0':
    resolution: {integrity: sha512-eMbZE2hUnx1WV0pmURZY9XoXPkUYjpc55mb0CrhtdWLtzMQPFvu/rZkTLZFTsdaVQa+Tr4eWAteqcUzoawq/uA==}
    engines: {node: ^18.14.0 || ^20.0.0 || ^22.0.0 || >=24.0.0}

  '@jest/globals@30.2.0':
    resolution: {integrity: sha512-b63wmnKPaK+6ZZfpYhz9K61oybvbI1aMcIs80++JI1O1rR1vaxHUCNqo3ITu6NU0d4V34yZFoHMn/uoKr/Rwfw==}
    engines: {node: ^18.14.0 || ^20.0.0 || ^22.0.0 || >=24.0.0}

  '@jest/pattern@30.0.1':
    resolution: {integrity: sha512-gWp7NfQW27LaBQz3TITS8L7ZCQ0TLvtmI//4OwlQRx4rnWxcPNIYjxZpDcN4+UlGxgm3jS5QPz8IPTCkb59wZA==}
    engines: {node: ^18.14.0 || ^20.0.0 || ^22.0.0 || >=24.0.0}

  '@jest/reporters@30.2.0':
    resolution: {integrity: sha512-DRyW6baWPqKMa9CzeiBjHwjd8XeAyco2Vt8XbcLFjiwCOEKOvy82GJ8QQnJE9ofsxCMPjH4MfH8fCWIHHDKpAQ==}
    engines: {node: ^18.14.0 || ^20.0.0 || ^22.0.0 || >=24.0.0}
    peerDependencies:
      node-notifier: ^8.0.1 || ^9.0.0 || ^10.0.0
    peerDependenciesMeta:
      node-notifier:
        optional: true

  '@jest/schemas@30.0.5':
    resolution: {integrity: sha512-DmdYgtezMkh3cpU8/1uyXakv3tJRcmcXxBOcO0tbaozPwpmh4YMsnWrQm9ZmZMfa5ocbxzbFk6O4bDPEc/iAnA==}
    engines: {node: ^18.14.0 || ^20.0.0 || ^22.0.0 || >=24.0.0}

  '@jest/snapshot-utils@30.2.0':
    resolution: {integrity: sha512-0aVxM3RH6DaiLcjj/b0KrIBZhSX1373Xci4l3cW5xiUWPctZ59zQ7jj4rqcJQ/Z8JuN/4wX3FpJSa3RssVvCug==}
    engines: {node: ^18.14.0 || ^20.0.0 || ^22.0.0 || >=24.0.0}

  '@jest/source-map@30.0.1':
    resolution: {integrity: sha512-MIRWMUUR3sdbP36oyNyhbThLHyJ2eEDClPCiHVbrYAe5g3CHRArIVpBw7cdSB5fr+ofSfIb2Tnsw8iEHL0PYQg==}
    engines: {node: ^18.14.0 || ^20.0.0 || ^22.0.0 || >=24.0.0}

  '@jest/test-result@30.2.0':
    resolution: {integrity: sha512-RF+Z+0CCHkARz5HT9mcQCBulb1wgCP3FBvl9VFokMX27acKphwyQsNuWH3c+ojd1LeWBLoTYoxF0zm6S/66mjg==}
    engines: {node: ^18.14.0 || ^20.0.0 || ^22.0.0 || >=24.0.0}

  '@jest/test-sequencer@30.2.0':
    resolution: {integrity: sha512-wXKgU/lk8fKXMu/l5Hog1R61bL4q5GCdT6OJvdAFz1P+QrpoFuLU68eoKuVc4RbrTtNnTL5FByhWdLgOPSph+Q==}
    engines: {node: ^18.14.0 || ^20.0.0 || ^22.0.0 || >=24.0.0}

  '@jest/transform@30.2.0':
    resolution: {integrity: sha512-XsauDV82o5qXbhalKxD7p4TZYYdwcaEXC77PPD2HixEFF+6YGppjrAAQurTl2ECWcEomHBMMNS9AH3kcCFx8jA==}
    engines: {node: ^18.14.0 || ^20.0.0 || ^22.0.0 || >=24.0.0}

  '@jest/types@30.2.0':
    resolution: {integrity: sha512-H9xg1/sfVvyfU7o3zMfBEjQ1gcsdeTMgqHoYdN79tuLqfTtuu7WckRA1R5whDwOzxaZAeMKTYWqP+WCAi0CHsg==}
    engines: {node: ^18.14.0 || ^20.0.0 || ^22.0.0 || >=24.0.0}

  '@jridgewell/gen-mapping@0.3.13':
    resolution: {integrity: sha512-2kkt/7niJ6MgEPxF0bYdQ6etZaA+fQvDcLKckhy1yIQOzaoKjBBjSj63/aLVjYE3qhRt5dvM+uUyfCg6UKCBbA==}

  '@jridgewell/remapping@2.3.5':
    resolution: {integrity: sha512-LI9u/+laYG4Ds1TDKSJW2YPrIlcVYOwi2fUC6xB43lueCjgxV4lffOCZCtYFiH6TNOX+tQKXx97T4IKHbhyHEQ==}

  '@jridgewell/resolve-uri@3.1.2':
    resolution: {integrity: sha512-bRISgCIjP20/tbWSPWMEi54QVPRZExkuD9lJL+UIxUKtwVJA8wW1Trb1jMs1RFXo1CBTNZ/5hpC9QvmKWdopKw==}
    engines: {node: '>=6.0.0'}

  '@jridgewell/sourcemap-codec@1.5.5':
    resolution: {integrity: sha512-cYQ9310grqxueWbl+WuIUIaiUaDcj7WOq5fVhEljNVgRfOUhY9fy2zTvfoqWsnebh8Sl70VScFbICvJnLKB0Og==}

  '@jridgewell/trace-mapping@0.3.31':
    resolution: {integrity: sha512-zzNR+SdQSDJzc8joaeP8QQoCQr8NuYx2dIIytl1QeBEZHJ9uW6hebsrYgbz8hJwUQao3TWCMtmfV8Nu1twOLAw==}

  '@jridgewell/trace-mapping@0.3.9':
    resolution: {integrity: sha512-3Belt6tdc8bPgAtbcmdtNJlirVoTmEb5e2gC94PnkwEW9jI6CAHUeoG85tjWP5WquqfavoMtMwiG4P926ZKKuQ==}

  '@jsdevtools/ono@7.1.3':
    resolution: {integrity: sha512-4JQNk+3mVzK3xh2rqd6RB4J46qUR19azEHBneZyTZM+c456qOrbbM/5xcR8huNCCcbVt7+UmizG6GuUvPvKUYg==}

  '@napi-rs/wasm-runtime@0.2.12':
    resolution: {integrity: sha512-ZVWUcfwY4E/yPitQJl481FjFo3K22D6qF0DuFH6Y/nbnE11GY5uguDxZMGXPQ8WQ0128MXQD7TnfHyK4oWoIJQ==}

  '@nodelib/fs.scandir@2.1.5':
    resolution: {integrity: sha512-vq24Bq3ym5HEQm2NKCr3yXDwjc7vTsEThRDnkp2DK9p1uqLR+DHurm/NOTo0KG7HYHU7eppKZj3MyqYuMBf62g==}
    engines: {node: '>= 8'}

  '@nodelib/fs.stat@2.0.5':
    resolution: {integrity: sha512-RkhPPp2zrqDAQA/2jNhnztcPAlv64XdhIp7a7454A5ovI7Bukxgt7MX7udwAu3zg1DcpPU0rz3VV1SeaqvY4+A==}
    engines: {node: '>= 8'}

  '@nodelib/fs.walk@1.2.8':
    resolution: {integrity: sha512-oGB+UxlgWcgQkgwo8GcEGwemoTFt3FIO9ababBmaGwXIoBKZ+GTy0pP185beGg7Llih/NSHSV2XAs1lnznocSg==}
    engines: {node: '>= 8'}

  '@pkgjs/parseargs@0.11.0':
    resolution: {integrity: sha512-+1VkjdD0QBLPodGrJUeqarH8VAIvQODIbwh9XpP5Syisf7YoQgsJKPNFoqqLQlu+VQ/tVSshMR6loPMn8U+dPg==}
    engines: {node: '>=14'}

  '@pkgr/core@0.2.9':
    resolution: {integrity: sha512-QNqXyfVS2wm9hweSYD2O7F0G06uurj9kZ96TRQE5Y9hU7+tgdZwIkbAKc5Ocy1HxEY2kuDQa6cQ1WRs/O5LFKA==}
    engines: {node: ^12.20.0 || ^14.18.0 || >=16.0.0}

  '@poppinss/colors@4.1.5':
    resolution: {integrity: sha512-FvdDqtcRCtz6hThExcFOgW0cWX+xwSMWcRuQe5ZEb2m7cVQOAVZOIMt+/v9RxGiD9/OY16qJBXK4CVKWAPalBw==}

  '@poppinss/dumper@0.6.4':
    resolution: {integrity: sha512-iG0TIdqv8xJ3Lt9O8DrPRxw1MRLjNpoqiSGU03P/wNLP/s0ra0udPJ1J2Tx5M0J3H/cVyEgpbn8xUKRY9j59kQ==}

  '@poppinss/exception@1.2.2':
    resolution: {integrity: sha512-m7bpKCD4QMlFCjA/nKTs23fuvoVFoA83brRKmObCUNmi/9tVu8Ve3w4YQAnJu4q3Tjf5fr685HYIC/IA2zHRSg==}

  '@puppeteer/browsers@2.10.11':
    resolution: {integrity: sha512-kp3ORGce+oC3qUMJ+g5NH9W4Q7mMG7gV2I+alv0bCbfkZ36B2V/xKCg9uYavSgjmsElhwBneahWjJP7A6fuKLw==}
    engines: {node: '>=18'}
    hasBin: true

  '@scarf/scarf@1.4.0':
    resolution: {integrity: sha512-xxeapPiUXdZAE3che6f3xogoJPeZgig6omHEy1rIY5WVsB3H2BHNnZH+gHG6x91SCWyQCzWGsuL2Hh3ClO5/qQ==}

  '@shikijs/engine-oniguruma@3.13.0':
    resolution: {integrity: sha512-O42rBGr4UDSlhT2ZFMxqM7QzIU+IcpoTMzb3W7AlziI1ZF7R8eS2M0yt5Ry35nnnTX/LTLXFPUjRFCIW+Operg==}

  '@shikijs/langs@3.13.0':
    resolution: {integrity: sha512-672c3WAETDYHwrRP0yLy3W1QYB89Hbpj+pO4KhxK6FzIrDI2FoEXNiNCut6BQmEApYLfuYfpgOZaqbY+E9b8wQ==}

  '@shikijs/themes@3.13.0':
    resolution: {integrity: sha512-Vxw1Nm1/Od8jyA7QuAenaV78BG2nSr3/gCGdBkLpfLscddCkzkL36Q5b67SrLLfvAJTOUzW39x4FHVCFriPVgg==}

  '@shikijs/types@3.13.0':
    resolution: {integrity: sha512-oM9P+NCFri/mmQ8LoFGVfVyemm5Hi27330zuOBp0annwJdKH1kOLndw3zCtAVDehPLg9fKqoEx3Ht/wNZxolfw==}

  '@shikijs/vscode-textmate@10.0.2':
    resolution: {integrity: sha512-83yeghZ2xxin3Nj8z1NMd/NCuca+gsYXswywDy5bHvwlWL8tpTQmzGeUuHd9FC3E/SBEMvzJRwWEOz5gGes9Qg==}

  '@sinclair/typebox@0.34.41':
    resolution: {integrity: sha512-6gS8pZzSXdyRHTIqoqSVknxolr1kzfy4/CeDnrzsVz8TTIWUbOBr6gnzOmTYJ3eXQNh4IYHIGi5aIL7sOZ2G/g==}

  '@sindresorhus/is@7.1.0':
    resolution: {integrity: sha512-7F/yz2IphV39hiS2zB4QYVkivrptHHh0K8qJJd9HhuWSdvf8AN7NpebW3CcDZDBQsUPMoDKWsY2WWgW7bqOcfA==}
    engines: {node: '>=18'}

  '@sinonjs/commons@3.0.1':
    resolution: {integrity: sha512-K3mCHKQ9sVh8o1C9cxkwxaOmXoAMlDxC1mYyHrjqOWEcBjYr76t96zL2zlj5dUGZ3HSw240X1qgH3Mjf1yJWpQ==}

  '@sinonjs/fake-timers@13.0.5':
    resolution: {integrity: sha512-36/hTbH2uaWuGVERyC6da9YwGWnzUZXuPro/F2LfsdOsLnCojz/iSH8MxUt/FD2S5XBSVPhmArFUXcpCQ2Hkiw==}

  '@speed-highlight/core@1.2.7':
    resolution: {integrity: sha512-0dxmVj4gxg3Jg879kvFS/msl4s9F3T9UXC1InxgOf7t5NvcPD97u/WTA5vL/IxWHMn7qSxBozqrnnE2wvl1m8g==}

  '@swc/core-darwin-arm64@1.13.20':
    resolution: {integrity: sha512-k/nqRwm6G3tw1BbCDxc3KmAMGsuDYA5Uh4MjYm23e+UziLyHz0z7W0zja3el+yGBIZXKlgSzWVFLsFDFzVqtgg==}
    engines: {node: '>=10'}
    cpu: [arm64]
    os: [darwin]

  '@swc/core-darwin-x64@1.13.20':
    resolution: {integrity: sha512-7xr+ACdUMNyrN87oEF1GvJIZJBAhGolfQVB0EYP08JEy8VSh//FEwfdlUz8gweaZyjOl1nuPS6ncXlKgZuZU8A==}
    engines: {node: '>=10'}
    cpu: [x64]
    os: [darwin]

  '@swc/core-linux-arm-gnueabihf@1.13.20':
    resolution: {integrity: sha512-IaOLxU1U/oGV3lZ2T8tD5nB/5O60UFPqj5ZxYzDpCBVB73tDQDIxiDcro1X81nHbwJHjuHmbIrhoflS7LQN6+A==}
    engines: {node: '>=10'}
    cpu: [arm]
    os: [linux]

  '@swc/core-linux-arm64-gnu@1.13.20':
    resolution: {integrity: sha512-Lg6FyotDydXGnNnlw+u7vCZzR2+fX3Q2HiULBTYl2dey3TvRyzAfEhdgMjUc4beRzf26U9rzMuTroJ6KMBCBjA==}
    engines: {node: '>=10'}
    cpu: [arm64]
    os: [linux]

  '@swc/core-linux-arm64-musl@1.13.20':
    resolution: {integrity: sha512-d1SvxmFykS0Ep8nPbduV1UwCvFjZ3ESzFKQdTbkr72bge8AseILBI9TbLTmoeWndDaTesiiTKRD5Y1iAvF1wvA==}
    engines: {node: '>=10'}
    cpu: [arm64]
    os: [linux]

  '@swc/core-linux-x64-gnu@1.13.20':
    resolution: {integrity: sha512-Bwmng57EuMod58Q8GDJA8rmUgFl20taK8w8MqeeDMiCnZY2+rJrNERbIX3sXZbwsf/kCIELZ7q4ZXiwdyB4zoQ==}
    engines: {node: '>=10'}
    cpu: [x64]
    os: [linux]

  '@swc/core-linux-x64-musl@1.13.20':
    resolution: {integrity: sha512-osCm3VEKL/OIKInyhy75S5B+R+QGBdpR1B5vwTYqG/1RB4vFM3O5SDtRZabd6NV9Cxc9dcLztWyZjhs2qp63SQ==}
    engines: {node: '>=10'}
    cpu: [x64]
    os: [linux]

  '@swc/core-win32-arm64-msvc@1.13.20':
    resolution: {integrity: sha512-svbQNirwEa6zwaAJPrEmQnMVZsOz8Jpr4nakFLkYIQwwJ73sBUkUJvH9ouIWmIu5bvgQrbQlRpxWTIY3e0Utlg==}
    engines: {node: '>=10'}
    cpu: [arm64]
    os: [win32]

  '@swc/core-win32-ia32-msvc@1.13.20':
    resolution: {integrity: sha512-uVjjwGXJltUQK0v1qQSNGeMS6osLJuwgeTti5N7kxQ6mOfa1irxq+TX0YdIVQwIONMjzI+TP7lhqPeA9VdUjRg==}
    engines: {node: '>=10'}
    cpu: [ia32]
    os: [win32]

  '@swc/core-win32-x64-msvc@1.13.20':
    resolution: {integrity: sha512-Xm1JAew/P0TgsPSXyo60IH865fAmt9b2Mzd0FBJ77Q1xA1o/Oi9teCeGChyFq3+6JFao6uT0N4mcI3BJ4WBfkA==}
    engines: {node: '>=10'}
    cpu: [x64]
    os: [win32]

  '@swc/core@1.13.20':
    resolution: {integrity: sha512-w6REE95NkGhQH/baA0reb6IQjVzSy5HOz9bZnRTFgOv+a1ZDo4p6yVs4McpFOZJeu810DSHayO3mwBsBXxZcaw==}
    engines: {node: '>=10'}
    peerDependencies:
      '@swc/helpers': '>=0.5.17'
    peerDependenciesMeta:
      '@swc/helpers':
        optional: true

  '@swc/counter@0.1.3':
    resolution: {integrity: sha512-e2BR4lsJkkRlKZ/qCHPw9ZaSxc0MVUd7gtbtaB7aMvHeJVYe8sOB8DBZkP2DtISHGSku9sCK6T6cnY0CtXrOCQ==}

  '@swc/jest@0.2.39':
    resolution: {integrity: sha512-eyokjOwYd0Q8RnMHri+8/FS1HIrIUKK/sRrFp8c1dThUOfNeCWbLmBP1P5VsKdvmkd25JaH+OKYwEYiAYg9YAA==}
    engines: {npm: '>= 7.0.0'}
    peerDependencies:
      '@swc/core': '*'

  '@swc/types@0.1.25':
    resolution: {integrity: sha512-iAoY/qRhNH8a/hBvm3zKj9qQ4oc2+3w1unPJa2XvTK3XjeLXtzcCingVPw/9e5mn1+0yPqxcBGp9Jf0pkfMb1g==}

  '@tootallnate/quickjs-emscripten@0.23.0':
    resolution: {integrity: sha512-C5Mc6rdnsaJDjO3UpGW/CQTHtCKaYlScZTly4JIu97Jxo/odCiH0ITnDXSJPTOrEKk/ycSZ0AOgTmkDtkOsvIA==}

  '@tsconfig/node10@1.0.11':
    resolution: {integrity: sha512-DcRjDCujK/kCk/cUe8Xz8ZSpm8mS3mNNpta+jGCA6USEDfktlNvm1+IuZ9eTcDbNk41BHwpHHeW+N1lKCz4zOw==}

  '@tsconfig/node12@1.0.11':
    resolution: {integrity: sha512-cqefuRsh12pWyGsIoBKJA9luFu3mRxCA+ORZvA4ktLSzIuCUtWVxGIuXigEwO5/ywWFMZ2QEGKWvkZG1zDMTag==}

  '@tsconfig/node14@1.0.3':
    resolution: {integrity: sha512-ysT8mhdixWK6Hw3i1V2AeRqZ5WfXg1G43mqoYlM2nc6388Fq5jcXyr5mRsqViLx/GJYdoL0bfXD8nmF+Zn/Iow==}

  '@tsconfig/node16@1.0.4':
    resolution: {integrity: sha512-vxhUy4J8lyeyinH7Azl1pdd43GJhZH/tP2weN8TntQblOY+A0XbT8DJk1/oCPuOOyg/Ja757rG0CgHcWC8OfMA==}

  '@tybys/wasm-util@0.10.1':
    resolution: {integrity: sha512-9tTaPJLSiejZKx+Bmog4uSubteqTvFrVrURwkmHixBo0G4seD0zUxp98E1DzUBJxLQ3NPwXrGKDiVjwx/DpPsg==}

  '@types/babel__core@7.20.5':
    resolution: {integrity: sha512-qoQprZvz5wQFJwMDqeseRXWv3rqMvhgpbXFfVyWhbx9X47POIA6i/+dXefEmZKoAgOaTdaIgNSMqMIU61yRyzA==}

  '@types/babel__generator@7.27.0':
    resolution: {integrity: sha512-ufFd2Xi92OAVPYsy+P4n7/U7e68fex0+Ee8gSG9KX7eo084CWiQ4sdxktvdl0bOPupXtVJPY19zk6EwWqUQ8lg==}

  '@types/babel__template@7.4.4':
    resolution: {integrity: sha512-h/NUaSyG5EyxBIp8YRxo4RMe2/qQgvyowRwVMzhYhBCONbW8PUsg4lkFMrhgZhUe5z3L3MiLDuvyJ/CaPa2A8A==}

  '@types/babel__traverse@7.28.0':
    resolution: {integrity: sha512-8PvcXf70gTDZBgt9ptxJ8elBeBjcLOAcOtoO/mPJjtji1+CdGbHgm77om1GrsPxsiE+uXIpNSK64UYaIwQXd4Q==}

  '@types/better-sqlite3@7.6.13':
    resolution: {integrity: sha512-NMv9ASNARoKksWtsq/SHakpYAYnhBrQgGD8zkLYk/jaK8jUGn08CfEdTRgYhMypUQAfzSP8W6gNLe0q19/t4VA==}

  '@types/body-parser@1.19.6':
    resolution: {integrity: sha512-HLFeCYgz89uk22N5Qg3dvGvsv46B8GLvKKo1zKG4NybA8U2DiEO3w9lqGg29t/tfLRJpJ6iQxnVw4OnB7MoM9g==}

  '@types/connect@3.4.38':
    resolution: {integrity: sha512-K6uROf1LD88uDQqJCktA4yzL1YYAK6NgfsI0v/mTgyPKWsX1CnJ0XPSDhViejru1GcRkLWb8RlzFYJRqGUbaug==}

  '@types/estree@1.0.8':
    resolution: {integrity: sha512-dWHzHa2WqEXI/O1E9OjrocMTKJl2mSrEolh1Iomrv6U+JuNwaHXsXx9bLu5gG7BUWFIN0skIQJQ/L1rIex4X6w==}

  '@types/express-serve-static-core@5.1.0':
    resolution: {integrity: sha512-jnHMsrd0Mwa9Cf4IdOzbz543y4XJepXrbia2T4b6+spXC2We3t1y6K44D3mR8XMFSXMCf3/l7rCgddfx7UNVBA==}

  '@types/express@5.0.3':
    resolution: {integrity: sha512-wGA0NX93b19/dZC1J18tKWVIYWyyF2ZjT9vin/NRu0qzzvfVzWjs04iq2rQ3H65vCTQYlRqs3YHfY7zjdV+9Kw==}

  '@types/hast@3.0.4':
    resolution: {integrity: sha512-WPs+bbQw5aCj+x6laNGWLH3wviHtoCv/P3+otBhbOhJgG8qtpdAMlTCxLtsTWA7LH1Oh/bFCHsBn0TPS5m30EQ==}

  '@types/http-errors@2.0.5':
    resolution: {integrity: sha512-r8Tayk8HJnX0FztbZN7oVqGccWgw98T/0neJphO91KkmOzug1KkofZURD4UaD5uH8AqcFLfdPErnBod0u71/qg==}

  '@types/istanbul-lib-coverage@2.0.6':
    resolution: {integrity: sha512-2QF/t/auWm0lsy8XtKVPG19v3sSOQlJe/YHZgfjb/KBBHOGSV+J2q/S671rcq9uTBrLAXmZpqJiaQbMT+zNU1w==}

  '@types/istanbul-lib-report@3.0.3':
    resolution: {integrity: sha512-NQn7AHQnk/RSLOxrBbGyJM/aVQ+pjj5HCgasFxc0K/KhoATfQ/47AyUl15I2yBUpihjmas+a+VJBOqecrFH+uA==}

  '@types/istanbul-reports@3.0.4':
    resolution: {integrity: sha512-pk2B1NWalF9toCRu6gjBzR69syFjP4Od8WRAX+0mmf9lAjCRicLOWc+ZrxZHx/0XRjotgkF9t6iaMJ+aXcOdZQ==}

  '@types/jest@30.0.0':
    resolution: {integrity: sha512-XTYugzhuwqWjws0CVz8QpM36+T+Dz5mTEBKhNs/esGLnCIlGdRy+Dq78NRjd7ls7r8BC8ZRMOrKlkO1hU0JOwA==}

  '@types/json-schema@7.0.15':
    resolution: {integrity: sha512-5+fP8P8MFNC+AyZCDxrB2pkZFPGzqQWUzpSeuuVLvm8VMcorNYavBqoFcxK8bQz4Qsbn4oUEEem4wDLfcysGHA==}

  '@types/mime@1.3.5':
    resolution: {integrity: sha512-/pyBZWSLD2n0dcHE3hq8s8ZvcETHtEuF+3E7XVt0Ig2nvsVQXdghHVcEkIWjy9A0wKfTn97a/PSDYohKIlnP/w==}

  '@types/neat-csv@5.1.1':
    resolution: {integrity: sha512-M4DeWRaiFdbaE/zquJFwS9EKL+896vzUvKwFr1Et2+agQep85NGMkL3zi2Ynn/mhGqyaGmDZwRtfLyRVIuyTsQ==}
    deprecated: This is a stub types definition. neat-csv provides its own type definitions, so you do not need this installed.

  '@types/node@24.7.2':
    resolution: {integrity: sha512-/NbVmcGTP+lj5oa4yiYxxeBjRivKQ5Ns1eSZeB99ExsEQ6rX5XYU1Zy/gGxY/ilqtD4Etx9mKyrPxZRetiahhA==}

  '@types/qs@6.14.0':
    resolution: {integrity: sha512-eOunJqu0K1923aExK6y8p6fsihYEn/BYuQ4g0CxAAgFc4b/ZLN4CrsRZ55srTdqoiLzU2B2evC+apEIxprEzkQ==}

  '@types/range-parser@1.2.7':
    resolution: {integrity: sha512-hKormJbkJqzQGhziax5PItDUTMAM9uE2XXQmM37dyd4hVM+5aVl7oVxMVUiVQn2oCQFN/LKCZdvSM0pFRqbSmQ==}

  '@types/send@0.17.5':
    resolution: {integrity: sha512-z6F2D3cOStZvuk2SaP6YrwkNO65iTZcwA2ZkSABegdkAh/lf+Aa/YQndZVfmEXT5vgAp6zv06VQ3ejSVjAny4w==}

  '@types/send@1.2.0':
    resolution: {integrity: sha512-zBF6vZJn1IaMpg3xUF25VK3gd3l8zwE0ZLRX7dsQyQi+jp4E8mMDJNGDYnYse+bQhYwWERTxVwHpi3dMOq7RKQ==}

  '@types/serve-static@1.15.9':
    resolution: {integrity: sha512-dOTIuqpWLyl3BBXU3maNQsS4A3zuuoYRNIvYSxxhebPfXg2mzWQEPne/nlJ37yOse6uGgR386uTpdsx4D0QZWA==}

  '@types/stack-utils@2.0.3':
    resolution: {integrity: sha512-9aEbYZ3TbYMznPdcdr3SmIrLXwC/AKZXQeCf9Pgao5CKb8CyHuEX5jzWPTkvregvhRJHcpRO6BFoGW9ycaOkYw==}

  '@types/swagger-jsdoc@6.0.4':
    resolution: {integrity: sha512-W+Xw5epcOZrF/AooUM/PccNMSAFOKWZA5dasNyMujTwsBkU74njSJBpvCCJhHAJ95XRMzQrrW844Btu0uoetwQ==}

  '@types/swagger-ui-express@4.1.8':
    resolution: {integrity: sha512-AhZV8/EIreHFmBV5wAs0gzJUNq9JbbSXgJLQubCC0jtIo6prnI9MIRRxnU4MZX9RB9yXxF1V4R7jtLl/Wcj31g==}

  '@types/unist@3.0.3':
    resolution: {integrity: sha512-ko/gIFJRv177XgZsZcBwnqJN5x/Gien8qNOn0D5bQU/zAzVf9Zt3BlcUiLqhV9y4ARk0GbT3tnUiPNgnTXzc/Q==}

  '@types/yargs-parser@21.0.3':
    resolution: {integrity: sha512-I4q9QU9MQv4oEOz4tAHJtNz1cwuLxn2F3xcc2iV5WdqLPpUnj30aUuxt1mAxYTG+oe8CZMV/+6rU4S4gRDzqtQ==}

  '@types/yargs@17.0.33':
    resolution: {integrity: sha512-WpxBCKWPLr4xSsHgz511rFJAM+wS28w2zEO1QDNY5zM/S8ok70NNfztH0xwhqKyaK0OHCbN98LDAZuy1ctxDkA==}

  '@types/yauzl@2.10.3':
    resolution: {integrity: sha512-oJoftv0LSuaDZE3Le4DbKX+KS9G36NzOeSap90UIK0yMA/NhKJhqlSGtNDORNRaIbQfzjXDrQa0ytJ6mNRGz/Q==}

  '@typescript-eslint/eslint-plugin@8.46.0':
    resolution: {integrity: sha512-hA8gxBq4ukonVXPy0OKhiaUh/68D0E88GSmtC1iAEnGaieuDi38LhS7jdCHRLi6ErJBNDGCzvh5EnzdPwUc0DA==}
    engines: {node: ^18.18.0 || ^20.9.0 || >=21.1.0}
    peerDependencies:
      '@typescript-eslint/parser': ^8.46.0
      eslint: ^8.57.0 || ^9.0.0
      typescript: '>=4.8.4 <6.0.0'

  '@typescript-eslint/parser@8.46.0':
    resolution: {integrity: sha512-n1H6IcDhmmUEG7TNVSspGmiHHutt7iVKtZwRppD7e04wha5MrkV1h3pti9xQLcCMt6YWsncpoT0HMjkH1FNwWQ==}
    engines: {node: ^18.18.0 || ^20.9.0 || >=21.1.0}
    peerDependencies:
      eslint: ^8.57.0 || ^9.0.0
      typescript: '>=4.8.4 <6.0.0'

  '@typescript-eslint/project-service@8.46.0':
    resolution: {integrity: sha512-OEhec0mH+U5Je2NZOeK1AbVCdm0ChyapAyTeXVIYTPXDJ3F07+cu87PPXcGoYqZ7M9YJVvFnfpGg1UmCIqM+QQ==}
    engines: {node: ^18.18.0 || ^20.9.0 || >=21.1.0}
    peerDependencies:
      typescript: '>=4.8.4 <6.0.0'

  '@typescript-eslint/scope-manager@8.46.0':
    resolution: {integrity: sha512-lWETPa9XGcBes4jqAMYD9fW0j4n6hrPtTJwWDmtqgFO/4HF4jmdH/Q6wggTw5qIT5TXjKzbt7GsZUBnWoO3dqw==}
    engines: {node: ^18.18.0 || ^20.9.0 || >=21.1.0}

  '@typescript-eslint/tsconfig-utils@8.46.0':
    resolution: {integrity: sha512-WrYXKGAHY836/N7zoK/kzi6p8tXFhasHh8ocFL9VZSAkvH956gfeRfcnhs3xzRy8qQ/dq3q44v1jvQieMFg2cw==}
    engines: {node: ^18.18.0 || ^20.9.0 || >=21.1.0}
    peerDependencies:
      typescript: '>=4.8.4 <6.0.0'

  '@typescript-eslint/type-utils@8.46.0':
    resolution: {integrity: sha512-hy+lvYV1lZpVs2jRaEYvgCblZxUoJiPyCemwbQZ+NGulWkQRy0HRPYAoef/CNSzaLt+MLvMptZsHXHlkEilaeg==}
    engines: {node: ^18.18.0 || ^20.9.0 || >=21.1.0}
    peerDependencies:
      eslint: ^8.57.0 || ^9.0.0
      typescript: '>=4.8.4 <6.0.0'

  '@typescript-eslint/types@8.46.0':
    resolution: {integrity: sha512-bHGGJyVjSE4dJJIO5yyEWt/cHyNwga/zXGJbJJ8TiO01aVREK6gCTu3L+5wrkb1FbDkQ+TKjMNe9R/QQQP9+rA==}
    engines: {node: ^18.18.0 || ^20.9.0 || >=21.1.0}

  '@typescript-eslint/typescript-estree@8.46.0':
    resolution: {integrity: sha512-ekDCUfVpAKWJbRfm8T1YRrCot1KFxZn21oV76v5Fj4tr7ELyk84OS+ouvYdcDAwZL89WpEkEj2DKQ+qg//+ucg==}
    engines: {node: ^18.18.0 || ^20.9.0 || >=21.1.0}
    peerDependencies:
      typescript: '>=4.8.4 <6.0.0'

  '@typescript-eslint/utils@8.46.0':
    resolution: {integrity: sha512-nD6yGWPj1xiOm4Gk0k6hLSZz2XkNXhuYmyIrOWcHoPuAhjT9i5bAG+xbWPgFeNR8HPHHtpNKdYUXJl/D3x7f5g==}
    engines: {node: ^18.18.0 || ^20.9.0 || >=21.1.0}
    peerDependencies:
      eslint: ^8.57.0 || ^9.0.0
      typescript: '>=4.8.4 <6.0.0'

  '@typescript-eslint/visitor-keys@8.46.0':
    resolution: {integrity: sha512-FrvMpAK+hTbFy7vH5j1+tMYHMSKLE6RzluFJlkFNKD0p9YsUT75JlBSmr5so3QRzvMwU5/bIEdeNrxm8du8l3Q==}
    engines: {node: ^18.18.0 || ^20.9.0 || >=21.1.0}

  '@ungap/structured-clone@1.3.0':
    resolution: {integrity: sha512-WmoN8qaIAo7WTYWbAZuG8PYEhn5fkz7dZrqTBZ7dtt//lL2Gwms1IcnQ5yHqjDfX8Ft5j4YzDM23f87zBfDe9g==}

  '@unrs/resolver-binding-android-arm-eabi@1.11.1':
    resolution: {integrity: sha512-ppLRUgHVaGRWUx0R0Ut06Mjo9gBaBkg3v/8AxusGLhsIotbBLuRk51rAzqLC8gq6NyyAojEXglNjzf6R948DNw==}
    cpu: [arm]
    os: [android]

  '@unrs/resolver-binding-android-arm64@1.11.1':
    resolution: {integrity: sha512-lCxkVtb4wp1v+EoN+HjIG9cIIzPkX5OtM03pQYkG+U5O/wL53LC4QbIeazgiKqluGeVEeBlZahHalCaBvU1a2g==}
    cpu: [arm64]
    os: [android]

  '@unrs/resolver-binding-darwin-arm64@1.11.1':
    resolution: {integrity: sha512-gPVA1UjRu1Y/IsB/dQEsp2V1pm44Of6+LWvbLc9SDk1c2KhhDRDBUkQCYVWe6f26uJb3fOK8saWMgtX8IrMk3g==}
    cpu: [arm64]
    os: [darwin]

  '@unrs/resolver-binding-darwin-x64@1.11.1':
    resolution: {integrity: sha512-cFzP7rWKd3lZaCsDze07QX1SC24lO8mPty9vdP+YVa3MGdVgPmFc59317b2ioXtgCMKGiCLxJ4HQs62oz6GfRQ==}
    cpu: [x64]
    os: [darwin]

  '@unrs/resolver-binding-freebsd-x64@1.11.1':
    resolution: {integrity: sha512-fqtGgak3zX4DCB6PFpsH5+Kmt/8CIi4Bry4rb1ho6Av2QHTREM+47y282Uqiu3ZRF5IQioJQ5qWRV6jduA+iGw==}
    cpu: [x64]
    os: [freebsd]

  '@unrs/resolver-binding-linux-arm-gnueabihf@1.11.1':
    resolution: {integrity: sha512-u92mvlcYtp9MRKmP+ZvMmtPN34+/3lMHlyMj7wXJDeXxuM0Vgzz0+PPJNsro1m3IZPYChIkn944wW8TYgGKFHw==}
    cpu: [arm]
    os: [linux]

  '@unrs/resolver-binding-linux-arm-musleabihf@1.11.1':
    resolution: {integrity: sha512-cINaoY2z7LVCrfHkIcmvj7osTOtm6VVT16b5oQdS4beibX2SYBwgYLmqhBjA1t51CarSaBuX5YNsWLjsqfW5Cw==}
    cpu: [arm]
    os: [linux]

  '@unrs/resolver-binding-linux-arm64-gnu@1.11.1':
    resolution: {integrity: sha512-34gw7PjDGB9JgePJEmhEqBhWvCiiWCuXsL9hYphDF7crW7UgI05gyBAi6MF58uGcMOiOqSJ2ybEeCvHcq0BCmQ==}
    cpu: [arm64]
    os: [linux]

  '@unrs/resolver-binding-linux-arm64-musl@1.11.1':
    resolution: {integrity: sha512-RyMIx6Uf53hhOtJDIamSbTskA99sPHS96wxVE/bJtePJJtpdKGXO1wY90oRdXuYOGOTuqjT8ACccMc4K6QmT3w==}
    cpu: [arm64]
    os: [linux]

  '@unrs/resolver-binding-linux-ppc64-gnu@1.11.1':
    resolution: {integrity: sha512-D8Vae74A4/a+mZH0FbOkFJL9DSK2R6TFPC9M+jCWYia/q2einCubX10pecpDiTmkJVUH+y8K3BZClycD8nCShA==}
    cpu: [ppc64]
    os: [linux]

  '@unrs/resolver-binding-linux-riscv64-gnu@1.11.1':
    resolution: {integrity: sha512-frxL4OrzOWVVsOc96+V3aqTIQl1O2TjgExV4EKgRY09AJ9leZpEg8Ak9phadbuX0BA4k8U5qtvMSQQGGmaJqcQ==}
    cpu: [riscv64]
    os: [linux]

  '@unrs/resolver-binding-linux-riscv64-musl@1.11.1':
    resolution: {integrity: sha512-mJ5vuDaIZ+l/acv01sHoXfpnyrNKOk/3aDoEdLO/Xtn9HuZlDD6jKxHlkN8ZhWyLJsRBxfv9GYM2utQ1SChKew==}
    cpu: [riscv64]
    os: [linux]

  '@unrs/resolver-binding-linux-s390x-gnu@1.11.1':
    resolution: {integrity: sha512-kELo8ebBVtb9sA7rMe1Cph4QHreByhaZ2QEADd9NzIQsYNQpt9UkM9iqr2lhGr5afh885d/cB5QeTXSbZHTYPg==}
    cpu: [s390x]
    os: [linux]

  '@unrs/resolver-binding-linux-x64-gnu@1.11.1':
    resolution: {integrity: sha512-C3ZAHugKgovV5YvAMsxhq0gtXuwESUKc5MhEtjBpLoHPLYM+iuwSj3lflFwK3DPm68660rZ7G8BMcwSro7hD5w==}
    cpu: [x64]
    os: [linux]

  '@unrs/resolver-binding-linux-x64-musl@1.11.1':
    resolution: {integrity: sha512-rV0YSoyhK2nZ4vEswT/QwqzqQXw5I6CjoaYMOX0TqBlWhojUf8P94mvI7nuJTeaCkkds3QE4+zS8Ko+GdXuZtA==}
    cpu: [x64]
    os: [linux]

  '@unrs/resolver-binding-wasm32-wasi@1.11.1':
    resolution: {integrity: sha512-5u4RkfxJm+Ng7IWgkzi3qrFOvLvQYnPBmjmZQ8+szTK/b31fQCnleNl1GgEt7nIsZRIf5PLhPwT0WM+q45x/UQ==}
    engines: {node: '>=14.0.0'}
    cpu: [wasm32]

  '@unrs/resolver-binding-win32-arm64-msvc@1.11.1':
    resolution: {integrity: sha512-nRcz5Il4ln0kMhfL8S3hLkxI85BXs3o8EYoattsJNdsX4YUU89iOkVn7g0VHSRxFuVMdM4Q1jEpIId1Ihim/Uw==}
    cpu: [arm64]
    os: [win32]

  '@unrs/resolver-binding-win32-ia32-msvc@1.11.1':
    resolution: {integrity: sha512-DCEI6t5i1NmAZp6pFonpD5m7i6aFrpofcp4LA2i8IIq60Jyo28hamKBxNrZcyOwVOZkgsRp9O2sXWBWP8MnvIQ==}
    cpu: [ia32]
    os: [win32]

  '@unrs/resolver-binding-win32-x64-msvc@1.11.1':
    resolution: {integrity: sha512-lrW200hZdbfRtztbygyaq/6jP6AKE8qQN2KvPcJ+x7wiD038YtnYtZ82IMNJ69GJibV7bwL3y9FgK+5w/pYt6g==}
    cpu: [x64]
    os: [win32]

  accepts@2.0.0:
    resolution: {integrity: sha512-5cvg6CtKwfgdmVqY1WIiXKc3Q1bkRqGLi+2W/6ao+6Y7gu/RCwRuAhGEzh5B4KlszSuTLgZYuqFqo5bImjNKng==}
    engines: {node: '>= 0.6'}

  acorn-jsx@5.3.2:
    resolution: {integrity: sha512-rq9s+JNhf0IChjtDXxllJ7g41oZk5SlXtp0LHwyA5cejwn7vKmKp4pPri6YEePv2PU65sAsegbXtIinmDFDXgQ==}
    peerDependencies:
      acorn: ^6.0.0 || ^7.0.0 || ^8.0.0

  acorn-walk@8.3.2:
    resolution: {integrity: sha512-cjkyv4OtNCIeqhHrfS81QWXoCBPExR/J62oyEqepVw8WaQeSqpW2uhuLPh1m9eWhDuOo/jUXVTlifvesOWp/4A==}
    engines: {node: '>=0.4.0'}

  acorn-walk@8.3.4:
    resolution: {integrity: sha512-ueEepnujpqee2o5aIYnvHU6C0A42MNdsIDeqy5BydrkuC5R1ZuUFnm27EeFJGoEHJQgn3uleRvmTXaJgfXbt4g==}
    engines: {node: '>=0.4.0'}

  acorn@7.4.1:
    resolution: {integrity: sha512-nQyp0o1/mNdbTO1PO6kHkwSrmgZ0MT/jCCpNiwbUjGoRN4dlBhqJtoQuCnEOKzgTVwg0ZWiCoQy6SxMebQVh8A==}
    engines: {node: '>=0.4.0'}
    hasBin: true

  acorn@8.14.0:
    resolution: {integrity: sha512-cl669nCJTZBsL97OF4kUQm5g5hC2uihk0NxY3WENAC0TYdILVkAyHymAntgxGkl7K+t0cXIrH5siy5S4XkFycA==}
    engines: {node: '>=0.4.0'}
    hasBin: true

  acorn@8.15.0:
    resolution: {integrity: sha512-NZyJarBfL7nWwIq+FDL6Zp/yHEhePMNnnJ0y3qfieCrmNvYct8uvtiV41UvlSe6apAfk0fY1FbWx+NwfmpvtTg==}
    engines: {node: '>=0.4.0'}
    hasBin: true

  agent-base@7.1.4:
    resolution: {integrity: sha512-MnA+YT8fwfJPgBx3m60MNqakm30XOkyIoH1y6huTQvC0PwZG7ki8NacLBcrPbNoo8vEZy7Jpuk7+jMO+CUovTQ==}
    engines: {node: '>= 14'}

  ajv@6.12.6:
    resolution: {integrity: sha512-j3fVLgvTo527anyYyJOGTYJbG+vnnQYvE0m5mmkc1TK+nxAppkCLMIL0aZ4dblVCNoGShhm+kzE4ZUykBoMg4g==}

  ansi-escapes@4.3.2:
    resolution: {integrity: sha512-gKXj5ALrKWQLsYG9jlTRmR/xKluxHV+Z9QEwNIgCfM1/uwPMCuzVVnh5mwTd+OuBZcwSIMbqssNWRm1lE51QaQ==}
    engines: {node: '>=8'}

  ansi-escapes@7.1.1:
    resolution: {integrity: sha512-Zhl0ErHcSRUaVfGUeUdDuLgpkEo8KIFjB4Y9uAc46ScOpdDiU1Dbyplh7qWJeJ/ZHpbyMSM26+X3BySgnIz40Q==}
    engines: {node: '>=18'}

  ansi-regex@5.0.1:
    resolution: {integrity: sha512-quJQXlTSUGL2LH9SUXo8VwsY4soanhgo6LNSm84E1LBcE8s3O0wpdiRzyR9z/ZZJMlMWv37qOOb9pdJlMUEKFQ==}
    engines: {node: '>=8'}

  ansi-regex@6.2.2:
    resolution: {integrity: sha512-Bq3SmSpyFHaWjPk8If9yc6svM8c56dB5BAtW4Qbw5jHTwwXXcTLoRMkpDJp6VL0XzlWaCHTXrkFURMYmD0sLqg==}
    engines: {node: '>=12'}

  ansi-styles@4.3.0:
    resolution: {integrity: sha512-zbB9rCJAT1rbjiVDb2hqKFHNYLxgtk8NURxZ3IZwD3F6NtxbXZQCnnSi1Lkx+IDohdPlFp222wVALIheZJQSEg==}
    engines: {node: '>=8'}

  ansi-styles@5.2.0:
    resolution: {integrity: sha512-Cxwpt2SfTzTtXcfOlzGEee8O+c+MmUgGrNiBcXnuWxuFJHe6a5Hz7qwhwe5OgaSYI0IJvkLqWX1ASG+cJOkEiA==}
    engines: {node: '>=10'}

  ansi-styles@6.2.3:
    resolution: {integrity: sha512-4Dj6M28JB+oAH8kFkTLUo+a2jwOFkuqb3yucU0CANcRRUbxS0cP0nZYCGjcc3BNXwRIsUVmDGgzawme7zvJHvg==}
    engines: {node: '>=12'}

  anymatch@3.1.3:
    resolution: {integrity: sha512-KMReFUr0B4t+D+OBkjR3KYqvocp2XaSzO55UcB6mgQMd3KbcE+mWTyvVV7D/zsdEbNnV6acZUutkiHQXvTr1Rw==}
    engines: {node: '>= 8'}

  are-docs-informative@0.0.2:
    resolution: {integrity: sha512-ixiS0nLNNG5jNQzgZJNoUpBKdo9yTYZMGJ+QgT2jmjR7G7+QHRCc4v6LQ3NgE7EBJq+o0ams3waJwkrlBom8Ig==}
    engines: {node: '>=14'}

  arg@4.1.3:
    resolution: {integrity: sha512-58S9QDqG0Xx27YwPSt9fJxivjYl432YCwfDMfZ+71RAqUrZef7LrKQZ3LHLOwCS4FLNBplP533Zx895SeOCHvA==}

  argparse@1.0.10:
    resolution: {integrity: sha512-o5Roy6tNG4SL/FOkCAN6RzjiakZS25RLYFrcMttJqbdd8BWrnA+fGz57iN5Pb06pvBGvl5gQ0B48dJlslXvoTg==}

  argparse@2.0.1:
    resolution: {integrity: sha512-8+9WqebbFzpX9OR+Wa6O29asIogeRMzcGtAINdpMHHyAg10f05aSFVBbcEqGf/PXw1EjAZ+q2/bEBg3DvurK3Q==}

  ast-types@0.13.4:
    resolution: {integrity: sha512-x1FCFnFifvYDDzTaLII71vG5uvDwgtmDTEVWAxrgeiR8VjMONcCXJx7E+USjDtHlwFmt9MysbqgF9b9Vjr6w+w==}
    engines: {node: '>=4'}

  b4a@1.7.3:
    resolution: {integrity: sha512-5Q2mfq2WfGuFp3uS//0s6baOJLMoVduPYVeNmDYxu5OUA1/cBfvr2RIS7vi62LdNj/urk1hfmj867I3qt6uZ7Q==}
    peerDependencies:
      react-native-b4a: '*'
    peerDependenciesMeta:
      react-native-b4a:
        optional: true

  babel-jest@30.2.0:
    resolution: {integrity: sha512-0YiBEOxWqKkSQWL9nNGGEgndoeL0ZpWrbLMNL5u/Kaxrli3Eaxlt3ZtIDktEvXt4L/R9r3ODr2zKwGM/2BjxVw==}
    engines: {node: ^18.14.0 || ^20.0.0 || ^22.0.0 || >=24.0.0}
    peerDependencies:
      '@babel/core': ^7.11.0 || ^8.0.0-0

  babel-plugin-istanbul@7.0.1:
    resolution: {integrity: sha512-D8Z6Qm8jCvVXtIRkBnqNHX0zJ37rQcFJ9u8WOS6tkYOsRdHBzypCstaxWiu5ZIlqQtviRYbgnRLSoCEvjqcqbA==}
    engines: {node: '>=12'}

  babel-plugin-jest-hoist@30.2.0:
    resolution: {integrity: sha512-ftzhzSGMUnOzcCXd6WHdBGMyuwy15Wnn0iyyWGKgBDLxf9/s5ABuraCSpBX2uG0jUg4rqJnxsLc5+oYBqoxVaA==}
    engines: {node: ^18.14.0 || ^20.0.0 || ^22.0.0 || >=24.0.0}

  babel-preset-current-node-syntax@1.2.0:
    resolution: {integrity: sha512-E/VlAEzRrsLEb2+dv8yp3bo4scof3l9nR4lrld+Iy5NyVqgVYUJnDAmunkhPMisRI32Qc4iRiz425d8vM++2fg==}
    peerDependencies:
      '@babel/core': ^7.0.0 || ^8.0.0-0

  babel-preset-jest@30.2.0:
    resolution: {integrity: sha512-US4Z3NOieAQumwFnYdUWKvUKh8+YSnS/gB3t6YBiz0bskpu7Pine8pPCheNxlPEW4wnUkma2a94YuW2q3guvCQ==}
    engines: {node: ^18.14.0 || ^20.0.0 || ^22.0.0 || >=24.0.0}
    peerDependencies:
      '@babel/core': ^7.11.0 || ^8.0.0-beta.1

  balanced-match@1.0.2:
    resolution: {integrity: sha512-3oSeUO0TMV67hN1AmbXsK4yaqU7tjiHlbxRDZOpH0KW9+CeX4bRAaX0Anxt0tx2MrpRpWwQaPwIlISEJhYU5Pw==}

  bare-events@2.8.0:
    resolution: {integrity: sha512-AOhh6Bg5QmFIXdViHbMc2tLDsBIRxdkIaIddPslJF9Z5De3APBScuqGP2uThXnIpqFrgoxMNC6km7uXNIMLHXA==}
    peerDependencies:
      bare-abort-controller: '*'
    peerDependenciesMeta:
      bare-abort-controller:
        optional: true

  bare-fs@4.4.10:
    resolution: {integrity: sha512-arqVF+xX/rJHwrONZaSPhlzleT2gXwVs9rsAe1p1mIVwWZI2A76/raio+KwwxfWMO8oV9Wo90EaUkS2QwVmy4w==}
    engines: {bare: '>=1.16.0'}
    peerDependencies:
      bare-buffer: '*'
    peerDependenciesMeta:
      bare-buffer:
        optional: true

  bare-os@3.6.2:
    resolution: {integrity: sha512-T+V1+1srU2qYNBmJCXZkUY5vQ0B4FSlL3QDROnKQYOqeiQR8UbjNHlPa+TIbM4cuidiN9GaTaOZgSEgsvPbh5A==}
    engines: {bare: '>=1.14.0'}

  bare-path@3.0.0:
    resolution: {integrity: sha512-tyfW2cQcB5NN8Saijrhqn0Zh7AnFNsnczRcuWODH0eYAXBsJ5gVxAUuNr7tsHSC6IZ77cA0SitzT+s47kot8Mw==}

  bare-stream@2.7.0:
    resolution: {integrity: sha512-oyXQNicV1y8nc2aKffH+BUHFRXmx6VrPzlnaEvMhram0nPBrKcEdcyBg5r08D0i8VxngHFAiVyn1QKXpSG0B8A==}
    peerDependencies:
      bare-buffer: '*'
      bare-events: '*'
    peerDependenciesMeta:
      bare-buffer:
        optional: true
      bare-events:
        optional: true

  bare-url@2.2.2:
    resolution: {integrity: sha512-g+ueNGKkrjMazDG3elZO1pNs3HY5+mMmOet1jtKyhOaCnkLzitxf26z7hoAEkDNgdNmnc1KIlt/dw6Po6xZMpA==}

  base64-js@1.5.1:
    resolution: {integrity: sha512-AKpaYlHn8t4SVbOHCy+b5+KKgvR4vrsD8vbvrbiQJps7fKDTkjkDry6ji0rUJjC0kzbNePLwzxq8iypo41qeWA==}

  baseline-browser-mapping@2.8.12:
    resolution: {integrity: sha512-vAPMQdnyKCBtkmQA6FMCBvU9qFIppS3nzyXnEM+Lo2IAhG4Mpjv9cCxMudhgV3YdNNJv6TNqXy97dfRVL2LmaQ==}
    hasBin: true

  basic-ftp@5.0.5:
    resolution: {integrity: sha512-4Bcg1P8xhUuqcii/S0Z9wiHIrQVPMermM1any+MX5GeGD7faD3/msQUDGLol9wOcz4/jbg/WJnGqoJF6LiBdtg==}
    engines: {node: '>=10.0.0'}

  better-sqlite3@12.4.1:
    resolution: {integrity: sha512-3yVdyZhklTiNrtg+4WqHpJpFDd+WHTg2oM7UcR80GqL05AOV0xEJzc6qNvFYoEtE+hRp1n9MpN6/+4yhlGkDXQ==}
    engines: {node: 20.x || 22.x || 23.x || 24.x}

  bignumber.js@9.3.1:
    resolution: {integrity: sha512-Ko0uX15oIUS7wJ3Rb30Fs6SkVbLmPBAKdlm7q9+ak9bbIeFf0MwuBsQV6z7+X768/cHsfg+WlysDWJcmthjsjQ==}

  binary-extensions@2.3.0:
    resolution: {integrity: sha512-Ceh+7ox5qe7LJuLHoY0feh3pHuUDHAcRUeyL2VYghZwfpkNIy/+8Ocg0a3UuSoYzavmylwuLWQOf3hl0jjMMIw==}
    engines: {node: '>=8'}

  bindings@1.5.0:
    resolution: {integrity: sha512-p2q/t/mhvuOj/UeLlV6566GD/guowlr0hHxClI0W9m7MWYkL1F0hLo+0Aexs9HSPCtR1SXQ0TD3MMKrXZajbiQ==}

  bl@4.1.0:
    resolution: {integrity: sha512-1W07cM9gS6DcLperZfFSj+bWLtaPGSOHWhPiGzXmvVJbRLdG82sH/Kn8EtW1VqWVA54AKf2h5k5BbnIbwF3h6w==}

  blake3-wasm@2.1.5:
    resolution: {integrity: sha512-F1+K8EbfOZE49dtoPtmxUQrpXaBIl3ICvasLh+nJta0xkz+9kF/7uet9fLnwKqhDrmj6g+6K3Tw9yQPUg2ka5g==}

  body-parser@2.2.0:
    resolution: {integrity: sha512-02qvAaxv8tp7fBa/mw1ga98OGm+eCbqzJOKoRt70sLmfEEi+jyBYVTDGfCL/k06/4EMk/z01gCe7HoCH/f2LTg==}
    engines: {node: '>=18'}

  boolbase@1.0.0:
    resolution: {integrity: sha512-JZOSA7Mo9sNGB8+UjSgzdLtokWAky1zbztM3WRLCbZ70/3cTANmQmOdR7y2g+J0e2WXywy1yS468tY+IruqEww==}

  brace-expansion@1.1.12:
    resolution: {integrity: sha512-9T9UjW3r0UW5c1Q7GTwllptXwhvYmEzFhzMfZ9H7FQWt+uZePjZPjBP/W1ZEyZ1twGWom5/56TF4lPcqjnDHcg==}

  brace-expansion@2.0.2:
    resolution: {integrity: sha512-Jt0vHyM+jmUBqojB7E1NIYadt0vI0Qxjxd2TErW94wDz+E2LAm5vKMXXwg6ZZBTHPuUlDgQHKXvjGBdfcF1ZDQ==}

  braces@3.0.3:
    resolution: {integrity: sha512-yQbXgO/OSZVD2IsiLlro+7Hf6Q18EJrKSEsdoMzKePKXct3gvD8oLcOQdIzGupr5Fj+EDe8gO/lxc1BzfMpxvA==}
    engines: {node: '>=8'}

  browserslist@4.26.3:
    resolution: {integrity: sha512-lAUU+02RFBuCKQPj/P6NgjlbCnLBMp4UtgTx7vNHd3XSIJF87s9a5rA3aH2yw3GS9DqZAUbOtZdCCiZeVRqt0w==}
    engines: {node: ^6 || ^7 || ^8 || ^9 || ^10 || ^11 || ^12 || >=13.7}
    hasBin: true

  bs-logger@0.2.6:
    resolution: {integrity: sha512-pd8DCoxmbgc7hyPKOvxtqNcjYoOsABPQdcCUjGp3d42VR2CX1ORhk2A87oqqu5R1kk+76nsxZupkmyd+MVtCog==}
    engines: {node: '>= 6'}

  bser@2.1.1:
    resolution: {integrity: sha512-gQxTNE/GAfIIrmHLUE3oJyp5FO6HRBfhjnw4/wMmA63ZGDJnWBmgY/lyQBpnDUkGmAhbSe39tx2d/iTOAfglwQ==}

  buffer-crc32@0.2.13:
    resolution: {integrity: sha512-VO9Ht/+p3SN7SKWqcrgEzjGbRSJYTx+Q1pTQC0wrWqHx0vpJraQ6GtHx8tvcg1rlK1byhU5gccxgOgj7B0TDkQ==}

  buffer-equal-constant-time@1.0.1:
    resolution: {integrity: sha512-zRpUiDwd/xk6ADqPMATG8vc9VPrkck7T07OIx0gnjmJAnHnTVXNQG3vfvWNuiZIkwu9KrKdA1iJKfsfTVxE6NA==}

  buffer-from@1.1.2:
    resolution: {integrity: sha512-E+XQCRwSbaaiChtv6k6Dwgc+bx+Bs6vuKJHHl5kox/BaKbhiXzqQOwK4cO22yElGp2OCmjwVhT3HmxgyPGnJfQ==}

  buffer@5.7.1:
    resolution: {integrity: sha512-EHcyIPBQ4BSGlvjB16k5KgAJ27CIsHY/2JBmCRReo48y9rQ3MaUzWX3KVlBa4U7MyX02HdVj0K7C3WaB3ju7FQ==}

  builtin-modules@5.0.0:
    resolution: {integrity: sha512-bkXY9WsVpY7CvMhKSR6pZilZu9Ln5WDrKVBUXf2S443etkmEO4V58heTecXcUIsNsi4Rx8JUO4NfX1IcQl4deg==}
    engines: {node: '>=18.20'}

  bytes@3.1.2:
    resolution: {integrity: sha512-/Nf7TyzTx6S3yRJObOAV7956r8cr2+Oj8AC5dt8wSP3BQAoeX58NoHyCU8P8zGkNXStjTSi6fzO6F0pBdcYbEg==}
    engines: {node: '>= 0.8'}

  call-bind-apply-helpers@1.0.2:
    resolution: {integrity: sha512-Sp1ablJ0ivDkSzjcaJdxEunN5/XvksFJ2sMBFfq6x0ryhQV/2b/KwFe21cMpmHtPOSij8K99/wSfoEuTObmuMQ==}
    engines: {node: '>= 0.4'}

  call-bound@1.0.4:
    resolution: {integrity: sha512-+ys997U96po4Kx/ABpBCqhA9EuxJaQWDQg7295H4hBphv3IZg0boBKuwYpt4YXp6MZ5AmZQnU/tyMTlRpaSejg==}
    engines: {node: '>= 0.4'}

  call-me-maybe@1.0.2:
    resolution: {integrity: sha512-HpX65o1Hnr9HH25ojC1YGs7HCQLq0GCOibSaWER0eNpgJ/Z1MZv2mTc7+xh6WOPxbRVcmgbv4hGU+uSQ/2xFZQ==}

  callsites@3.1.0:
    resolution: {integrity: sha512-P8BjAsXvZS+VIDUI11hHCQEv74YT67YUi5JJFNWIqL235sBmjX4+qx9Muvls5ivyNENctx46xQLQ3aTuE7ssaQ==}
    engines: {node: '>=6'}

  camelcase@5.3.1:
    resolution: {integrity: sha512-L28STB170nwWS63UjtlEOE3dldQApaJXZkOI1uMFfzf3rRuPegHaHesyee+YxQ+W6SvRDQV6UrdOdRiR153wJg==}
    engines: {node: '>=6'}

  camelcase@6.3.0:
    resolution: {integrity: sha512-Gmy6FhYlCY7uOElZUSbxo2UCDH8owEk996gkbrpsgGtrJLM3J7jGxl9Ic7Qwwj4ivOE5AWZWRMecDdF7hqGjFA==}
    engines: {node: '>=10'}

  caniuse-lite@1.0.30001748:
    resolution: {integrity: sha512-5P5UgAr0+aBmNiplks08JLw+AW/XG/SurlgZLgB1dDLfAw7EfRGxIwzPHxdSCGY/BTKDqIVyJL87cCN6s0ZR0w==}

  chalk@4.1.2:
    resolution: {integrity: sha512-oKnbhFyRIXpUuez8iBMmyEa4nbj4IOQyuhc/wy9kY7/WVPcwIO9VA668Pu8RkO7+0G76SLROeyw9CpQ061i4mA==}
    engines: {node: '>=10'}

  change-case@5.4.4:
    resolution: {integrity: sha512-HRQyTk2/YPEkt9TnUPbOpr64Uw3KOicFWPVBb+xiHvd6eBx/qPr9xqfBFDT8P2vWsvvz4jbEkfDe71W3VyNu2w==}

  char-regex@1.0.2:
    resolution: {integrity: sha512-kWWXztvZ5SBQV+eRgKFeh8q5sLuZY2+8WUIzlxWVTg+oGwY14qylx1KbKzHd8P6ZYkAg0xyIDU9JMHhyJMZ1jw==}
    engines: {node: '>=10'}

  cheerio-select@2.1.0:
    resolution: {integrity: sha512-9v9kG0LvzrlcungtnJtpGNxY+fzECQKhK4EGJX2vByejiMX84MFNQw4UxPJl3bFbTMw+Dfs37XaIkCwTZfLh4g==}

  cheerio@1.1.2:
    resolution: {integrity: sha512-IkxPpb5rS/d1IiLbHMgfPuS0FgiWTtFIm/Nj+2woXDLTZ7fOT2eqzgYbdMlLweqlHbsZjxEChoVK+7iph7jyQg==}
    engines: {node: '>=20.18.1'}

  chokidar@3.6.0:
    resolution: {integrity: sha512-7VT13fmjotKpGipCW9JEQAusEPE+Ei8nl6/g4FBAmIm0GOOLMua9NDDo/DWp0ZAxCr3cPq5ZpBqmPAQgDda2Pw==}
    engines: {node: '>= 8.10.0'}

  chownr@1.1.4:
    resolution: {integrity: sha512-jJ0bqzaylmJtVnNgzTeSOs8DPavpbYgEr/b0YL8/2GO3xJEhInFmhKMUnEJQjZumK7KXGFhUy89PrsJWlakBVg==}

  chromium-bidi@9.1.0:
    resolution: {integrity: sha512-rlUzQ4WzIAWdIbY/viPShhZU2n21CxDUgazXVbw4Hu1MwaeUSEksSeM6DqPgpRjCLXRk702AVRxJxoOz0dw4OA==}
    peerDependencies:
      devtools-protocol: '*'

  ci-info@4.3.1:
    resolution: {integrity: sha512-Wdy2Igu8OcBpI2pZePZ5oWjPC38tmDVx5WKUXKwlLYkA0ozo85sLsLvkBbBn/sZaSCMFOGZJ14fvW9t5/d7kdA==}
    engines: {node: '>=8'}

  cjs-module-lexer@2.1.0:
    resolution: {integrity: sha512-UX0OwmYRYQQetfrLEZeewIFFI+wSTofC+pMBLNuH3RUuu/xzG1oz84UCEDOSoQlN3fZ4+AzmV50ZYvGqkMh9yA==}

  clean-regexp@1.0.0:
    resolution: {integrity: sha512-GfisEZEJvzKrmGWkvfhgzcz/BllN1USeqD2V6tg14OAOgaCD2Z/PUEuxnAZ/nPvmaHRG7a8y77p1T/IRQ4D1Hw==}
    engines: {node: '>=4'}

  cli-cursor@5.0.0:
    resolution: {integrity: sha512-aCj4O5wKyszjMmDT4tZj93kxyydN/K5zPWSCe6/0AV/AA1pqe5ZBIw0a2ZfPQV7lL5/yb5HsUreJ6UFAF1tEQw==}
    engines: {node: '>=18'}

  cli-truncate@5.1.0:
    resolution: {integrity: sha512-7JDGG+4Zp0CsknDCedl0DYdaeOhc46QNpXi3NLQblkZpXXgA6LncLDUUyvrjSvZeF3VRQa+KiMGomazQrC1V8g==}
    engines: {node: '>=20'}

  cliui@8.0.1:
    resolution: {integrity: sha512-BSeNnyus75C4//NQ9gQt1/csTXyo/8Sb+afLAkzAptFuMsod9HFokGNudZpi/oQV73hnVK+sR+5PVRMd+Dr7YQ==}
    engines: {node: '>=12'}

  co@4.6.0:
    resolution: {integrity: sha512-QVb0dM5HvG+uaxitm8wONl7jltx8dqhfU33DcqtOZcLSVIKSDDLDi7+0LbAKiyI8hD9u42m2YxXSkMGWThaecQ==}
    engines: {iojs: '>= 1.0.0', node: '>= 0.12.0'}

  collect-v8-coverage@1.0.2:
    resolution: {integrity: sha512-lHl4d5/ONEbLlJvaJNtsF/Lz+WvB07u2ycqTYbdrq7UypDXailES4valYb2eWiJFxZlVmpGekfqoxQhzyFdT4Q==}

  color-convert@2.0.1:
    resolution: {integrity: sha512-RRECPsj7iu/xb5oKYcsFHSppFNnsj/52OVTRKb4zP5onXwVF3zVmmToNcOfGC+CRDpfK/U584fMg38ZHCaElKQ==}
    engines: {node: '>=7.0.0'}

  color-name@1.1.4:
    resolution: {integrity: sha512-dOy+3AuW3a2wNbZHIuMZpTcgjGuLU/uBL/ubcZF9OXbDo8ff4O8yVp5Bf0efS8uEoYo5q4Fx7dY9OgQGXgAsQA==}

  color-string@1.9.1:
    resolution: {integrity: sha512-shrVawQFojnZv6xM40anx4CkoDP+fZsw/ZerEMsW/pyzsRbElpsL/DBVW7q3ExxwusdNXI3lXpuhEZkzs8p5Eg==}

  color@4.2.3:
    resolution: {integrity: sha512-1rXeuUUiGGrykh+CeBdu5Ie7OJwinCgQY0bc7GCRxy5xVHy+moaqkpL/jqQq0MtQOeYcrqEz4abc5f0KtU7W4A==}
    engines: {node: '>=12.5.0'}

  colorette@2.0.20:
    resolution: {integrity: sha512-IfEDxwoWIjkeXL1eXcDiow4UbKjhLdq6/EuSVR9GMN7KVH3r9gQ83e73hsz1Nd1T3ijd5xv1wcWRYO+D6kCI2w==}

  commander@14.0.1:
    resolution: {integrity: sha512-2JkV3gUZUVrbNA+1sjBOYLsMZ5cEEl8GTFP2a4AVz5hvasAMCQ1D2l2le/cX+pV4N6ZU17zjUahLpIXRrnWL8A==}
    engines: {node: '>=20'}

  commander@6.2.0:
    resolution: {integrity: sha512-zP4jEKbe8SHzKJYQmq8Y9gYjtO/POJLgIdKgV7B9qNmABVFVc+ctqSX6iXh4mCpJfRBOabiZ2YKPg8ciDw6C+Q==}
    engines: {node: '>= 6'}

  commander@9.5.0:
    resolution: {integrity: sha512-KRs7WVDKg86PWiuAqhDrAQnTXZKraVcCc6vFdL14qrZ/DcWwuRo7VoiYXalXO7S5GKpqYiVEwCbgFDfxNHKJBQ==}
    engines: {node: ^12.20.0 || >=14}

  comment-parser@1.4.1:
    resolution: {integrity: sha512-buhp5kePrmda3vhc5B9t7pUQXAb2Tnd0qgpkIhPhkHXxJpiPJ11H0ZEU0oBpJ2QztSbzG/ZxMj/CHsYJqRHmyg==}
    engines: {node: '>= 12.0.0'}

  concat-map@0.0.1:
    resolution: {integrity: sha512-/Srv4dswyQNBfohGpz9o6Yb3Gz3SrUDqBH5rTuhGR7ahtlbYKnVxw2bCFMRljaA7EXHaXZ8wsHdodFvbkhKmqg==}

  constructs@10.4.2:
    resolution: {integrity: sha512-wsNxBlAott2qg8Zv87q3eYZYgheb9lchtBfjHzzLHtXbttwSrHPs1NNQbBrmbb1YZvYg2+Vh0Dor76w4mFxJkA==}

  content-disposition@1.0.0:
    resolution: {integrity: sha512-Au9nRL8VNUut/XSzbQA38+M78dzP4D+eqg3gfJHMIHHYa3bg067xj1KxMUWj+VULbiZMowKngFFbKczUrNJ1mg==}
    engines: {node: '>= 0.6'}

  content-type@1.0.5:
    resolution: {integrity: sha512-nTjqfcBFEipKdXCv4YDQWCfmcLZKm81ldF0pAopTvyrFGVbcR6P/VAAd5G7N+0tTr8QqiU0tFadD6FK4NtJwOA==}
    engines: {node: '>= 0.6'}

  convert-source-map@2.0.0:
    resolution: {integrity: sha512-Kvp459HrV2FEJ1CAsi1Ku+MY3kasH19TFykTz2xWmMeq6bk2NU3XXvfJ+Q61m0xktWwt+1HSYf3JZsTms3aRJg==}

  cookie-signature@1.2.2:
    resolution: {integrity: sha512-D76uU73ulSXrD1UXF4KE2TMxVVwhsnCgfAyTg9k8P6KGZjlXKrOLe4dJQKI3Bxi5wjesZoFXJWElNWBjPZMbhg==}
    engines: {node: '>=6.6.0'}

  cookie@0.7.2:
    resolution: {integrity: sha512-yki5XnKuf750l50uGTllt6kKILY4nQ1eNIQatoXEByZ5dWgnKqbnqmTrBE5B4N7lrMJKQ2ytWMiTO2o0v6Ew/w==}
    engines: {node: '>= 0.6'}

  cookie@1.0.2:
    resolution: {integrity: sha512-9Kr/j4O16ISv8zBBhJoi4bXOYNTkFLOqSL3UDB0njXxCXNezjeyVrJyGOWtgfs/q2km1gwBcfH8q1yEGoMYunA==}
    engines: {node: '>=18'}

  core-js-compat@3.45.1:
    resolution: {integrity: sha512-tqTt5T4PzsMIZ430XGviK4vzYSoeNJ6CXODi6c/voxOT6IZqBht5/EKaSNnYiEjjRYxjVz7DQIsOsY0XNi8PIA==}

  cosmiconfig@9.0.0:
    resolution: {integrity: sha512-itvL5h8RETACmOTFc4UfIyB2RfEHi71Ax6E/PivVxq9NseKbOWpeyHEOIbmAw1rs8Ak0VursQNww7lf7YtUwzg==}
    engines: {node: '>=14'}
    peerDependencies:
      typescript: '>=4.9.5'
    peerDependenciesMeta:
      typescript:
        optional: true

  create-require@1.1.1:
    resolution: {integrity: sha512-dcKFX3jn0MpIaXjisoRvexIJVEKzaq7z2rZKxf+MSr9TkdmHmsU4m2lcLojrj/FHl8mk5VxMmYA+ftRkP/3oKQ==}

  cross-spawn@7.0.6:
    resolution: {integrity: sha512-uV2QOWP2nWzsy2aMp8aRibhi9dlzF5Hgh5SHaB9OiTGEyDTiJJyx0uy51QXdyWbtAHNua4XJzUKca3OzKUd3vA==}
    engines: {node: '>= 8'}

  css-select@5.2.2:
    resolution: {integrity: sha512-TizTzUddG/xYLA3NXodFM0fSbNizXjOKhqiQQwvhlspadZokn1KDy0NZFS0wuEubIYAV5/c1/lAr0TaaFXEXzw==}

  css-what@6.2.2:
    resolution: {integrity: sha512-u/O3vwbptzhMs3L1fQE82ZSLHQQfto5gyZzwteVIEyeaY5Fc7R4dapF/BvRoSYFeqfBk4m0V1Vafq5Pjv25wvA==}
    engines: {node: '>= 6'}

  csv-parse@6.1.0:
    resolution: {integrity: sha512-CEE+jwpgLn+MmtCpVcPtiCZpVtB6Z2OKPTr34pycYYoL7sxdOkXDdQ4lRiw6ioC0q6BLqhc6cKweCVvral8yhw==}

  csv-parser@3.2.0:
    resolution: {integrity: sha512-fgKbp+AJbn1h2dcAHKIdKNSSjfp43BZZykXsCjzALjKy80VXQNHPFJ6T9Afwdzoj24aMkq8GwDS7KGcDPpejrA==}
    engines: {node: '>= 10'}
    hasBin: true

  csv-writer@1.6.0:
    resolution: {integrity: sha512-NOx7YDFWEsM/fTRAJjRpPp8t+MKRVvniAg9wQlUKx20MFrPs73WLJhFf5iteqrxNYnsy924K3Iroh3yNHeYd2g==}

  data-uri-to-buffer@4.0.1:
    resolution: {integrity: sha512-0R9ikRb668HB7QDxT1vkpuUBtqc53YyAwMwGeUFKRojY/NWKvdZ+9UYtRfGmhqNbRkTSVpMbmyhXipFFv2cb/A==}
    engines: {node: '>= 12'}

  data-uri-to-buffer@6.0.2:
    resolution: {integrity: sha512-7hvf7/GW8e86rW0ptuwS3OcBGDjIi6SZva7hCyWC0yYry2cOPmLIjXAUHI6DK2HsnwJd9ifmt57i8eV2n4YNpw==}
    engines: {node: '>= 14'}

  date-fns@4.1.0:
    resolution: {integrity: sha512-Ukq0owbQXxa/U3EGtsdVBkR1w7KOQ5gIBqdH2hkvknzZPYvBxb/aa6E8L7tmjFtkwZBu3UXBbjIgPo/Ez4xaNg==}

  debug@4.4.3:
    resolution: {integrity: sha512-RGwwWnwQvkVfavKVt22FGLw+xYSdzARwm0ru6DhTVA3umU5hZc28V3kO4stgYryrTlLpuvgI9GiijltAjNbcqA==}
    engines: {node: '>=6.0'}
    peerDependencies:
      supports-color: '*'
    peerDependenciesMeta:
      supports-color:
        optional: true

  decompress-response@6.0.0:
    resolution: {integrity: sha512-aW35yZM6Bb/4oJlZncMH2LCoZtJXTRxES17vE3hoRiowU2kWHaJKFkSBDnDR+cm9J+9QhXmREyIfv0pji9ejCQ==}
    engines: {node: '>=10'}

  dedent@1.7.0:
    resolution: {integrity: sha512-HGFtf8yhuhGhqO07SV79tRp+br4MnbdjeVxotpn1QBl30pcLLCQjX5b2295ll0fv8RKDKsmWYrl05usHM9CewQ==}
    peerDependencies:
      babel-plugin-macros: ^3.1.0
    peerDependenciesMeta:
      babel-plugin-macros:
        optional: true

  deep-extend@0.6.0:
    resolution: {integrity: sha512-LOHxIOaPYdHlJRtCQfDIVZtfw/ufM8+rVj649RIHzcm/vGwQRXFt6OPqIFWsm2XEMrNIEtWR64sY1LEKD2vAOA==}
    engines: {node: '>=4.0.0'}

  deep-is@0.1.4:
    resolution: {integrity: sha512-oIPzksmTg4/MriiaYGO+okXDT7ztn/w3Eptv/+gSIdMdKsJo0u4CfYNFJPy+4SKMuCqGw2wxnA+URMg3t8a/bQ==}

  deepmerge@4.3.1:
    resolution: {integrity: sha512-3sUqbMEc77XqpdNO7FRyRog+eW3ph+GYCbj+rK+uYyRMuwsVy0rMiVtPn+QJlKFvWP/1PYpapqYn0Me2knFn+A==}
    engines: {node: '>=0.10.0'}

  define-lazy-prop@2.0.0:
    resolution: {integrity: sha512-Ds09qNh8yw3khSjiJjiUInaGX9xlqZDY7JVryGxdxV7NPeuqQfplOpQ66yJFZut3jLa5zOwkXw1g9EI2uKh4Og==}
    engines: {node: '>=8'}

  defu@6.1.4:
    resolution: {integrity: sha512-mEQCMmwJu317oSz8CwdIOdwf3xMif1ttiM8LTufzc3g6kR+9Pe236twL8j3IYT1F7GfRgGcW6MWxzZjLIkuHIg==}

  degenerator@5.0.1:
    resolution: {integrity: sha512-TllpMR/t0M5sqCXfj85i4XaAzxmS5tVA16dqvdkMwGmzI+dXLXnw3J+3Vdv7VKw+ThlTMboK6i9rnZ6Nntj5CQ==}
    engines: {node: '>= 14'}

  depd@2.0.0:
    resolution: {integrity: sha512-g7nH6P6dyDioJogAAGprGpCtVImJhpPk/roCzdb3fIh61/s/nPsfR6onyMwkCAR/OlC3yBC0lESvUoQEAssIrw==}
    engines: {node: '>= 0.8'}

  detect-libc@2.1.2:
    resolution: {integrity: sha512-Btj2BOOO83o3WyH59e8MgXsxEQVcarkUOpEYrubB0urwnN10yQ364rsiByU11nZlqWYZm05i/of7io4mzihBtQ==}
    engines: {node: '>=8'}

  detect-newline@3.1.0:
    resolution: {integrity: sha512-TLz+x/vEXm/Y7P7wn1EJFNLxYpUD4TgMosxY6fAVJUnJMbupHBOncxyWUG9OpTaH9EBD7uFI5LfEgmMOc54DsA==}
    engines: {node: '>=8'}

  devtools-protocol@0.0.1508733:
    resolution: {integrity: sha512-QJ1R5gtck6nDcdM+nlsaJXcelPEI7ZxSMw1ujHpO1c4+9l+Nue5qlebi9xO1Z2MGr92bFOQTW7/rrheh5hHxDg==}

  diff@4.0.2:
    resolution: {integrity: sha512-58lmxKSA4BNyLz+HHMUzlOEpg09FV+ev6ZMe3vJihgdxzgcwZ8VoEEPmALCZG9LmqfVoNMMKpttIYTVG6uDY7A==}
    engines: {node: '>=0.3.1'}

  doctrine@3.0.0:
    resolution: {integrity: sha512-yS+Q5i3hBf7GBkd4KG8a7eBNNWNGLTaEwwYWUijIYM7zrlYDM0BFXHjjPWlWZ1Rg7UaddZeIDmi9jF3HmqiQ2w==}
    engines: {node: '>=6.0.0'}

  dom-serializer@2.0.0:
    resolution: {integrity: sha512-wIkAryiqt/nV5EQKqQpo3SToSOV9J0DnbJqwK7Wv/Trc92zIAYZ4FlMu+JPFW1DfGFt81ZTCGgDEabffXeLyJg==}

  domelementtype@2.3.0:
    resolution: {integrity: sha512-OLETBj6w0OsagBwdXnPdN0cnMfF9opN69co+7ZrbfPGrdpPVNBUj02spi6B1N7wChLQiPn4CSH/zJvXw56gmHw==}

  domhandler@5.0.3:
    resolution: {integrity: sha512-cgwlv/1iFQiFnU96XXgROh8xTeetsnJiDsTc7TYCLFd9+/WNkIqPTxiM/8pSd8VIrhXGTf1Ny1q1hquVqDJB5w==}
    engines: {node: '>= 4'}

  domutils@3.2.2:
    resolution: {integrity: sha512-6kZKyUajlDuqlHKVX1w7gyslj9MPIXzIFiz/rGu35uC1wMi+kMhQwGhl4lt9unC9Vb9INnY9Z3/ZA3+FhASLaw==}

  dotenv@17.2.3:
    resolution: {integrity: sha512-JVUnt+DUIzu87TABbhPmNfVdBDt18BLOWjMUFJMSi/Qqg7NTYtabbvSNJGOJ7afbRuv9D/lngizHtP7QyLQ+9w==}
    engines: {node: '>=12'}

  dunder-proto@1.0.1:
    resolution: {integrity: sha512-KIN/nDJBQRcXw0MLVhZE9iQHmG68qAVIBg9CqmUYjmQIhgij9U5MFvrqkUL5FbtyyzZuOeOt0zdeRe4UY7ct+A==}
    engines: {node: '>= 0.4'}

  eastasianwidth@0.2.0:
    resolution: {integrity: sha512-I88TYZWc9XiYHRQ4/3c5rjjfgkjhLyW2luGIheGERbNQ6OY7yTybanSpDXZa8y7VUP9YmDcYa+eyq4ca7iLqWA==}

  ecdsa-sig-formatter@1.0.11:
    resolution: {integrity: sha512-nagl3RYrbNv6kQkeJIpt6NJZy8twLB/2vtz6yN9Z4vRKHN4/QZJIEbqohALSgwKdnksuY3k5Addp5lg8sVoVcQ==}

  ee-first@1.1.1:
    resolution: {integrity: sha512-WMwm9LhRUo+WUaRN+vRuETqG89IgZphVSNkdFgeb6sS/E4OrDIN7t48CAewSHXc6C8lefD8KKfr5vY61brQlow==}

  electron-to-chromium@1.5.231:
    resolution: {integrity: sha512-cyl6vqZGkEBnz/PmvFHn/u9G/hbo+FF2CNAOXriG87QOeLsUdifCZ9UbHNscE9wGdrC8XstNMli0CbQnZQ+fkA==}

  emittery@0.13.1:
    resolution: {integrity: sha512-DeWwawk6r5yR9jFgnDKYt4sLS0LmHJJi3ZOnb5/JdbYwj3nW+FxQnHIjhBKz8YLC7oRNPVM9NQ47I3CVx34eqQ==}
    engines: {node: '>=12'}

  emoji-regex@10.5.0:
    resolution: {integrity: sha512-lb49vf1Xzfx080OKA0o6l8DQQpV+6Vg95zyCJX9VB/BqKYlhG7N4wgROUUHRA+ZPUefLnteQOad7z1kT2bV7bg==}

  emoji-regex@8.0.0:
    resolution: {integrity: sha512-MSjYzcWNOA0ewAHpz0MxpYFvwg6yjy1NG3xteoqz644VCo/RPgnr1/GGt+ic3iJTzQ8Eu3TdM14SawnVUmGE6A==}

  emoji-regex@9.2.2:
    resolution: {integrity: sha512-L18DaJsXSUk2+42pv8mLs5jJT2hqFkFE4j21wOmgbUqsZ2hL72NsUU785g9RXgo3s0ZNgVl42TiHp3ZtOv/Vyg==}

  encodeurl@2.0.0:
    resolution: {integrity: sha512-Q0n9HRi4m6JuGIV1eFlmvJB7ZEVxu93IrMyiMsGC0lrMJMWzRgx6WGquyfQgZVb31vhGgXnfmPNNXmxnOkRBrg==}
    engines: {node: '>= 0.8'}

  encoding-sniffer@0.2.1:
    resolution: {integrity: sha512-5gvq20T6vfpekVtqrYQsSCFZ1wEg5+wW0/QaZMWkFr6BqD3NfKs0rLCx4rrVlSWJeZb5NBJgVLswK/w2MWU+Gw==}

  end-of-stream@1.4.5:
    resolution: {integrity: sha512-ooEGc6HP26xXq/N+GCGOT0JKCLDGrq2bQUZrQ7gyrJiZANJ/8YDTxTpQBXGMn+WbIQXNVpyWymm7KYVICQnyOg==}

  entities@4.5.0:
    resolution: {integrity: sha512-V0hjH4dGPh9Ao5p0MoRY6BVqtwCjhz6vI5LT8AJ55H+4g9/4vbHx1I54fS0XuclLhDHArPQCiMjDxjaL8fPxhw==}
    engines: {node: '>=0.12'}

  entities@6.0.1:
    resolution: {integrity: sha512-aN97NXWF6AWBTahfVOIrB/NShkzi5H7F9r1s9mD3cDj4Ko5f2qhhVoYMibXF7GlLveb/D2ioWay8lxI97Ven3g==}
    engines: {node: '>=0.12'}

  env-paths@2.2.1:
    resolution: {integrity: sha512-+h1lkLKhZMTYjog1VEpJNG7NZJWcuc2DDk/qsqSTRRCOXiLjeQ1d1/udrUGhqMxUgAlwKNZ0cf2uqan5GLuS2A==}
    engines: {node: '>=6'}

  environment@1.1.0:
    resolution: {integrity: sha512-xUtoPkMggbz0MPyPiIWr1Kp4aeWJjDZ6SMvURhimjdZgsRuDplF5/s9hcgGhyXMhs+6vpnuoiZ2kFiu3FMnS8Q==}
    engines: {node: '>=18'}

  error-ex@1.3.4:
    resolution: {integrity: sha512-sqQamAnR14VgCr1A618A3sGrygcpK+HEbenA/HiEAkkUwcZIIB/tgWqHFxWgOyDh4nB4JCRimh79dR5Ywc9MDQ==}

  error-stack-parser-es@1.0.5:
    resolution: {integrity: sha512-5qucVt2XcuGMcEGgWI7i+yZpmpByQ8J1lHhcL7PwqCwu9FPP3VUXzT4ltHe5i2z9dePwEHcDVOAfSnHsOlCXRA==}

  es-define-property@1.0.1:
    resolution: {integrity: sha512-e3nRfgfUZ4rNGL232gUgX06QNyyez04KdjFrF+LTRoOXmrOgFKDg4BCdsjW8EnT69eqdYGmRpJwiPVYNrCaW3g==}
    engines: {node: '>= 0.4'}

  es-errors@1.3.0:
    resolution: {integrity: sha512-Zf5H2Kxt2xjTvbJvP2ZWLEICxA6j+hAmMzIlypy4xcBg1vKVnx89Wy0GbS+kf5cwCVFFzdCFh2XSCFNULS6csw==}
    engines: {node: '>= 0.4'}

  es-object-atoms@1.1.1:
    resolution: {integrity: sha512-FGgH2h8zKNim9ljj7dankFPcICIK9Cp5bm+c2gQSYePhpaG5+esrLODihIorn+Pe6FGJzWhXQotPv73jTaldXA==}
    engines: {node: '>= 0.4'}

  esbuild@0.25.10:
    resolution: {integrity: sha512-9RiGKvCwaqxO2owP61uQ4BgNborAQskMR6QusfWzQqv7AZOg5oGehdY2pRJMTKuwxd1IDBP4rSbI5lHzU7SMsQ==}
    engines: {node: '>=18'}
    hasBin: true

  esbuild@0.25.4:
    resolution: {integrity: sha512-8pgjLUcUjcgDg+2Q4NYXnPbo/vncAY4UmyaCm0jZevERqCHZIaWwdJHkf8XQtu4AxSKCdvrUbT0XUr1IdZzI8Q==}
    engines: {node: '>=18'}
    hasBin: true

  escalade@3.2.0:
    resolution: {integrity: sha512-WUj2qlxaQtO4g6Pq5c29GTcWGDyd8itL8zTlipgECz3JesAiiOKotd8JU6otB3PACgG6xkJUyVhboMS+bje/jA==}
    engines: {node: '>=6'}

  escape-html@1.0.3:
    resolution: {integrity: sha512-NiSupZ4OeuGwr68lGIeym/ksIZMJodUGOSCZ/FSnTxcrekbvqrgdUxlJOMpijaKZVjAJrWrGs/6Jy8OMuyj9ow==}

  escape-string-regexp@1.0.5:
    resolution: {integrity: sha512-vbRorB5FUQWvla16U8R/qgaFIya2qGzwDrNmCZuYKrbdSUMG6I1ZCGQRefkRVhuOkIGVne7BQ35DSfo1qvJqFg==}
    engines: {node: '>=0.8.0'}

  escape-string-regexp@2.0.0:
    resolution: {integrity: sha512-UpzcLCXolUWcNu5HtVMHYdXJjArjsF9C0aNnquZYY4uW/Vu0miy5YoWvbV345HauVvcAUnpRuhMMcqTcGOY2+w==}
    engines: {node: '>=8'}

  escape-string-regexp@4.0.0:
    resolution: {integrity: sha512-TtpcNJ3XAzx3Gq8sWRzJaVajRs0uVxA2YAkdb1jm2YkPz4G6egUFAyA3n5vtEIZefPk5Wa4UXbKuS5fKkJWdgA==}
    engines: {node: '>=10'}

  escodegen@2.1.0:
    resolution: {integrity: sha512-2NlIDTwUWJN0mRPQOdtQBzbUHvdGY2P1VXSyU83Q3xKxM7WHX2Ql8dKq782Q9TgQUNOLEzEYu9bzLNj1q88I5w==}
    engines: {node: '>=6.0'}
    hasBin: true

  eslint-config-prettier@10.1.8:
    resolution: {integrity: sha512-82GZUjRS0p/jganf6q1rEO25VSoHH0hKPCTrgillPjdI/3bgBhAE1QzHrHTizjpRvy6pGAvKjDJtk2pF9NDq8w==}
    hasBin: true
    peerDependencies:
      eslint: '>=7.0.0'

  eslint-plugin-jsdoc@61.1.1:
    resolution: {integrity: sha512-3kp6+C0KVPY7crmB/ymV28bPvam1x7+yXgCzEi91WGRWxdEdDhTa5yR79tpgbMFi5ns5TEOS27aTluS/2jMz+g==}
    engines: {node: '>=20.11.0'}
    peerDependencies:
      eslint: ^7.0.0 || ^8.0.0 || ^9.0.0

  eslint-plugin-prettier@5.5.4:
    resolution: {integrity: sha512-swNtI95SToIz05YINMA6Ox5R057IMAmWZ26GqPxusAp1TZzj+IdY9tXNWWD3vkF/wEqydCONcwjTFpxybBqZsg==}
    engines: {node: ^14.18.0 || >=16.0.0}
    peerDependencies:
      '@types/eslint': '>=8.0.0'
      eslint: '>=8.0.0'
      eslint-config-prettier: '>= 7.0.0 <10.0.0 || >=10.1.0'
      prettier: '>=3.0.0'
    peerDependenciesMeta:
      '@types/eslint':
        optional: true
      eslint-config-prettier:
        optional: true

  eslint-plugin-promise@7.2.1:
    resolution: {integrity: sha512-SWKjd+EuvWkYaS+uN2csvj0KoP43YTu7+phKQ5v+xw6+A0gutVX2yqCeCkC3uLCJFiPfR2dD8Es5L7yUsmvEaA==}
    engines: {node: ^18.18.0 || ^20.9.0 || >=21.1.0}
    peerDependencies:
      eslint: ^7.0.0 || ^8.0.0 || ^9.0.0

  eslint-plugin-simple-import-sort@12.1.1:
    resolution: {integrity: sha512-6nuzu4xwQtE3332Uz0to+TxDQYRLTKRESSc2hefVT48Zc8JthmN23Gx9lnYhu0FtkRSL1oxny3kJ2aveVhmOVA==}
    peerDependencies:
      eslint: '>=5.0.0'

  eslint-plugin-unicorn@61.0.2:
    resolution: {integrity: sha512-zLihukvneYT7f74GNbVJXfWIiNQmkc/a9vYBTE4qPkQZswolWNdu+Wsp9sIXno1JOzdn6OUwLPd19ekXVkahRA==}
    engines: {node: ^20.10.0 || >=21.0.0}
    peerDependencies:
      eslint: '>=9.29.0'

  eslint-plugin-unused-imports@4.2.0:
    resolution: {integrity: sha512-hLbJ2/wnjKq4kGA9AUaExVFIbNzyxYdVo49QZmKCnhk5pc9wcYRbfgLHvWJ8tnsdcseGhoUAddm9gn/lt+d74w==}
    peerDependencies:
      '@typescript-eslint/eslint-plugin': ^8.0.0-0 || ^7.0.0 || ^6.0.0 || ^5.0.0
      eslint: ^9.0.0 || ^8.0.0
    peerDependenciesMeta:
      '@typescript-eslint/eslint-plugin':
        optional: true

  eslint-scope@8.4.0:
    resolution: {integrity: sha512-sNXOfKCn74rt8RICKMvJS7XKV/Xk9kA7DyJr8mJik3S7Cwgy3qlkkmyS2uQB3jiJg6VNdZd/pDBJu0nvG2NlTg==}
    engines: {node: ^18.18.0 || ^20.9.0 || >=21.1.0}

  eslint-visitor-keys@3.4.3:
    resolution: {integrity: sha512-wpc+LXeiyiisxPlEkUzU6svyS1frIO3Mgxj1fdy7Pm8Ygzguax2N3Fa/D/ag1WqbOprdI+uY6wMUl8/a2G+iag==}
    engines: {node: ^12.22.0 || ^14.17.0 || >=16.0.0}

  eslint-visitor-keys@4.2.1:
    resolution: {integrity: sha512-Uhdk5sfqcee/9H/rCOJikYz67o0a2Tw2hGRPOG2Y1R2dg7brRe1uG0yaNQDHu+TO/uQPF/5eCapvYSmHUjt7JQ==}
    engines: {node: ^18.18.0 || ^20.9.0 || >=21.1.0}

  eslint@9.37.0:
    resolution: {integrity: sha512-XyLmROnACWqSxiGYArdef1fItQd47weqB7iwtfr9JHwRrqIXZdcFMvvEcL9xHCmL0SNsOvF0c42lWyM1U5dgig==}
    engines: {node: ^18.18.0 || ^20.9.0 || >=21.1.0}
    hasBin: true
    peerDependencies:
      jiti: '*'
    peerDependenciesMeta:
      jiti:
        optional: true

  espree@10.4.0:
    resolution: {integrity: sha512-j6PAQ2uUr79PZhBjP5C5fhl8e39FmRnOjsD5lGnWrFU8i2G776tBK7+nP8KuQUTTyAZUwfQqXAgrVH5MbH9CYQ==}
    engines: {node: ^18.18.0 || ^20.9.0 || >=21.1.0}

  esprima@4.0.1:
    resolution: {integrity: sha512-eGuFFw7Upda+g4p+QHvnW0RyTX/SVeJBDM/gCtMARO0cLuT2HcEKnTPvhjV6aGeqrCB/sbNop0Kszm0jsaWU4A==}
    engines: {node: '>=4'}
    hasBin: true

  esquery@1.6.0:
    resolution: {integrity: sha512-ca9pw9fomFcKPvFLXhBKUK90ZvGibiGOvRJNbjljY7s7uq/5YO4BOzcYtJqExdx99rF6aAcnRxHmcUHcz6sQsg==}
    engines: {node: '>=0.10'}

  esrecurse@4.3.0:
    resolution: {integrity: sha512-KmfKL3b6G+RXvP8N1vr3Tq1kL/oCFgn2NYXEtqP8/L3pKapUA4G8cFVaoF3SU323CD4XypR/ffioHmkti6/Tag==}
    engines: {node: '>=4.0'}

  estraverse@5.3.0:
    resolution: {integrity: sha512-MMdARuVEQziNTeJD8DgMqmhwR11BRQ/cBP+pLtYdSTnf3MIO8fFeiINEbX36ZdNlfU/7A9f3gUw49B3oQsvwBA==}
    engines: {node: '>=4.0'}

  esutils@2.0.3:
    resolution: {integrity: sha512-kVscqXk4OCp68SZ0dkgEKVi6/8ij300KBWTJq32P/dYeWTSwK41WyTxalN1eRmA5Z9UU/LX9D7FWSmV9SAYx6g==}
    engines: {node: '>=0.10.0'}

  etag@1.8.1:
    resolution: {integrity: sha512-aIL5Fx7mawVa300al2BnEE4iNvo1qETxLrPI/o05L7z6go7fCw1J6EQmbK4FmJ2AS7kgVF/KEZWufBfdClMcPg==}
    engines: {node: '>= 0.6'}

  eventemitter3@5.0.1:
    resolution: {integrity: sha512-GWkBvjiSZK87ELrYOSESUYeVIc9mvLLf/nXalMOS5dYrgZq9o5OVkbZAVM06CVxYsCwH9BDZFPlQTlPA1j4ahA==}

  events-universal@1.0.1:
    resolution: {integrity: sha512-LUd5euvbMLpwOF8m6ivPCbhQeSiYVNb8Vs0fQ8QjXo0JTkEHpz8pxdQf0gStltaPpw0Cca8b39KxvK9cfKRiAw==}

  execa@5.1.1:
    resolution: {integrity: sha512-8uSpZZocAZRBAPIEINJj3Lo9HyGitllczc27Eh5YYojjMFMn8yHMDMaUHE2Jqfq05D/wucwI4JGURyXt1vchyg==}
    engines: {node: '>=10'}

  exit-hook@2.2.1:
    resolution: {integrity: sha512-eNTPlAD67BmP31LDINZ3U7HSF8l57TxOY2PmBJ1shpCvpnxBF93mWCE8YHBnXs8qiUZJc9WDcWIeC3a2HIAMfw==}
    engines: {node: '>=6'}

  exit-x@0.2.2:
    resolution: {integrity: sha512-+I6B/IkJc1o/2tiURyz/ivu/O0nKNEArIUB5O7zBrlDVJr22SCLH3xTeEry428LvFhRzIA1g8izguxJ/gbNcVQ==}
    engines: {node: '>= 0.8.0'}

  expand-template@2.0.3:
    resolution: {integrity: sha512-XYfuKMvj4O35f/pOXLObndIRvyQ+/+6AhODh+OKWj9S9498pHHn/IMszH+gt0fBCRWMNfk1ZSp5x3AifmnI2vg==}
    engines: {node: '>=6'}

  expect@30.2.0:
    resolution: {integrity: sha512-u/feCi0GPsI+988gU2FLcsHyAHTU0MX1Wg68NhAnN7z/+C5wqG+CY8J53N9ioe8RXgaoz0nBR/TYMf3AycUuPw==}
    engines: {node: ^18.14.0 || ^20.0.0 || ^22.0.0 || >=24.0.0}

  express@5.1.0:
    resolution: {integrity: sha512-DT9ck5YIRU+8GYzzU5kT3eHGA5iL+1Zd0EutOmTE9Dtk+Tvuzd23VBU+ec7HPNSTxXYO55gPV/hq4pSBJDjFpA==}
    engines: {node: '>= 18'}

  exsolve@1.0.7:
    resolution: {integrity: sha512-VO5fQUzZtI6C+vx4w/4BWJpg3s/5l+6pRQEHzFRM8WFi4XffSP1Z+4qi7GbjWbvRQEbdIco5mIMq+zX4rPuLrw==}

  extend@3.0.2:
    resolution: {integrity: sha512-fjquC59cD7CyW6urNXK0FBufkZcoiGG80wTuPujX590cB5Ttln20E2UB4S/WARVqhXffZl2LNgS+gQdPIIim/g==}

  extract-zip@2.0.1:
    resolution: {integrity: sha512-GDhU9ntwuKyGXdZBUgTIe+vXnWj0fppUEtMDL0+idd5Sta8TGpHssn/eusA9mrPr9qNDym6SxAYZjNvCn/9RBg==}
    engines: {node: '>= 10.17.0'}
    hasBin: true

  fast-deep-equal@3.1.3:
    resolution: {integrity: sha512-f3qQ9oQy9j2AhBe/H9VC91wLmKBCCU/gDOnKNAYG5hswO7BLKj09Hc5HYNz9cGI++xlpDCIgDaitVs03ATR84Q==}

  fast-diff@1.3.0:
    resolution: {integrity: sha512-VxPP4NqbUjj6MaAOafWeUn2cXWLcCtljklUtZf0Ind4XQ+QPtmA0b18zZy0jIQx+ExRVCR/ZQpBmik5lXshNsw==}

  fast-fifo@1.3.2:
    resolution: {integrity: sha512-/d9sfos4yxzpwkDkuN7k2SqFKtYNmCTzgfEpz82x34IM9/zc8KGxQoXg1liNC/izpRM/MBdt44Nmx41ZWqk+FQ==}

  fast-glob@3.3.3:
    resolution: {integrity: sha512-7MptL8U0cqcFdzIzwOTHoilX9x5BrNqye7Z/LuC7kCMRio1EMSyqRK3BEAUD7sXRq4iT4AzTVuZdhgQ2TCvYLg==}
    engines: {node: '>=8.6.0'}

  fast-json-stable-stringify@2.1.0:
    resolution: {integrity: sha512-lhd/wF+Lk98HZoTCtlVraHtfh5XYijIjalXck7saUtuanSDyLMxnHhSXEDJqHxD7msR8D0uCmqlkwjCV8xvwHw==}

  fast-levenshtein@2.0.6:
    resolution: {integrity: sha512-DCXu6Ifhqcks7TZKY3Hxp3y6qphY5SJZmrWMDrKcERSOXWQdMhU9Ig/PYrzyw/ul9jOIyh0N4M0tbC5hodg8dw==}

  fastq@1.19.1:
    resolution: {integrity: sha512-GwLTyxkCXjXbxqIhTsMI2Nui8huMPtnxg7krajPJAjnEG/iiOS7i+zCtWGZR9G0NBKbXKh6X9m9UIsYX/N6vvQ==}

  fb-watchman@2.0.2:
    resolution: {integrity: sha512-p5161BqbuCaSnB8jIbzQHOlpgsPmK5rJVDfDKO91Axs5NC1uu3HRQm6wt9cd9/+GtQQIO53JdGXXoyDpTAsgYA==}

  fd-slicer@1.1.0:
    resolution: {integrity: sha512-cE1qsB/VwyQozZ+q1dGxR8LBYNZeofhEdUNGSMbQD3Gw2lAzX9Zb3uIU6Ebc/Fmyjo9AWWfnn0AUCHqtevs/8g==}

  fetch-blob@3.2.0:
    resolution: {integrity: sha512-7yAQpD2UMJzLi1Dqv7qFYnPbaPx7ZfFK6PiIxQ4PfkGPyNyl2Ugx+a/umUonmKqjhM4DnfbMvdX6otXq83soQQ==}
    engines: {node: ^12.20 || >= 14.13}

  file-entry-cache@8.0.0:
    resolution: {integrity: sha512-XXTUwCvisa5oacNGRP9SfNtYBNAMi+RPwBFmblZEF7N7swHYQS6/Zfk7SRwx4D5j3CH211YNRco1DEMNVfZCnQ==}
    engines: {node: '>=16.0.0'}

  file-uri-to-path@1.0.0:
    resolution: {integrity: sha512-0Zt+s3L7Vf1biwWZ29aARiVYLx7iMGnEUl9x33fbB/j3jR81u/O2LbqK+Bm1CDSNDKVtJ/YjwY7TUd5SkeLQLw==}

  fill-range@7.1.1:
    resolution: {integrity: sha512-YsGpe3WHLK8ZYi4tWDg2Jy3ebRz2rXowDxnld4bkQB00cc/1Zw9AWnC0i9ztDJitivtQvaI9KaLyKrc+hBW0yg==}
    engines: {node: '>=8'}

  finalhandler@2.1.0:
    resolution: {integrity: sha512-/t88Ty3d5JWQbWYgaOGCCYfXRwV1+be02WqYYlL6h0lEiUAMPM8o8qKGO01YIkOHzka2up08wvgYD0mDiI+q3Q==}
    engines: {node: '>= 0.8'}

  find-up-simple@1.0.1:
    resolution: {integrity: sha512-afd4O7zpqHeRyg4PfDQsXmlDe2PfdHtJt6Akt8jOWaApLOZk5JXs6VMR29lz03pRe9mpykrRCYIYxaJYcfpncQ==}
    engines: {node: '>=18'}

  find-up@4.1.0:
    resolution: {integrity: sha512-PpOwAdQ/YlXQ2vj8a3h8IipDuYRi3wceVQQGYWxNINccq40Anw7BlsEXCMbt1Zt+OLA6Fq9suIpIWD0OsnISlw==}
    engines: {node: '>=8'}

  find-up@5.0.0:
    resolution: {integrity: sha512-78/PXT1wlLLDgTzDs7sjq9hzz0vXD+zn+7wypEe4fXQxCmdmqfGsEPQxmiCSQI3ajFV91bVSsvNtrJRiW6nGng==}
    engines: {node: '>=10'}

  flat-cache@4.0.1:
    resolution: {integrity: sha512-f7ccFPK3SXFHpx15UIGyRJ/FJQctuKZ0zVuN3frBo4HnK3cay9VEW0R6yPYFHC0AgqhukPzKjq22t5DmAyqGyw==}
    engines: {node: '>=16'}

  flatted@3.3.3:
    resolution: {integrity: sha512-GX+ysw4PBCz0PzosHDepZGANEuFCMLrnRTiEy9McGjmkCQYwRq4A/X786G/fjM/+OjsWSU1ZrY5qyARZmO/uwg==}

  foreground-child@3.3.1:
    resolution: {integrity: sha512-gIXjKqtFuWEgzFRJA9WCQeSJLZDjgJUOMCMzxtvFq/37KojM1BFGufqsCy0r4qSQmYLsZYMeyRqzIWOMup03sw==}
    engines: {node: '>=14'}

  formdata-polyfill@4.0.10:
    resolution: {integrity: sha512-buewHzMvYL29jdeQTVILecSaZKnt/RJWjoZCF5OW60Z67/GmSLBkOFM7qh1PI3zFNtJbaZL5eQu1vLfazOwj4g==}
    engines: {node: '>=12.20.0'}

  forwarded@0.2.0:
    resolution: {integrity: sha512-buRG0fpBtRHSTCOASe6hD258tEubFoRLb4ZNA6NxMVHNw2gOcwHo9wyablzMzOA5z9xA9L1KNjk/Nt6MT9aYow==}
    engines: {node: '>= 0.6'}

  fresh@2.0.0:
    resolution: {integrity: sha512-Rx/WycZ60HOaqLKAi6cHRKKI7zxWbJ31MhntmtwMoaTeF7XFH9hhBp8vITaMidfljRQ6eYWCKkaTK+ykVJHP2A==}
    engines: {node: '>= 0.8'}

  fs-constants@1.0.0:
    resolution: {integrity: sha512-y6OAwoSIf7FyjMIv94u+b5rdheZEjzR63GTyZJm5qh4Bi+2YgwLCcI/fPFZkL5PSixOt6ZNKm+w+Hfp/Bciwow==}

  fs-extra@10.1.0:
    resolution: {integrity: sha512-oRXApq54ETRj4eMiFzGnHWGy+zo5raudjuxN0b8H7s/RU2oW0Wvsx9O0ACRN/kRq9E8Vu/ReskGB5o3ji+FzHQ==}
    engines: {node: '>=12'}

  fs.realpath@1.0.0:
    resolution: {integrity: sha512-OO0pH2lK6a0hZnAdau5ItzHPI6pUlvI7jMVnxUQRtw4owF2wk8lOSabtGDCTP4Ggrg2MbGnWO9X8K1t4+fGMDw==}

  fsevents@2.3.3:
    resolution: {integrity: sha512-5xoDfX+fL7faATnagmWPpbFtwh/R77WmMMqqHGS65C3vvB0YHrgF+B1YmZ3441tMj5n63k0212XNoJwzlhffQw==}
    engines: {node: ^8.16.0 || ^10.6.0 || >=11.0.0}
    os: [darwin]

  function-bind@1.1.2:
    resolution: {integrity: sha512-7XHNxH7qX9xG5mIwxkhumTox/MIRNcOgDrxWsMt2pAr23WHp6MrRlN7FBSFpCpr+oVO0F744iUgR82nJMfG2SA==}

  gaxios@7.1.2:
    resolution: {integrity: sha512-/Szrn8nr+2TsQT1Gp8iIe/BEytJmbyfrbFh419DfGQSkEgNEhbPi7JRJuughjkTzPWgU9gBQf5AVu3DbHt0OXA==}
    engines: {node: '>=18'}

  gcp-metadata@7.0.1:
    resolution: {integrity: sha512-UcO3kefx6dCcZkgcTGgVOTFb7b1LlQ02hY1omMjjrrBzkajRMCFgYOjs7J71WqnuG1k2b+9ppGL7FsOfhZMQKQ==}
    engines: {node: '>=18'}

  gensync@1.0.0-beta.2:
    resolution: {integrity: sha512-3hN7NaskYvMDLQY55gnW3NQ+mesEAepTqlg+VEbj7zzqEMBVNhzcGYYeqFo/TlYz6eQiFcp1HcsCZO+nGgS8zg==}
    engines: {node: '>=6.9.0'}

  get-caller-file@2.0.5:
    resolution: {integrity: sha512-DyFP3BM/3YHTQOCUL/w0OZHR0lpKeGrxotcHWcqNEdnltqFwXVfhEBQ94eIo34AfQpo0rGki4cyIiftY06h2Fg==}
    engines: {node: 6.* || 8.* || >= 10.*}

  get-east-asian-width@1.4.0:
    resolution: {integrity: sha512-QZjmEOC+IT1uk6Rx0sX22V6uHWVwbdbxf1faPqJ1QhLdGgsRGCZoyaQBm/piRdJy/D2um6hM1UP7ZEeQ4EkP+Q==}
    engines: {node: '>=18'}

  get-intrinsic@1.3.0:
    resolution: {integrity: sha512-9fSjSaos/fRIVIp+xSJlE6lfwhES7LNtKaCBIamHsjr2na1BiABJPo0mOjjz8GJDURarmCPGqaiVg5mfjb98CQ==}
    engines: {node: '>= 0.4'}

  get-package-type@0.1.0:
    resolution: {integrity: sha512-pjzuKtY64GYfWizNAJ0fr9VqttZkNiK2iS430LtIHzjBEr6bX8Am2zm4sW4Ro5wjWW5cAlRL1qAMTcXbjNAO2Q==}
    engines: {node: '>=8.0.0'}

  get-proto@1.0.1:
    resolution: {integrity: sha512-sTSfBjoXBp89JvIKIefqw7U2CCebsc74kiY6awiGogKtoSGbgjYE/G/+l9sF3MWFPNc9IcoOC4ODfKHfxFmp0g==}
    engines: {node: '>= 0.4'}

  get-stream@5.2.0:
    resolution: {integrity: sha512-nBF+F1rAZVCu/p7rjzgA+Yb4lfYXrpl7a6VmJrU8wF9I1CKvP/QwPNZHnOlwbTkY6dvtFIzFMSyQXbLoTQPRpA==}
    engines: {node: '>=8'}

  get-stream@6.0.1:
    resolution: {integrity: sha512-ts6Wi+2j3jQjqi70w5AlN8DFnkSwC+MqmxEzdEALB2qXZYV3X/b1CTfgPLGJNMeAWxdPfU8FO1ms3NUfaHCPYg==}
    engines: {node: '>=10'}

  get-uri@6.0.5:
    resolution: {integrity: sha512-b1O07XYq8eRuVzBNgJLstU6FYc1tS6wnMtF1I1D9lE8LxZSOGZ7LhxN54yPP6mGw5f2CkXY2BQUL9Fx41qvcIg==}
    engines: {node: '>= 14'}

  github-from-package@0.0.0:
    resolution: {integrity: sha512-SyHy3T1v2NUXn29OsWdxmK6RwHD+vkj3v8en8AOBZ1wBQ/hCAQ5bAQTD02kW4W9tUp/3Qh6J8r9EvntiyCmOOw==}

  glob-parent@5.1.2:
    resolution: {integrity: sha512-AOIgSQCepiJYwP3ARnGx+5VnTu2HBYdzbGP45eLw1vr3zB3vZLeyed1sC9hnbcOc9/SrMyM5RPQrkGz4aS9Zow==}
    engines: {node: '>= 6'}

  glob-parent@6.0.2:
    resolution: {integrity: sha512-XxwI8EOhVQgWp6iDL+3b0r86f4d6AX6zSU55HfB4ydCEuXLXc5FcYeOu+nnGftS4TEju/11rt4KJPTMgbfmv4A==}
    engines: {node: '>=10.13.0'}

  glob-to-regexp@0.4.1:
    resolution: {integrity: sha512-lkX1HJXwyMcprw/5YUZc2s7DrpAiHB21/V+E1rHUrVNokkvB6bqMzT0VfV6/86ZNabt1k14YOIaT7nDvOX3Iiw==}

  glob@10.4.5:
    resolution: {integrity: sha512-7Bv8RF0k6xjo7d4A/PxYLbUCfb6c+Vpd2/mB2yRDlew7Jb5hEXiCD9ibfO7wpk8i4sevK6DFny9h7EYbM3/sHg==}
    hasBin: true

  glob@7.1.6:
    resolution: {integrity: sha512-LwaxwyZ72Lk7vZINtNNrywX0ZuLyStrdDtabefZKAY5ZGJhVtgdznluResxNmPitE0SAO+O26sWTHeKSI2wMBA==}
    deprecated: Glob versions prior to v9 are no longer supported

  glob@7.2.3:
    resolution: {integrity: sha512-nFR0zLpU2YCaRxwoCJvL6UvCH2JFyFVIvwTLsIf21AuHlMskA1hhTdk+LlYJtOlYt9v6dvszD2BGRqBL+iQK9Q==}
    deprecated: Glob versions prior to v9 are no longer supported

  globals@14.0.0:
    resolution: {integrity: sha512-oahGvuMGQlPw/ivIYBjVSrWAfWLBeku5tpPE2fOPLi+WHffIWbuh2tCjhyQhTBPMf5E9jDEH4FOmTYgYwbKwtQ==}
    engines: {node: '>=18'}

  globals@16.4.0:
    resolution: {integrity: sha512-ob/2LcVVaVGCYN+r14cnwnoDPUufjiYgSqRhiFD0Q1iI4Odora5RE8Iv1D24hAz5oMophRGkGz+yuvQmmUMnMw==}
    engines: {node: '>=18'}

  google-auth-library@10.4.0:
    resolution: {integrity: sha512-CmIrSy1bqMQUsPmA9+hcSbAXL80cFhu40cGMUjCaLpNKVzzvi+0uAHq8GNZxkoGYIsTX4ZQ7e4aInAqWxgn4fg==}
    engines: {node: '>=18'}

  google-logging-utils@1.1.1:
    resolution: {integrity: sha512-rcX58I7nqpu4mbKztFeOAObbomBbHU2oIb/d3tJfF3dizGSApqtSwYJigGCooHdnMyQBIw8BrWyK96w3YXgr6A==}
    engines: {node: '>=14'}

  googleapis-common@8.0.0:
    resolution: {integrity: sha512-66if47It7y+Sab3HMkwEXx1kCq9qUC9px8ZXoj1CMrmLmUw81GpbnsNlXnlyZyGbGPGcj+tDD9XsZ23m7GLaJQ==}
    engines: {node: '>=18.0.0'}

  googleapis@162.0.0:
    resolution: {integrity: sha512-dxHgGExRjbRLHxHZuPyiFB2692H9hP4Qg9OI6nhzw5OOFlxl6ufG5GMqraKv6HAFvHltz7Ytx/C1ndcM85USxA==}
    engines: {node: '>=18'}

  gopd@1.2.0:
    resolution: {integrity: sha512-ZUKRh6/kUFoAiTAtTYPZJ3hw9wNxx+BIBOijnlG9PnrJsCcSjs1wyyD6vJpaYtgnzDrKYRSqf3OO6Rfa93xsRg==}
    engines: {node: '>= 0.4'}

  graceful-fs@4.2.11:
    resolution: {integrity: sha512-RbJ5/jmFcNNCcDV5o9eTnBLJ/HszWV0P73bc+Ff4nS/rJj+YaS6IGyiOL0VoBYX+l1Wrl3k63h/KrH+nhJ0XvQ==}

  graphemer@1.4.0:
    resolution: {integrity: sha512-EtKwoO6kxCL9WO5xipiHTZlSzBm7WLT627TqC/uVRd0HKmq8NXyebnNYxDoBi7wt8eTWrUrKXCOVaFq9x1kgag==}

  gtoken@8.0.0:
    resolution: {integrity: sha512-+CqsMbHPiSTdtSO14O51eMNlrp9N79gmeqmXeouJOhfucAedHw9noVe/n5uJk3tbKE6a+6ZCQg3RPhVhHByAIw==}
    engines: {node: '>=18'}

  handlebars@4.7.8:
    resolution: {integrity: sha512-vafaFqs8MZkRrSX7sFVUdo3ap/eNiLnb4IakshzvP56X5Nr1iGKAIqdX6tMlm6HcNRIkr6AxO5jFEoJzzpT8aQ==}
    engines: {node: '>=0.4.7'}
    hasBin: true

  has-flag@3.0.0:
    resolution: {integrity: sha512-sKJf1+ceQBr4SMkvQnBDNDtf4TXpVhVGateu0t918bl30FnbE2m4vNLX+VWe/dpjlb+HugGYzW7uQXH98HPEYw==}
    engines: {node: '>=4'}

  has-flag@4.0.0:
    resolution: {integrity: sha512-EykJT/Q1KjTWctppgIAgfSO0tKVuZUjhgMr17kqTumMl6Afv3EISleU7qZUzoXDFTAHTDC4NOoG/ZxU3EvlMPQ==}
    engines: {node: '>=8'}

  has-symbols@1.1.0:
    resolution: {integrity: sha512-1cDNdwJ2Jaohmb3sg4OmKaMBwuC48sYni5HUw2DvsC8LjGTLK9h+eb1X6RyuOHe4hT0ULCW68iomhjUoKUqlPQ==}
    engines: {node: '>= 0.4'}

  hasown@2.0.2:
    resolution: {integrity: sha512-0hJU9SCPvmMzIBdZFqNPXWa6dqh7WdH0cII9y+CyS8rG3nL48Bclra9HmKhVVUHyPWNH5Y7xDwAB7bfgSjkUMQ==}
    engines: {node: '>= 0.4'}

  html-entities@2.6.0:
    resolution: {integrity: sha512-kig+rMn/QOVRvr7c86gQ8lWXq+Hkv6CbAH1hLu+RG338StTpE8Z0b44SDVaqVu7HGKf27frdmUYEs9hTUX/cLQ==}

  html-escaper@2.0.2:
    resolution: {integrity: sha512-H2iMtd0I4Mt5eYiapRdIDjp+XzelXQ0tFE4JS7YFwFevXXMmOp9myNrUvCg0D6ws8iqkRPBfKHgbwig1SmlLfg==}

  htmlparser2@10.0.0:
    resolution: {integrity: sha512-TwAZM+zE5Tq3lrEHvOlvwgj1XLWQCtaaibSN11Q+gGBAS7Y1uZSWwXXRe4iF6OXnaq1riyQAPFOBtYc77Mxq0g==}

  http-errors@2.0.0:
    resolution: {integrity: sha512-FtwrG/euBzaEjYeRqOgly7G0qviiXoJWnvEH2Z1plBdXgbyjv34pHTSb9zoeHMyDy33+DWy5Wt9Wo+TURtOYSQ==}
    engines: {node: '>= 0.8'}

  http-proxy-agent@7.0.2:
    resolution: {integrity: sha512-T1gkAiYYDWYx3V5Bmyu7HcfcvL7mUrTWiM6yOfa3PIphViJ/gFPbvidQ+veqSOHci/PxBcDabeUNCzpOODJZig==}
    engines: {node: '>= 14'}

  https-proxy-agent@7.0.6:
    resolution: {integrity: sha512-vK9P5/iUfdl95AI+JVyUuIcVtd4ofvtrOr3HNtM2yxC9bnMbEdp3x01OhQNnjb8IJYi38VlTE3mBXwcfvywuSw==}
    engines: {node: '>= 14'}

  human-signals@2.1.0:
    resolution: {integrity: sha512-B4FFZ6q/T2jhhksgkbEW3HBvWIfDW85snkQgawt07S7J5QXTk6BkNV+0yAeZrM5QpMAdYlocGoljn0sJ/WQkFw==}
    engines: {node: '>=10.17.0'}

  husky@9.1.7:
    resolution: {integrity: sha512-5gs5ytaNjBrh5Ow3zrvdUUY+0VxIuWVL4i9irt6friV+BqdCfmV11CQTWMiBYWHbXhco+J1kHfTOUkePhCDvMA==}
    engines: {node: '>=18'}
    hasBin: true

  iconv-lite@0.6.3:
    resolution: {integrity: sha512-4fCk79wshMdzMp2rH06qWrJE4iolqLhCUH+OiuIgU++RB0+94NlDL81atO7GX55uUKueo0txHNtvEyI6D7WdMw==}
    engines: {node: '>=0.10.0'}

  iconv-lite@0.7.0:
    resolution: {integrity: sha512-cf6L2Ds3h57VVmkZe+Pn+5APsT7FpqJtEhhieDCvrE2MK5Qk9MyffgQyuxQTm6BChfeZNtcOLHp9IcWRVcIcBQ==}
    engines: {node: '>=0.10.0'}

  ieee754@1.2.1:
    resolution: {integrity: sha512-dcyqhDvX1C46lXZcVqCpK+FtMRQVdIMN6/Df5js2zouUsqG7I6sFxitIC+7KYK29KdXOLHdu9zL4sFnoVQnqaA==}

  ignore-by-default@1.0.1:
    resolution: {integrity: sha512-Ius2VYcGNk7T90CppJqcIkS5ooHUZyIQK+ClZfMfMNFEF9VSE73Fq+906u/CWu92x4gzZMWOwfFYckPObzdEbA==}

  ignore@5.3.2:
    resolution: {integrity: sha512-hsBTNUqQTDwkWtcdYI2i06Y/nUBEsNEDJKjWdigLvegy8kDuJAS8uRlpkkcQpyEXL0Z/pjDy5HBmMjRCJ2gq+g==}
    engines: {node: '>= 4'}

  ignore@7.0.5:
    resolution: {integrity: sha512-Hs59xBNfUIunMFgWAbGX5cq6893IbWg4KnrjbYwX3tx0ztorVgTDA6B2sxf8ejHJ4wz8BqGUMYlnzNBer5NvGg==}
    engines: {node: '>= 4'}

  import-fresh@3.3.1:
    resolution: {integrity: sha512-TR3KfrTZTYLPB6jUjfx6MF9WcWrHL9su5TObK4ZkYgBdWKPOFoSoQIdEuTuR82pmtxH2spWG9h6etwfr1pLBqQ==}
    engines: {node: '>=6'}

  import-local@3.2.0:
    resolution: {integrity: sha512-2SPlun1JUPWoM6t3F0dw0FkCF/jWY8kttcY4f599GLTSjh2OCuuhdTkJQsEcZzBqbXZGKMK2OqW1oZsjtf/gQA==}
    engines: {node: '>=8'}
    hasBin: true

  imurmurhash@0.1.4:
    resolution: {integrity: sha512-JmXMZ6wuvDmLiHEml9ykzqO6lwFbof0GG4IkcGaENdCRDDmMVnny7s5HsIgHCbaq0w2MyPhDqkhTUgS2LU2PHA==}
    engines: {node: '>=0.8.19'}

  indent-string@5.0.0:
    resolution: {integrity: sha512-m6FAo/spmsW2Ab2fU35JTYwtOKa2yAwXSwgjSv1TJzh4Mh7mC3lzAOVLBprb72XsTrgkEIsl7YrFNAiDiRhIGg==}
    engines: {node: '>=12'}

  inflight@1.0.6:
    resolution: {integrity: sha512-k92I/b08q4wvFscXCLvqfsHCrjrF7yiXsQuIVvVE7N82W3+aqpzuUdBbfhWcy/FZR3/4IgflMgKLOsvPDrGCJA==}
    deprecated: This module is not supported, and leaks memory. Do not use it. Check out lru-cache if you want a good and tested way to coalesce async requests by a key value, which is much more comprehensive and powerful.

  inherits@2.0.4:
    resolution: {integrity: sha512-k/vGaX4/Yla3WzyMCvTQOXYeIHvqOKtnqBduzTHpzpQZzAskKMhZ2K+EnBiSM9zGSoIFeMpXKxa4dYeZIQqewQ==}

  ini@1.3.8:
    resolution: {integrity: sha512-JV/yugV2uzW5iMRSiZAyDtQd+nxtUnjeLt0acNdw98kKLrvuRVyB80tsREOE7yvGVgalhZ6RNXCmEHkUKBKxew==}

  ip-address@10.0.1:
    resolution: {integrity: sha512-NWv9YLW4PoW2B7xtzaS3NCot75m6nK7Icdv0o3lfMceJVRfSoQwqD4wEH5rLwoKJwUiZ/rfpiVBhnaF0FK4HoA==}
    engines: {node: '>= 12'}

  ipaddr.js@1.9.1:
    resolution: {integrity: sha512-0KI/607xoxSToH7GjN1FfSbLoU0+btTicjsQSWQlh/hZykN8KpmMf7uYwPW3R+akZ6R/w18ZlXSHBYXiYUPO3g==}
    engines: {node: '>= 0.10'}

  is-arrayish@0.2.1:
    resolution: {integrity: sha512-zz06S8t0ozoDXMG+ube26zeCTNXcKIPJZJi8hBrF4idCLms4CG9QtK7qBl1boi5ODzFpjswb5JPmHCbMpjaYzg==}

  is-arrayish@0.3.4:
    resolution: {integrity: sha512-m6UrgzFVUYawGBh1dUsWR5M2Clqic9RVXC/9f8ceNlv2IcO9j9J/z8UoCLPqtsPBFNzEpfR3xftohbfqDx8EQA==}

  is-binary-path@2.1.0:
    resolution: {integrity: sha512-ZMERYes6pDydyuGidse7OsHxtbI7WVeUEozgR/g7rd0xUimYNlvZRE/K2MgZTjWy725IfelLeVcEM97mmtRGXw==}
    engines: {node: '>=8'}

  is-builtin-module@5.0.0:
    resolution: {integrity: sha512-f4RqJKBUe5rQkJ2eJEJBXSticB3hGbN9j0yxxMQFqIW89Jp9WYFtzfTcRlstDKVUTRzSOTLKRfO9vIztenwtxA==}
    engines: {node: '>=18.20'}

  is-docker@2.2.1:
    resolution: {integrity: sha512-F+i2BKsFrH66iaUFc0woD8sLy8getkwTwtOBjvs56Cx4CgJDeKQeqfz8wAYiSb8JOprWhHH5p77PbmYCvvUuXQ==}
    engines: {node: '>=8'}
    hasBin: true

  is-extglob@2.1.1:
    resolution: {integrity: sha512-SbKbANkN603Vi4jEZv49LeVJMn4yGwsbzZworEoyEiutsN3nJYdbO36zfhGJ6QEDpOZIFkDtnq5JRxmvl3jsoQ==}
    engines: {node: '>=0.10.0'}

  is-fullwidth-code-point@3.0.0:
    resolution: {integrity: sha512-zymm5+u+sCsSWyD9qNaejV3DFvhCKclKdizYaJUuHA83RLjb7nSuGnddCHGv0hk+KY7BMAlsWeK4Ueg6EV6XQg==}
    engines: {node: '>=8'}

  is-fullwidth-code-point@5.1.0:
    resolution: {integrity: sha512-5XHYaSyiqADb4RnZ1Bdad6cPp8Toise4TzEjcOYDHZkTCbKgiUl7WTUCpNWHuxmDt91wnsZBc9xinNzopv3JMQ==}
    engines: {node: '>=18'}

  is-generator-fn@2.1.0:
    resolution: {integrity: sha512-cTIB4yPYL/Grw0EaSzASzg6bBy9gqCofvWN8okThAYIxKJZC+udlRAmGbM0XLeniEJSs8uEgHPGuHSe1XsOLSQ==}
    engines: {node: '>=6'}

  is-glob@4.0.3:
    resolution: {integrity: sha512-xelSayHH36ZgE7ZWhli7pW34hNbNl8Ojv5KVmkJD4hBdD3th8Tfk9vYasLM+mXWOZhFkgZfxhLSnrwRr4elSSg==}
    engines: {node: '>=0.10.0'}

  is-number@7.0.0:
    resolution: {integrity: sha512-41Cifkg6e8TylSpdtTpeLVMqvSBEVzTttHvERD741+pnZ8ANv0004MRL43QKPDlK9cGvNp6NZWZUBlbGXYxxng==}
    engines: {node: '>=0.12.0'}

  is-promise@4.0.0:
    resolution: {integrity: sha512-hvpoI6korhJMnej285dSg6nu1+e6uxs7zG3BYAm5byqDsgJNWwxzM6z6iZiAgQR4TJ30JmBTOwqZUw3WlyH3AQ==}

  is-stream@2.0.1:
    resolution: {integrity: sha512-hFoiJiTl63nn+kstHGBtewWSKnQLpyb155KHheA1l39uvtO9nWIop1p3udqPcUd/xbF1VLMO4n7OI6p7RbngDg==}
    engines: {node: '>=8'}

  is-wsl@2.2.0:
    resolution: {integrity: sha512-fKzAra0rGJUUBwGBgNkHZuToZcn+TtXHpeCgmkMJMMYx1sQDYaCSyjJBSCa2nH1DGm7s3n1oBnohoVTBaN7Lww==}
    engines: {node: '>=8'}

  isexe@2.0.0:
    resolution: {integrity: sha512-RHxMLp9lnKHGHRng9QFhRCMbYAcVpn69smSGcq3f36xjgVVWThj4qqLbTLlq7Ssj8B+fIQ1EuCEGI2lKsyQeIw==}

  istanbul-lib-coverage@3.2.2:
    resolution: {integrity: sha512-O8dpsF+r0WV/8MNRKfnmrtCWhuKjxrq2w+jpzBL5UZKTi2LeVWnWOmWRxFlesJONmc+wLAGvKQZEOanko0LFTg==}
    engines: {node: '>=8'}

  istanbul-lib-instrument@6.0.3:
    resolution: {integrity: sha512-Vtgk7L/R2JHyyGW07spoFlB8/lpjiOLTjMdms6AFMraYt3BaJauod/NGrfnVG/y4Ix1JEuMRPDPEj2ua+zz1/Q==}
    engines: {node: '>=10'}

  istanbul-lib-report@3.0.1:
    resolution: {integrity: sha512-GCfE1mtsHGOELCU8e/Z7YWzpmybrx/+dSTfLrvY8qRmaY6zXTKWn6WQIjaAFw069icm6GVMNkgu0NzI4iPZUNw==}
    engines: {node: '>=10'}

  istanbul-lib-source-maps@5.0.6:
    resolution: {integrity: sha512-yg2d+Em4KizZC5niWhQaIomgf5WlL4vOOjZ5xGCmF8SnPE/mDWWXgvRExdcpCgh9lLRRa1/fSYp2ymmbJ1pI+A==}
    engines: {node: '>=10'}

  istanbul-reports@3.2.0:
    resolution: {integrity: sha512-HGYWWS/ehqTV3xN10i23tkPkpH46MLCIMFNCaaKNavAXTF1RkqxawEPtnjnGZ6XKSInBKkiOA5BKS+aZiY3AvA==}
    engines: {node: '>=8'}

  jackspeak@3.4.3:
    resolution: {integrity: sha512-OGlZQpz2yfahA/Rd1Y8Cd9SIEsqvXkLVoSw/cgwhnhFMDbsQFeZYoJJ7bIZBS9BcamUW96asq/npPWugM+RQBw==}

  jest-changed-files@30.2.0:
    resolution: {integrity: sha512-L8lR1ChrRnSdfeOvTrwZMlnWV8G/LLjQ0nG9MBclwWZidA2N5FviRki0Bvh20WRMOX31/JYvzdqTJrk5oBdydQ==}
    engines: {node: ^18.14.0 || ^20.0.0 || ^22.0.0 || >=24.0.0}

  jest-circus@30.2.0:
    resolution: {integrity: sha512-Fh0096NC3ZkFx05EP2OXCxJAREVxj1BcW/i6EWqqymcgYKWjyyDpral3fMxVcHXg6oZM7iULer9wGRFvfpl+Tg==}
    engines: {node: ^18.14.0 || ^20.0.0 || ^22.0.0 || >=24.0.0}

  jest-cli@30.2.0:
    resolution: {integrity: sha512-Os9ukIvADX/A9sLt6Zse3+nmHtHaE6hqOsjQtNiugFTbKRHYIYtZXNGNK9NChseXy7djFPjndX1tL0sCTlfpAA==}
    engines: {node: ^18.14.0 || ^20.0.0 || ^22.0.0 || >=24.0.0}
    hasBin: true
    peerDependencies:
      node-notifier: ^8.0.1 || ^9.0.0 || ^10.0.0
    peerDependenciesMeta:
      node-notifier:
        optional: true

  jest-config@30.2.0:
    resolution: {integrity: sha512-g4WkyzFQVWHtu6uqGmQR4CQxz/CH3yDSlhzXMWzNjDx843gYjReZnMRanjRCq5XZFuQrGDxgUaiYWE8BRfVckA==}
    engines: {node: ^18.14.0 || ^20.0.0 || ^22.0.0 || >=24.0.0}
    peerDependencies:
      '@types/node': '*'
      esbuild-register: '>=3.4.0'
      ts-node: '>=9.0.0'
    peerDependenciesMeta:
      '@types/node':
        optional: true
      esbuild-register:
        optional: true
      ts-node:
        optional: true

  jest-diff@30.2.0:
    resolution: {integrity: sha512-dQHFo3Pt4/NLlG5z4PxZ/3yZTZ1C7s9hveiOj+GCN+uT109NC2QgsoVZsVOAvbJ3RgKkvyLGXZV9+piDpWbm6A==}
    engines: {node: ^18.14.0 || ^20.0.0 || ^22.0.0 || >=24.0.0}

  jest-docblock@30.2.0:
    resolution: {integrity: sha512-tR/FFgZKS1CXluOQzZvNH3+0z9jXr3ldGSD8bhyuxvlVUwbeLOGynkunvlTMxchC5urrKndYiwCFC0DLVjpOCA==}
    engines: {node: ^18.14.0 || ^20.0.0 || ^22.0.0 || >=24.0.0}

  jest-each@30.2.0:
    resolution: {integrity: sha512-lpWlJlM7bCUf1mfmuqTA8+j2lNURW9eNafOy99knBM01i5CQeY5UH1vZjgT9071nDJac1M4XsbyI44oNOdhlDQ==}
    engines: {node: ^18.14.0 || ^20.0.0 || ^22.0.0 || >=24.0.0}

  jest-environment-node@30.2.0:
    resolution: {integrity: sha512-ElU8v92QJ9UrYsKrxDIKCxu6PfNj4Hdcktcn0JX12zqNdqWHB0N+hwOnnBBXvjLd2vApZtuLUGs1QSY+MsXoNA==}
    engines: {node: ^18.14.0 || ^20.0.0 || ^22.0.0 || >=24.0.0}

  jest-haste-map@30.2.0:
    resolution: {integrity: sha512-sQA/jCb9kNt+neM0anSj6eZhLZUIhQgwDt7cPGjumgLM4rXsfb9kpnlacmvZz3Q5tb80nS+oG/if+NBKrHC+Xw==}
    engines: {node: ^18.14.0 || ^20.0.0 || ^22.0.0 || >=24.0.0}

  jest-html-reporters@3.1.7:
    resolution: {integrity: sha512-GTmjqK6muQ0S0Mnksf9QkL9X9z2FGIpNSxC52E0PHDzjPQ1XDu2+XTI3B3FS43ZiUzD1f354/5FfwbNIBzT7ew==}

  jest-leak-detector@30.2.0:
    resolution: {integrity: sha512-M6jKAjyzjHG0SrQgwhgZGy9hFazcudwCNovY/9HPIicmNSBuockPSedAP9vlPK6ONFJ1zfyH/M2/YYJxOz5cdQ==}
    engines: {node: ^18.14.0 || ^20.0.0 || ^22.0.0 || >=24.0.0}

  jest-matcher-utils@30.2.0:
    resolution: {integrity: sha512-dQ94Nq4dbzmUWkQ0ANAWS9tBRfqCrn0bV9AMYdOi/MHW726xn7eQmMeRTpX2ViC00bpNaWXq+7o4lIQ3AX13Hg==}
    engines: {node: ^18.14.0 || ^20.0.0 || ^22.0.0 || >=24.0.0}

  jest-message-util@30.2.0:
    resolution: {integrity: sha512-y4DKFLZ2y6DxTWD4cDe07RglV88ZiNEdlRfGtqahfbIjfsw1nMCPx49Uev4IA/hWn3sDKyAnSPwoYSsAEdcimw==}
    engines: {node: ^18.14.0 || ^20.0.0 || ^22.0.0 || >=24.0.0}

  jest-mock@30.2.0:
    resolution: {integrity: sha512-JNNNl2rj4b5ICpmAcq+WbLH83XswjPbjH4T7yvGzfAGCPh1rw+xVNbtk+FnRslvt9lkCcdn9i1oAoKUuFsOxRw==}
    engines: {node: ^18.14.0 || ^20.0.0 || ^22.0.0 || >=24.0.0}

  jest-pnp-resolver@1.2.3:
    resolution: {integrity: sha512-+3NpwQEnRoIBtx4fyhblQDPgJI0H1IEIkX7ShLUjPGA7TtUTvI1oiKi3SR4oBR0hQhQR80l4WAe5RrXBwWMA8w==}
    engines: {node: '>=6'}
    peerDependencies:
      jest-resolve: '*'
    peerDependenciesMeta:
      jest-resolve:
        optional: true

  jest-regex-util@30.0.1:
    resolution: {integrity: sha512-jHEQgBXAgc+Gh4g0p3bCevgRCVRkB4VB70zhoAE48gxeSr1hfUOsM/C2WoJgVL7Eyg//hudYENbm3Ne+/dRVVA==}
    engines: {node: ^18.14.0 || ^20.0.0 || ^22.0.0 || >=24.0.0}

  jest-resolve-dependencies@30.2.0:
    resolution: {integrity: sha512-xTOIGug/0RmIe3mmCqCT95yO0vj6JURrn1TKWlNbhiAefJRWINNPgwVkrVgt/YaerPzY3iItufd80v3lOrFJ2w==}
    engines: {node: ^18.14.0 || ^20.0.0 || ^22.0.0 || >=24.0.0}

  jest-resolve@30.2.0:
    resolution: {integrity: sha512-TCrHSxPlx3tBY3hWNtRQKbtgLhsXa1WmbJEqBlTBrGafd5fiQFByy2GNCEoGR+Tns8d15GaL9cxEzKOO3GEb2A==}
    engines: {node: ^18.14.0 || ^20.0.0 || ^22.0.0 || >=24.0.0}

  jest-runner@30.2.0:
    resolution: {integrity: sha512-PqvZ2B2XEyPEbclp+gV6KO/F1FIFSbIwewRgmROCMBo/aZ6J1w8Qypoj2pEOcg3G2HzLlaP6VUtvwCI8dM3oqQ==}
    engines: {node: ^18.14.0 || ^20.0.0 || ^22.0.0 || >=24.0.0}

  jest-runtime@30.2.0:
    resolution: {integrity: sha512-p1+GVX/PJqTucvsmERPMgCPvQJpFt4hFbM+VN3n8TMo47decMUcJbt+rgzwrEme0MQUA/R+1de2axftTHkKckg==}
    engines: {node: ^18.14.0 || ^20.0.0 || ^22.0.0 || >=24.0.0}

  jest-snapshot@30.2.0:
    resolution: {integrity: sha512-5WEtTy2jXPFypadKNpbNkZ72puZCa6UjSr/7djeecHWOu7iYhSXSnHScT8wBz3Rn8Ena5d5RYRcsyKIeqG1IyA==}
    engines: {node: ^18.14.0 || ^20.0.0 || ^22.0.0 || >=24.0.0}

  jest-util@30.2.0:
    resolution: {integrity: sha512-QKNsM0o3Xe6ISQU869e+DhG+4CK/48aHYdJZGlFQVTjnbvgpcKyxpzk29fGiO7i/J8VENZ+d2iGnSsvmuHywlA==}
    engines: {node: ^18.14.0 || ^20.0.0 || ^22.0.0 || >=24.0.0}

  jest-validate@30.2.0:
    resolution: {integrity: sha512-FBGWi7dP2hpdi8nBoWxSsLvBFewKAg0+uSQwBaof4Y4DPgBabXgpSYC5/lR7VmnIlSpASmCi/ntRWPbv7089Pw==}
    engines: {node: ^18.14.0 || ^20.0.0 || ^22.0.0 || >=24.0.0}

  jest-watcher@30.2.0:
    resolution: {integrity: sha512-PYxa28dxJ9g777pGm/7PrbnMeA0Jr7osHP9bS7eJy9DuAjMgdGtxgf0uKMyoIsTWAkIbUW5hSDdJ3urmgXBqxg==}
    engines: {node: ^18.14.0 || ^20.0.0 || ^22.0.0 || >=24.0.0}

  jest-worker@30.2.0:
    resolution: {integrity: sha512-0Q4Uk8WF7BUwqXHuAjc23vmopWJw5WH7w2tqBoUOZpOjW/ZnR44GXXd1r82RvnmI2GZge3ivrYXk/BE2+VtW2g==}
    engines: {node: ^18.14.0 || ^20.0.0 || ^22.0.0 || >=24.0.0}

  jest@30.2.0:
    resolution: {integrity: sha512-F26gjC0yWN8uAA5m5Ss8ZQf5nDHWGlN/xWZIh8S5SRbsEKBovwZhxGd6LJlbZYxBgCYOtreSUyb8hpXyGC5O4A==}
    engines: {node: ^18.14.0 || ^20.0.0 || ^22.0.0 || >=24.0.0}
    hasBin: true
    peerDependencies:
      node-notifier: ^8.0.1 || ^9.0.0 || ^10.0.0
    peerDependenciesMeta:
      node-notifier:
        optional: true

  js-tokens@4.0.0:
    resolution: {integrity: sha512-RdJUflcE3cUzKiMqQgsCu06FPu9UdIJO0beYbPhHN4k6apgJtifcoCtT9bcxOpYBtpD2kCM6Sbzg4CausW/PKQ==}

  js-yaml@3.14.1:
    resolution: {integrity: sha512-okMH7OXXJ7YrN9Ok3/SXrnu4iX9yOk+25nqX4imS2npuvTYDmo/QEZoqwZkYaIDk3jVvBOTOIEgEhaLOynBS9g==}
    hasBin: true

  js-yaml@4.1.0:
    resolution: {integrity: sha512-wpxZs9NoxZaJESJGIZTyDEaYpl0FKSA+FB9aJiyemKhMwkxQg63h4T1KJgUGHpTqPDNRcmmYLugrRjJlBtWvRA==}
    hasBin: true

  jsdoc-type-pratt-parser@6.10.0:
    resolution: {integrity: sha512-+LexoTRyYui5iOhJGn13N9ZazL23nAHGkXsa1p/C8yeq79WRfLBag6ZZ0FQG2aRoc9yfo59JT9EYCQonOkHKkQ==}
    engines: {node: '>=20.0.0'}

  jsesc@3.0.2:
    resolution: {integrity: sha512-xKqzzWXDttJuOcawBt4KnKHHIf5oQ/Cxax+0PWFG+DFDgHNAdi+TXECADI+RYiFUMmx8792xsMbbgXj4CwnP4g==}
    engines: {node: '>=6'}
    hasBin: true

  jsesc@3.1.0:
    resolution: {integrity: sha512-/sM3dO2FOzXjKQhJuo0Q173wf2KOo8t4I8vHy6lF9poUp7bKT0/NHE8fPX23PwfhnykfqnC2xRxOnVw5XuGIaA==}
    engines: {node: '>=6'}
    hasBin: true

  json-bigint@1.0.0:
    resolution: {integrity: sha512-SiPv/8VpZuWbvLSMtTDU8hEfrZWg/mH/nV/b4o0CYbSxu1UIQPLdwKOCIyLQX+VIPO5vrLX3i8qtqFyhdPSUSQ==}

  json-buffer@3.0.1:
    resolution: {integrity: sha512-4bV5BfR2mqfQTJm+V5tPPdf+ZpuhiIvTuAB5g8kcrXOZpTT/QwwVRWBywX1ozr6lEuPdbHxwaJlm9G6mI2sfSQ==}

  json-parse-even-better-errors@2.3.1:
    resolution: {integrity: sha512-xyFwyhro/JEof6Ghe2iz2NcXoj2sloNsWr/XsERDK/oiPCfaNhl5ONfp+jQdAZRQQ0IJWNzH9zIZF7li91kh2w==}

  json-schema-traverse@0.4.1:
    resolution: {integrity: sha512-xbbCH5dCYU5T8LcEhhuh7HJ88HXuW3qsI3Y0zOZFKfZEHcpWiHU/Jxzk629Brsab/mMiHQti9wMP+845RPe3Vg==}

  json-stable-stringify-without-jsonify@1.0.1:
    resolution: {integrity: sha512-Bdboy+l7tA3OGW6FjyFHWkP5LuByj1Tk33Ljyq0axyzdk9//JSi2u3fP1QSmd1KNwq6VOKYGlAu87CisVir6Pw==}

  json5@2.2.3:
    resolution: {integrity: sha512-XmOWe7eyHYH14cLdVPoyg+GOH3rYX++KpzrylJwSW98t3Nk+U8XOl8FWKOgwtzdb8lXGf6zYwDUzeHMWfxasyg==}
    engines: {node: '>=6'}
    hasBin: true

  jsonc-parser@3.3.1:
    resolution: {integrity: sha512-HUgH65KyejrUFPvHFPbqOY0rsFip3Bo5wb4ngvdi1EpCYWUQDC5V+Y7mZws+DLkr4M//zQJoanu1SP+87Dv1oQ==}

  jsonfile@6.2.0:
    resolution: {integrity: sha512-FGuPw30AdOIUTRMC2OMRtQV+jkVj2cfPqSeWXv1NEAJ1qZ5zb1X6z1mFhbfOB/iy3ssJCD+3KuZ8r8C3uVFlAg==}

  jwa@2.0.1:
    resolution: {integrity: sha512-hRF04fqJIP8Abbkq5NKGN0Bbr3JxlQ+qhZufXVr0DvujKy93ZCbXZMHDL4EOtodSbCWxOqR8MS1tXA5hwqCXDg==}

  jws@4.0.0:
    resolution: {integrity: sha512-KDncfTmOZoOMTFG4mBlG0qUIOlc03fmzH+ru6RgYVZhPkyiy/92Owlt/8UEN+a4TXR1FQetfIpJE8ApdvdVxTg==}

  keyv@4.5.4:
    resolution: {integrity: sha512-oxVHkHR/EJf2CNXnWxRLW6mg7JyCCUcG0DtEGmL2ctUo1PNTin1PUil+r/+4r5MpVgC/fn1kjsx7mjSujKqIpw==}

  kleur@4.1.5:
    resolution: {integrity: sha512-o+NO+8WrRiQEE4/7nwRJhN1HWpVmJm511pBHUxPLtp0BUISzlBplORYSmTclCnJvQq2tKu/sgl3xVpkc7ZWuQQ==}
    engines: {node: '>=6'}

  leven@3.1.0:
    resolution: {integrity: sha512-qsda+H8jTaUaN/x5vzW2rzc+8Rw4TAQ/4KjB46IwK5VH+IlVeeeje/EoZRpiXvIqjFgK84QffqPztGI3VBLG1A==}
    engines: {node: '>=6'}

  levn@0.4.1:
    resolution: {integrity: sha512-+bT2uH4E5LGE7h/n3evcS/sQlJXCpIp6ym8OWJ5eV6+67Dsql/LaaT7qJBAt2rzfoa/5QBGBhxDix1dMt2kQKQ==}
    engines: {node: '>= 0.8.0'}

  lines-and-columns@1.2.4:
    resolution: {integrity: sha512-7ylylesZQ/PV29jhEDl3Ufjo6ZX7gCqJr5F7PKrqc93v7fzSymt1BpwEU8nAUXs8qzzvqhbjhK5QZg6Mt/HkBg==}

  linkify-it@5.0.0:
    resolution: {integrity: sha512-5aHCbzQRADcdP+ATqnDuhhJ/MRIqDkZX5pyjFHRRysS8vZ5AbqGEoFIb6pYHPZ+L/OC2Lc+xT8uHVVR5CAK/wQ==}

  lint-staged@16.2.4:
    resolution: {integrity: sha512-Pkyr/wd90oAyXk98i/2KwfkIhoYQUMtss769FIT9hFM5ogYZwrk+GRE46yKXSg2ZGhcJ1p38Gf5gmI5Ohjg2yg==}
    engines: {node: '>=20.17'}
    hasBin: true

  listr2@9.0.4:
    resolution: {integrity: sha512-1wd/kpAdKRLwv7/3OKC8zZ5U8e/fajCfWMxacUvB79S5nLrYGPtUI/8chMQhn3LQjsRVErTb9i1ECAwW0ZIHnQ==}
    engines: {node: '>=20.0.0'}

  locate-path@5.0.0:
    resolution: {integrity: sha512-t7hw9pI+WvuwNJXwk5zVHpyhIqzg2qTlklJOf0mVxGSbe3Fp2VieZcduNYjaLDoy6p9uGpQEGWG87WpMKlNq8g==}
    engines: {node: '>=8'}

  locate-path@6.0.0:
    resolution: {integrity: sha512-iPZK6eYjbxRu3uB4/WZ3EsEIMJFMqAoopl3R+zuq0UjcAm/MO6KCweDgPfP3elTztoKP3KtnVHxTn2NHBSDVUw==}
    engines: {node: '>=10'}

  lodash.get@4.4.2:
    resolution: {integrity: sha512-z+Uw/vLuy6gQe8cfaFWD7p0wVv8fJl3mbzXh33RS+0oW2wvUqiRXiQ69gLWSLpgB5/6sU+r6BlQR0MBILadqTQ==}
    deprecated: This package is deprecated. Use the optional chaining (?.) operator instead.

  lodash.isequal@4.5.0:
    resolution: {integrity: sha512-pDo3lu8Jhfjqls6GkMgpahsF9kCyayhgykjyLMNFTKWrpVdAQtYyB4muAMWozBB4ig/dtWAmsMxLEI8wuz+DYQ==}
    deprecated: This package is deprecated. Use require('node:util').isDeepStrictEqual instead.

  lodash.memoize@4.1.2:
    resolution: {integrity: sha512-t7j+NzmgnQzTAYXcsHYLgimltOV1MXHtlOWf6GjL9Kj8GK5FInw5JotxvbOs+IvV1/Dzo04/fCGfLVs7aXb4Ag==}

  lodash.merge@4.6.2:
    resolution: {integrity: sha512-0KpjqXRVvrYyCsX1swR/XTK0va6VQkQM6MNo7PqW77ByjAhoARA8EfrP1N4+KlKj8YS0ZUCtRT/YUuhyYDujIQ==}

  lodash.mergewith@4.6.2:
    resolution: {integrity: sha512-GK3g5RPZWTRSeLSpgP8Xhra+pnjBC56q9FZYe1d5RN3TJ35dbkGy3YqBSMbyCrlbi+CM9Z3Jk5yTL7RCsqboyQ==}

  log-update@6.1.0:
    resolution: {integrity: sha512-9ie8ItPR6tjY5uYJh8K/Zrv/RMZ5VOlOWvtZdEHYSTFKZfIBPQa9tOAEeAWhd+AnIneLJ22w5fjOYtoutpWq5w==}
    engines: {node: '>=18'}

  lru-cache@10.4.3:
    resolution: {integrity: sha512-JNAzZcXrCt42VGLuYz0zfAzDfAvJWW6AfYlDBQyDV5DClI2m5sAmK+OIO7s59XfsRsWHp02jAJrRadPRGTt6SQ==}

  lru-cache@5.1.1:
    resolution: {integrity: sha512-KpNARQA3Iwv+jTA0utUVVbrh+Jlrr1Fv0e56GGzAFOXN7dk/FviaDW8LHmK52DlcH4WP2n6gI8vN1aesBFgo9w==}

  lru-cache@7.18.3:
    resolution: {integrity: sha512-jumlc0BIUrS3qJGgIkWZsyfAM7NCWiBcCDhnd+3NNM5KbBmLTgHVfWBcg6W+rLUsIpzpERPsvwUP7CckAQSOoA==}
    engines: {node: '>=12'}

  lunr@2.3.9:
    resolution: {integrity: sha512-zTU3DaZaF3Rt9rhN3uBMGQD3dD2/vFQqnvZCDv4dl5iOzq2IZQqTxu90r4E5J+nP70J3ilqVCrbho2eWaeW8Ow==}

  make-dir@4.0.0:
    resolution: {integrity: sha512-hXdUTZYIVOt1Ex//jAQi+wTZZpUpwBj/0QsOzqegb3rGMMeJiSEu5xLHnYfBrRV4RH2+OCSOO95Is/7x1WJ4bw==}
    engines: {node: '>=10'}

  make-error@1.3.6:
    resolution: {integrity: sha512-s8UhlNe7vPKomQhC1qFelMokr/Sc3AgNbso3n74mVPA5LTZwkB9NlXf4XPamLxJE8h0gh73rM94xvwRT2CVInw==}

  makeerror@1.0.12:
    resolution: {integrity: sha512-JmqCvUhmt43madlpFzG4BQzG2Z3m6tvQDNKdClZnO3VbIudJYmxsT0FNJMeiB2+JTSlTQTSbU8QdesVmwJcmLg==}

  markdown-it@14.1.0:
    resolution: {integrity: sha512-a54IwgWPaeBCAAsv13YgmALOF1elABB08FxO9i+r4VFk5Vl4pKokRPeX8u5TCgSsPi6ec1otfLjdOpVcgbpshg==}
    hasBin: true

  math-intrinsics@1.1.0:
    resolution: {integrity: sha512-/IXtbwEk5HTPyEwyKX6hGkYXxM9nbj64B+ilVJnC/R6B0pH5G4V3b0pVbL7DBj4tkhBAppbQUlf6F6Xl9LHu1g==}
    engines: {node: '>= 0.4'}

  mdurl@2.0.0:
    resolution: {integrity: sha512-Lf+9+2r+Tdp5wXDXC4PcIBjTDtq4UKjCPMQhKIuzpJNW0b96kVqSwW0bT7FhRSfmAiFYgP+SCRvdrDozfh0U5w==}

  media-typer@1.1.0:
    resolution: {integrity: sha512-aisnrDP4GNe06UcKFnV5bfMNPBUw4jsLGaWwWfnH3v02GnBuXX2MCVn5RbrWo0j3pczUilYblq7fQ7Nw2t5XKw==}
    engines: {node: '>= 0.8'}

  merge-descriptors@2.0.0:
    resolution: {integrity: sha512-Snk314V5ayFLhp3fkUREub6WtjBfPdCPY1Ln8/8munuLuiYhsABgBVWsozAG+MWMbVEvcdcpbi9R7ww22l9Q3g==}
    engines: {node: '>=18'}

  merge-stream@2.0.0:
    resolution: {integrity: sha512-abv/qOcuPfk3URPfDzmZU1LKmuw8kT+0nIHvKrKgFrwifol/doWcdA4ZqsWQ8ENrFKkd67Mfpo/LovbIUsbt3w==}

  merge2@1.4.1:
    resolution: {integrity: sha512-8q7VEgMJW4J8tcfVPy8g09NcQwZdbwFEqhe/WZkoIzjn/3TGDwtOCYtXGxA3O8tPzpczCCDgv+P2P5y00ZJOOg==}
    engines: {node: '>= 8'}

  micromatch@4.0.8:
    resolution: {integrity: sha512-PXwfBhYu0hBCPw8Dn0E+WDYb7af3dSLVWKi3HGv84IdF4TyFoC0ysxFd0Goxw7nSv4T/PzEJQxsYsEiFCKo2BA==}
    engines: {node: '>=8.6'}

  mime-db@1.54.0:
    resolution: {integrity: sha512-aU5EJuIN2WDemCcAp2vFBfp/m4EAhWJnUNSSw0ixs7/kXbd6Pg64EmwJkNdFhB8aWt1sH2CTXrLxo/iAGV3oPQ==}
    engines: {node: '>= 0.6'}

  mime-types@3.0.1:
    resolution: {integrity: sha512-xRc4oEhT6eaBpU1XF7AjpOFD+xQmXNB5OVKwp4tqCuBpHLS/ZbBDrc07mYTDqVMg6PfxUjjNp85O6Cd2Z/5HWA==}
    engines: {node: '>= 0.6'}

  mime@3.0.0:
    resolution: {integrity: sha512-jSCU7/VB1loIWBZe14aEYHU/+1UMEHoaO7qxCOVJOw9GgH72VAWppxNcjU+x9a2k3GSIBXNKxXQFqRvvZ7vr3A==}
    engines: {node: '>=10.0.0'}
    hasBin: true

  mimic-fn@2.1.0:
    resolution: {integrity: sha512-OqbOk5oEQeAZ8WXWydlu9HJjz9WVdEIvamMCcXmuqUYjTknH/sqsWvhQ3vgwKFRR1HpjvNBKQ37nbJgYzGqGcg==}
    engines: {node: '>=6'}

  mimic-function@5.0.1:
    resolution: {integrity: sha512-VP79XUPxV2CigYP3jWwAUFSku2aKqBH7uTAapFWCBqutsbmDo96KY5o8uh6U+/YSIn5OxJnXp73beVkpqMIGhA==}
    engines: {node: '>=18'}

  mimic-response@3.1.0:
    resolution: {integrity: sha512-z0yWI+4FDrrweS8Zmt4Ej5HdJmky15+L2e6Wgn3+iK5fWzb6T3fhNFq2+MeTRb064c6Wr4N/wv0DzQTjNzHNGQ==}
    engines: {node: '>=10'}

  miniflare@4.20251008.0:
    resolution: {integrity: sha512-sKCNYNzXG6l8qg0Oo7y8WcDKcpbgw0qwZsxNpdZilFTR4EavRow2TlcwuPSVN99jqAjhz0M4VXvTdSGdtJ2VfQ==}
    engines: {node: '>=18.0.0'}
    hasBin: true

  minimatch@3.1.2:
    resolution: {integrity: sha512-J7p63hRiAjw1NDEww1W7i37+ByIrOWO5XQQAzZ3VOcL0PNybwpfmV/N05zFAzwQ9USyEcX6t3UO+K5aqBQOIHw==}

  minimatch@9.0.5:
    resolution: {integrity: sha512-G6T0ZX48xgozx7587koeX9Ys2NYy6Gmv//P89sEte9V9whIapMNF4idKxnW2QtCcLiTWlb/wfCabAtAFWhhBow==}
    engines: {node: '>=16 || 14 >=14.17'}

  minimist@1.2.8:
    resolution: {integrity: sha512-2yyAR8qBkN3YuheJanUpWC5U3bb5osDywNB8RzDVlDwDHbocAJveqqj1u8+SVD7jkWT4yvsHCpWqqWqAxb0zCA==}

  minipass@7.1.2:
    resolution: {integrity: sha512-qOOzS1cBTWYF4BH8fVePDBOO9iptMnGUEZwNc/cMWnTV2nVLZ7VoNWEPHkYczZA0pdoA7dl6e7FL659nX9S2aw==}
    engines: {node: '>=16 || 14 >=14.17'}

  mitt@3.0.1:
    resolution: {integrity: sha512-vKivATfr97l2/QBCYAkXYDbrIWPM2IIKEl7YPhjCvKlG3kE2gm+uBo6nEXK3M5/Ffh/FLpKExzOQ3JJoJGFKBw==}

  mkdirp-classic@0.5.3:
    resolution: {integrity: sha512-gKLcREMhtuZRwRAfqP3RFW+TK4JqApVBtOIftVgjuABpAtpxhPGaDcfvbhNvD0B8iD1oUr/txX35NjcaY6Ns/A==}

  ms@2.1.3:
    resolution: {integrity: sha512-6FlzubTLZG3J2a/NVCAleEhjzq5oxgHyaCU9yYXvcLsvoVaHJq/s5xXI6/XXP6tz7R9xAOtHnSO/tXtF3WRTlA==}

  nano-spawn@2.0.0:
    resolution: {integrity: sha512-tacvGzUY5o2D8CBh2rrwxyNojUsZNU2zjNTzKQrkgGJQTbGAfArVWXSKMBokBeeg6C7OLRGUEyoFlYbfeWQIqw==}
    engines: {node: '>=20.17'}

  napi-build-utils@2.0.0:
    resolution: {integrity: sha512-GEbrYkbfF7MoNaoh2iGG84Mnf/WZfB0GdGEsM8wz7Expx/LlWf5U8t9nvJKXSp3qr5IsEbK04cBGhol/KwOsWA==}

  napi-postinstall@0.3.4:
    resolution: {integrity: sha512-PHI5f1O0EP5xJ9gQmFGMS6IZcrVvTjpXjz7Na41gTE7eE2hK11lg04CECCYEEjdc17EV4DO+fkGEtt7TpTaTiQ==}
    engines: {node: ^12.20.0 || ^14.18.0 || >=16.0.0}
    hasBin: true

  natural-compare@1.4.0:
    resolution: {integrity: sha512-OWND8ei3VtNC9h7V60qff3SVobHr996CTwgxubgyQYEpg290h9J0buyECNNJexkFm5sOajh5G116RYA1c8ZMSw==}

  neat-csv@7.0.0:
    resolution: {integrity: sha512-ZmiKZNkdqb6hrBU3lDHm52vWXs6CuFPfw6ZoJZNnY7IIpfA1fxM0UPPi+iQpqQo82qcLbsZPwLkQ1cdrMDtwwA==}
    engines: {node: ^12.20.0 || ^14.13.1 || >=16.0.0}

  negotiator@1.0.0:
    resolution: {integrity: sha512-8Ofs/AUQh8MaEcrlq5xOX0CQ9ypTF5dl78mjlMNfOK08fzpgTHQRQPBxcPlEtIw0yRpws+Zo/3r+5WRby7u3Gg==}
    engines: {node: '>= 0.6'}

  neo-async@2.6.2:
    resolution: {integrity: sha512-Yd3UES5mWCSqR+qNT93S3UoYUkqAZ9lLg8a7g9rimsWmYGK8cVToA4/sF3RrshdyV3sAGMXVUmpMYOw+dLpOuw==}

  netmask@2.0.2:
    resolution: {integrity: sha512-dBpDMdxv9Irdq66304OLfEmQ9tbNRFnFTuZiLo+bD+r332bBmMJ8GBLXklIXXgxd3+v9+KUnZaUR5PJMa75Gsg==}
    engines: {node: '>= 0.4.0'}

  node-abi@3.78.0:
    resolution: {integrity: sha512-E2wEyrgX/CqvicaQYU3Ze1PFGjc4QYPGsjUrlYkqAE0WjHEZwgOsGMPMzkMse4LjJbDmaEuDX3CM036j5K2DSQ==}
    engines: {node: '>=10'}

  node-domexception@1.0.0:
    resolution: {integrity: sha512-/jKZoMpw0F8GRwl4/eLROPA3cfcXtLApP0QzLmUT/HuPCZWyB7IY9ZrMeKw2O/nFIqPQB3PVM9aYm0F312AXDQ==}
    engines: {node: '>=10.5.0'}
    deprecated: Use your platform's native DOMException instead

  node-fetch@3.3.2:
    resolution: {integrity: sha512-dRB78srN/l6gqWulah9SrxeYnxeddIG30+GOqK/9OlLVyLg3HPnr6SqOWTWOXKRwC2eGYCkZ59NNuSgvSrpgOA==}
    engines: {node: ^12.20.0 || ^14.13.1 || >=16.0.0}

  node-int64@0.4.0:
    resolution: {integrity: sha512-O5lz91xSOeoXP6DulyHfllpq+Eg00MWitZIbtPfoSEvqIHdl5gfcY6hYzDWnj0qD5tz52PI08u9qUvSVeUBeHw==}

  node-releases@2.0.23:
    resolution: {integrity: sha512-cCmFDMSm26S6tQSDpBCg/NR8NENrVPhAJSf+XbxBG4rPFaaonlEoE9wHQmun+cls499TQGSb7ZyPBRlzgKfpeg==}

  nodemon@3.1.10:
    resolution: {integrity: sha512-WDjw3pJ0/0jMFmyNDp3gvY2YizjLmmOUQo6DEBY+JgdvW/yQ9mEeSw6H5ythl5Ny2ytb7f9C2nIbjSxMNzbJXw==}
    engines: {node: '>=10'}
    hasBin: true

  normalize-path@3.0.0:
    resolution: {integrity: sha512-6eZs5Ls3WtCisHWp9S2GUy8dqkpGi4BVSz3GaqiE6ezub0512ESztXUwUB6C6IKbQkY2Pnb/mD4WYojCRwcwLA==}
    engines: {node: '>=0.10.0'}

  npm-run-path@4.0.1:
    resolution: {integrity: sha512-S48WzZW777zhNIrn7gxOlISNAqi9ZC/uQFnRdbeIHhZhCA6UqpkOT8T1G7BvfdgP4Er8gF4sUbaS0i7QvIfCWw==}
    engines: {node: '>=8'}

  nth-check@2.1.1:
    resolution: {integrity: sha512-lqjrjmaOoAnWfMmBPL+XNnynZh2+swxiX3WUE0s4yEHI6m+AwrK2UZOimIRl3X/4QctVqS8AiZjFqyOGrMXb/w==}

  object-deep-merge@1.0.5:
    resolution: {integrity: sha512-3DioFgOzetbxbeUq8pB2NunXo8V0n4EvqsWM/cJoI6IA9zghd7cl/2pBOuWRf4dlvA+fcg5ugFMZaN2/RuoaGg==}

  object-inspect@1.13.4:
    resolution: {integrity: sha512-W67iLl4J2EXEGTbfeHCffrjDfitvLANg0UlX3wFUUSTx92KXRFegMHUVgSqE+wvhAbi4WqjGg9czysTV2Epbew==}
    engines: {node: '>= 0.4'}

  ohash@2.0.11:
    resolution: {integrity: sha512-RdR9FQrFwNBNXAr4GixM8YaRZRJ5PUWbKYbE5eOsrwAjJW0q2REGcf79oYPsLyskQCZG1PLN+S/K1V00joZAoQ==}

  on-finished@2.4.1:
    resolution: {integrity: sha512-oVlzkg3ENAhCk2zdv7IJwd/QUD4z2RxRwpkcGY8psCVcCYZNq4wYnVWALHM+brtuJjePWiYF/ClmuDr8Ch5+kg==}
    engines: {node: '>= 0.8'}

  once@1.4.0:
    resolution: {integrity: sha512-lNaJgI+2Q5URQBkccEKHTQOPaXdUxnZZElQTZY0MFUAuaEqe1E+Nyvgdz/aIyNi6Z9MzO5dv1H8n58/GELp3+w==}

  onetime@5.1.2:
    resolution: {integrity: sha512-kbpaSSGJTWdAY5KPVeMOKXSrPtr8C8C7wodJbcsd51jRnmD+GZu8Y0VoU6Dm5Z4vWr0Ig/1NKuWRKf7j5aaYSg==}
    engines: {node: '>=6'}

  onetime@7.0.0:
    resolution: {integrity: sha512-VXJjc87FScF88uafS3JllDgvAm+c/Slfz06lorj2uAY34rlUu0Nt+v8wreiImcrgAjjIHp1rXpTDlLOGw29WwQ==}
    engines: {node: '>=18'}

  only-allow@1.2.1:
    resolution: {integrity: sha512-M7CJbmv7UCopc0neRKdzfoGWaVZC+xC1925GitKH9EAqYFzX9//25Q7oX4+jw0tiCCj+t5l6VZh8UPH23NZkMA==}
    hasBin: true

  open@8.4.2:
    resolution: {integrity: sha512-7x81NCL719oNbsq/3mh+hVrAWmFuEYUqrq/Iw3kUzH8ReypT9QQ0BLoJS7/G9k6N81XjW4qHWtjWwe/9eLy1EQ==}
    engines: {node: '>=12'}

  openapi-types@12.1.3:
    resolution: {integrity: sha512-N4YtSYJqghVu4iek2ZUvcN/0aqH1kRDuNqzcycDxhOUpg7GdvLa2F3DgS6yBNhInhv2r/6I0Flkn7CqL8+nIcw==}

  optionator@0.9.4:
    resolution: {integrity: sha512-6IpQ7mKUxRcZNLIObR0hz7lxsapSSIYNZJwXPGeF0mTVqGKFIXj1DQcMoT22S3ROcLyY/rz0PWaWZ9ayWmad9g==}
    engines: {node: '>= 0.8.0'}

  p-limit@2.3.0:
    resolution: {integrity: sha512-//88mFWSJx8lxCzwdAABTJL2MyWB12+eIY7MDL2SqLmAkeKU9qxRvWuSyTjm3FUmpBEMuFfckAIqEaVGUDxb6w==}
    engines: {node: '>=6'}

  p-limit@3.1.0:
    resolution: {integrity: sha512-TYOanM3wGwNGsZN2cVTYPArw454xnXj5qmWF1bEoAc4+cU/ol7GVh7odevjp1FNHduHc3KZMcFduxU5Xc6uJRQ==}
    engines: {node: '>=10'}

  p-locate@4.1.0:
    resolution: {integrity: sha512-R79ZZ/0wAxKGu3oYMlz8jy/kbhsNrS7SKZ7PxEHBgJ5+F2mtFW2fK2cOtBh1cHYkQsbzFV7I+EoRKe6Yt0oK7A==}
    engines: {node: '>=8'}

  p-locate@5.0.0:
    resolution: {integrity: sha512-LaNjtRWUBY++zB5nE/NwcaoMylSPk+S+ZHNB1TzdbMJMny6dynpAGt7X/tl/QYq3TIeE6nxHppbo2LGymrG5Pw==}
    engines: {node: '>=10'}

  p-try@2.2.0:
    resolution: {integrity: sha512-R4nPAVTAU0B9D35/Gk3uJf/7XYbQcyohSKdvAxIRSNghFl4e71hVoGnBNQz9cWaXxO2I10KTC+3jMdvvoKw6dQ==}
    engines: {node: '>=6'}

  pac-proxy-agent@7.2.0:
    resolution: {integrity: sha512-TEB8ESquiLMc0lV8vcd5Ql/JAKAoyzHFXaStwjkzpOpC5Yv+pIzLfHvjTSdf3vpa2bMiUQrg9i6276yn8666aA==}
    engines: {node: '>= 14'}

  pac-resolver@7.0.1:
    resolution: {integrity: sha512-5NPgf87AT2STgwa2ntRMr45jTKrYBGkVU36yT0ig/n/GMAa3oPqhZfIQ2kMEimReg0+t9kZViDVZ83qfVUlckg==}
    engines: {node: '>= 14'}

  package-json-from-dist@1.0.1:
    resolution: {integrity: sha512-UEZIS3/by4OC8vL3P2dTXRETpebLI2NiI5vIrjaD/5UtrkFX/tNbwjTSRAGC/+7CAo2pIcBaRgWmcBBHcsaCIw==}

  parent-module@1.0.1:
    resolution: {integrity: sha512-GQ2EWRpQV8/o+Aw8YqtfZZPfNRWZYkbidE9k5rpl/hC3vtHHBfGm2Ifi6qWV+coDGkrUKZAxE3Lot5kcsRlh+g==}
    engines: {node: '>=6'}

  parse-imports-exports@0.2.4:
    resolution: {integrity: sha512-4s6vd6dx1AotCx/RCI2m7t7GCh5bDRUtGNvRfHSP2wbBQdMi67pPe7mtzmgwcaQ8VKK/6IB7Glfyu3qdZJPybQ==}

  parse-json@5.2.0:
    resolution: {integrity: sha512-ayCKvm/phCGxOkYRSCM82iDwct8/EonSEgCSxWxD7ve6jHggsFl4fZVQBPRNgQoKiuV/odhFrGzQXZwbifC8Rg==}
    engines: {node: '>=8'}

  parse-statements@1.0.11:
    resolution: {integrity: sha512-HlsyYdMBnbPQ9Jr/VgJ1YF4scnldvJpJxCVx6KgqPL4dxppsWrJHCIIxQXMJrqGnsRkNPATbeMJ8Yxu7JMsYcA==}

  parse5-htmlparser2-tree-adapter@7.1.0:
    resolution: {integrity: sha512-ruw5xyKs6lrpo9x9rCZqZZnIUntICjQAd0Wsmp396Ul9lN/h+ifgVV1x1gZHi8euej6wTfpqX8j+BFQxF0NS/g==}

  parse5-parser-stream@7.1.2:
    resolution: {integrity: sha512-JyeQc9iwFLn5TbvvqACIF/VXG6abODeB3Fwmv/TGdLk2LfbWkaySGY72at4+Ty7EkPZj854u4CrICqNk2qIbow==}

  parse5@7.3.0:
    resolution: {integrity: sha512-IInvU7fabl34qmi9gY8XOVxhYyMyuH2xUNpb2q8/Y+7552KlejkRvqvD19nMoUW/uQGGbqNpA6Tufu5FL5BZgw==}

  parseurl@1.3.3:
    resolution: {integrity: sha512-CiyeOxFT/JZyN5m0z9PfXw4SCBJ6Sygz1Dpl0wqjlhDEGGBP1GnsUVEL0p63hoG1fcj3fHynXi9NYO4nWOL+qQ==}
    engines: {node: '>= 0.8'}

  path-exists@4.0.0:
    resolution: {integrity: sha512-ak9Qy5Q7jYb2Wwcey5Fpvg2KoAc/ZIhLSLOSBmRmygPsGwkVVt0fZa0qrtMz+m6tJTAHfZQ8FnmB4MG4LWy7/w==}
    engines: {node: '>=8'}

  path-is-absolute@1.0.1:
    resolution: {integrity: sha512-AVbw3UJ2e9bq64vSaS9Am0fje1Pa8pbGqTTsmXfaIiMpnr5DlDhfJOuLj9Sf95ZPVDAUerDfEk88MPmPe7UCQg==}
    engines: {node: '>=0.10.0'}

  path-key@3.1.1:
    resolution: {integrity: sha512-ojmeN0qd+y0jszEtoY48r0Peq5dwMEkIlCOu6Q5f41lfkswXuKtYrhgoTpLnyIcHm24Uhqx+5Tqm2InSwLhE6Q==}
    engines: {node: '>=8'}

  path-scurry@1.11.1:
    resolution: {integrity: sha512-Xa4Nw17FS9ApQFJ9umLiJS4orGjm7ZzwUrwamcGQuHSzDyth9boKDaycYdDcZDuqYATXw4HFXgaqWTctW/v1HA==}
    engines: {node: '>=16 || 14 >=14.18'}

  path-to-regexp@6.3.0:
    resolution: {integrity: sha512-Yhpw4T9C6hPpgPeA28us07OJeqZ5EzQTkbfwuhsUg0c237RomFoETJgmp2sa3F/41gfLE6G5cqcYwznmeEeOlQ==}

  path-to-regexp@8.3.0:
    resolution: {integrity: sha512-7jdwVIRtsP8MYpdXSwOS0YdD0Du+qOoF/AEPIt88PcCFrZCzx41oxku1jD88hZBwbNUIEfpqvuhjFaMAqMTWnA==}

  pathe@2.0.3:
    resolution: {integrity: sha512-WUjGcAqP1gQacoQe+OBJsFA7Ld4DyXuUIjZ5cc75cLHvJ7dtNsTugphxIADwspS+AraAUePCKrSVtPLFj/F88w==}

  pend@1.2.0:
    resolution: {integrity: sha512-F3asv42UuXchdzt+xXqfW1OGlVBe+mxa2mqI0pg5yAHZPvFmY3Y6drSf/GQ1A86WgWEN9Kzh/WrgKa6iGcHXLg==}

  picocolors@1.1.1:
    resolution: {integrity: sha512-xceH2snhtb5M9liqDsmEw56le376mTZkEX/jEb/RxNFyegNul7eNslCXP9FDj/Lcu0X8KEyMceP2ntpaHrDEVA==}

  picomatch@2.3.1:
    resolution: {integrity: sha512-JU3teHTNjmE2VCGFzuY8EXzCDVwEqB2a8fsIvwaStHhAWJEeVd1o1QD80CU6+ZdEXXSLbSsuLwJjkCBWqRQUVA==}
    engines: {node: '>=8.6'}

  picomatch@4.0.3:
    resolution: {integrity: sha512-5gTmgEY/sqK6gFXLIsQNH19lWb4ebPDLA4SdLP7dsWkIXHWlG66oPuVvXSGFPppYZz8ZDZq0dYYrbHfBCVUb1Q==}
    engines: {node: '>=12'}

  pidtree@0.6.0:
    resolution: {integrity: sha512-eG2dWTVw5bzqGRztnHExczNxt5VGsE6OwTeCG3fdUf9KBsZzO3R5OIIIzWR+iZA0NtZ+RDVdaoE2dK1cn6jH4g==}
    engines: {node: '>=0.10'}
    hasBin: true

  pirates@4.0.7:
    resolution: {integrity: sha512-TfySrs/5nm8fQJDcBDuUng3VOUKsd7S+zqvbOTiGXHfxX4wK31ard+hoNuvkicM/2YFzlpDgABOevKSsB4G/FA==}
    engines: {node: '>= 6'}

  pkg-dir@4.2.0:
    resolution: {integrity: sha512-HRDzbaKjC+AOWVXxAU/x54COGeIv9eb+6CkDSQoNTt4XyWoIJvuPsXizxu/Fr23EiekbtZwmh1IcIG/l/a10GQ==}
    engines: {node: '>=8'}

  pluralize@8.0.0:
    resolution: {integrity: sha512-Nc3IT5yHzflTfbjgqWcCPpo7DaKy4FnpB0l/zCAW0Tc7jxAiuqSxHasntB3D7887LSrA93kDJ9IXovxJYxyLCA==}
    engines: {node: '>=4'}

  prebuild-install@7.1.3:
    resolution: {integrity: sha512-8Mf2cbV7x1cXPUILADGI3wuhfqWvtiLA1iclTDbFRZkgRQS0NqsPZphna9V+HyTEadheuPmjaJMsbzKQFOzLug==}
    engines: {node: '>=10'}
    hasBin: true

  prelude-ls@1.2.1:
    resolution: {integrity: sha512-vkcDPrRZo1QZLbn5RLGPpg/WmIQ65qoWWhcGKf/b5eplkkarX0m9z8ppCat4mlOqUsWpyNuYgO3VRyrYHSzX5g==}
    engines: {node: '>= 0.8.0'}

  prettier-linter-helpers@1.0.0:
    resolution: {integrity: sha512-GbK2cP9nraSSUF9N2XwUwqfzlAFlMNYYl+ShE/V+H8a9uNl/oUqB1w2EL54Jh0OlyRSd8RfWYJ3coVS4TROP2w==}
    engines: {node: '>=6.0.0'}

  prettier@3.6.2:
    resolution: {integrity: sha512-I7AIg5boAr5R0FFtJ6rCfD+LFsWHp81dolrFD8S79U9tb8Az2nGrJncnMSnys+bpQJfRUzqs9hnA81OAA3hCuQ==}
    engines: {node: '>=14'}
    hasBin: true

  pretty-format@30.2.0:
    resolution: {integrity: sha512-9uBdv/B4EefsuAL+pWqueZyZS2Ba+LxfFeQ9DN14HU4bN8bhaxKdkpjpB6fs9+pSjIBu+FXQHImEg8j/Lw0+vA==}
    engines: {node: ^18.14.0 || ^20.0.0 || ^22.0.0 || >=24.0.0}

  progress@2.0.3:
    resolution: {integrity: sha512-7PiHtLll5LdnKIMw100I+8xJXR5gW2QwWYkT6iJva0bXitZKa/XMrSbdmg3r2Xnaidz9Qumd0VPaMrZlF9V9sA==}
    engines: {node: '>=0.4.0'}

  proxy-addr@2.0.7:
    resolution: {integrity: sha512-llQsMLSUDUPT44jdrU/O37qlnifitDP+ZwrmmZcoSKyLKvtZxpyV0n2/bD/N4tBAAZ/gJEdZU7KMraoK1+XYAg==}
    engines: {node: '>= 0.10'}

  proxy-agent@6.5.0:
    resolution: {integrity: sha512-TmatMXdr2KlRiA2CyDu8GqR8EjahTG3aY3nXjdzFyoZbmB8hrBsTyMezhULIXKnC0jpfjlmiZ3+EaCzoInSu/A==}
    engines: {node: '>= 14'}

  proxy-from-env@1.1.0:
    resolution: {integrity: sha512-D+zkORCbA9f1tdWRK0RaCR3GPv50cMxcrz4X8k5LTSUD1Dkw47mKJEZQNunItRTkWwgtaUSo1RVFRIG9ZXiFYg==}

  pstree.remy@1.1.8:
    resolution: {integrity: sha512-77DZwxQmxKnu3aR542U+X8FypNzbfJ+C5XQDk3uWjWxn6151aIMGthWYRXTqT1E5oJvg+ljaa2OJi+VfvCOQ8w==}

  pump@3.0.3:
    resolution: {integrity: sha512-todwxLMY7/heScKmntwQG8CXVkWUOdYxIvY2s0VWAAMh/nd8SoYiRaKjlr7+iCs984f2P8zvrfWcDDYVb73NfA==}

  punycode.js@2.3.1:
    resolution: {integrity: sha512-uxFIHU0YlHYhDQtV4R9J6a52SLx28BCjT+4ieh7IGbgwVJWO+km431c4yRlREUAsAmt/uMjQUyQHNEPf0M39CA==}
    engines: {node: '>=6'}

  punycode@2.3.1:
    resolution: {integrity: sha512-vYt7UD1U9Wg6138shLtLOvdAu+8DsC/ilFtEVHcH+wydcSpNE20AfSOduf6MkRFahL5FY7X1oU7nKVZFtfq8Fg==}
    engines: {node: '>=6'}

  puppeteer-core@24.24.0:
    resolution: {integrity: sha512-RR5AeQ6dIbSepDe9PTtfgK1fgD7TuA9qqyGxPbFCyGfvfkbR7MiqNYdE7AhbTaFIqG3hFBtWwbVKVZF8oEqj7Q==}
    engines: {node: '>=18'}

  puppeteer@24.24.0:
    resolution: {integrity: sha512-jRn6T8rSrQZXIplXICpH2zYJ2XrIFY7Ug0+TxRTuwY8ZTL7+MKDvFH0aLG7Xx3ts4twzxIKZmiYo+qg7whNpZw==}
    engines: {node: '>=18'}
    hasBin: true

  pure-rand@7.0.1:
    resolution: {integrity: sha512-oTUZM/NAZS8p7ANR3SHh30kXB+zK2r2BPcEn/awJIbOvq82WoMN4p62AWWp3Hhw50G0xMsw1mhIBLqHw64EcNQ==}

  qs@6.14.0:
    resolution: {integrity: sha512-YWWTjgABSKcvs/nWBi9PycY/JiPJqOD4JA6o9Sej2AtvSGarXxKC3OQSk4pAarbdQlKAh5D4FCQkJNkW+GAn3w==}
    engines: {node: '>=0.6'}

  queue-microtask@1.2.3:
    resolution: {integrity: sha512-NuaNSa6flKT5JaSYQzJok04JzTL1CA6aGhv5rfLW3PgqA+M2ChpZQnAC8h8i4ZFkBS8X5RqkDBHA7r4hej3K9A==}

  range-parser@1.2.1:
    resolution: {integrity: sha512-Hrgsx+orqoygnmhFbKaHE6c296J+HTAQXoxEF6gNupROmmGJRoyzfG3ccAveqCBrwr/2yxQ5BVd/GTl5agOwSg==}
    engines: {node: '>= 0.6'}

  raw-body@3.0.1:
    resolution: {integrity: sha512-9G8cA+tuMS75+6G/TzW8OtLzmBDMo8p1JRxN5AZ+LAp8uxGA8V8GZm4GQ4/N5QNQEnLmg6SS7wyuSmbKepiKqA==}
    engines: {node: '>= 0.10'}

  rc@1.2.8:
    resolution: {integrity: sha512-y3bGgqKj3QBdxLbLkomlohkvsA8gdAiUQlSBJnBhfn+BPxg4bc62d8TcBW15wavDfgexCgccckhcZvywyQYPOw==}
    hasBin: true

  react-is@18.3.1:
    resolution: {integrity: sha512-/LLMVyas0ljjAtoYiPqYiL8VWXzUUdThrmU5+n20DZv+a+ClRoevUzw5JxU+Ieh5/c87ytoTBV9G1FiKfNJdmg==}

  readable-stream@3.6.2:
    resolution: {integrity: sha512-9u/sniCrY3D5WdsERHzHE4G2YCXqoG5FTHUiCC4SIbr6XcLZBY05ya9EKjYek9O5xOAwjGq+1JdGBAS7Q9ScoA==}
    engines: {node: '>= 6'}

  readdirp@3.6.0:
    resolution: {integrity: sha512-hOS089on8RduqdbhvQ5Z37A0ESjsqz6qnRcffsMU3495FuTdqSm+7bhJ29JvIOsBDEEnan5DPu9t3To9VRlMzA==}
    engines: {node: '>=8.10.0'}

  reflect-metadata@0.2.2:
    resolution: {integrity: sha512-urBwgfrvVP/eAyXx4hluJivBKzuEbSQs9rKWCrCkbSxNv8mxPcUZKeuoF3Uy4mJl3Lwprp6yy5/39VWigZ4K6Q==}

  regexp-tree@0.1.27:
    resolution: {integrity: sha512-iETxpjK6YoRWJG5o6hXLwvjYAoW+FEZn9os0PD/b6AP6xQwsa/Y7lCVgIixBbUPMfhu+i2LtdeAqVTgGlQarfA==}
    hasBin: true

  regjsparser@0.12.0:
    resolution: {integrity: sha512-cnE+y8bz4NhMjISKbgeVJtqNbtf5QpjZP+Bslo+UqkIt9QPnX9q095eiRRASJG1/tz6dlNr6Z5NsBiWYokp6EQ==}
    hasBin: true

  require-directory@2.1.1:
    resolution: {integrity: sha512-fGxEI7+wsG9xrvdjsrlmL22OMTTiHRwAMroiEeMgq8gzoLC/PQr7RsRDSTLUg/bZAZtF+TVIkHc6/4RIKrui+Q==}
    engines: {node: '>=0.10.0'}

  resolve-cwd@3.0.0:
    resolution: {integrity: sha512-OrZaX2Mb+rJCpH/6CpSqt9xFVpN++x01XnN2ie9g6P5/3xelLAkXWVADpdz1IHD/KFfEXyE6V0U01OQ3UO2rEg==}
    engines: {node: '>=8'}

  resolve-from@4.0.0:
    resolution: {integrity: sha512-pb/MYmXstAkysRFx8piNI1tGFNQIFA3vkE3Gq4EuA1dF6gHp/+vgZqsCGJapvy8N3Q+4o7FwvquPJcnZ7RYy4g==}
    engines: {node: '>=4'}

  resolve-from@5.0.0:
    resolution: {integrity: sha512-qYg9KP24dD5qka9J47d0aVky0N+b4fTU89LN9iDnjB5waksiC49rvMB0PrUJQGoTmH50XPiqOvAjDfaijGxYZw==}
    engines: {node: '>=8'}

  restore-cursor@5.1.0:
    resolution: {integrity: sha512-oMA2dcrw6u0YfxJQXm342bFKX/E4sG9rbTzO9ptUcR/e8A33cHuvStiYOwH7fszkZlZ1z/ta9AAoPk2F4qIOHA==}
    engines: {node: '>=18'}

  reusify@1.1.0:
    resolution: {integrity: sha512-g6QUff04oZpHs0eG5p83rFLhHeV00ug/Yf9nZM6fLeUrPguBTkTQOdpAWWspMh55TZfVQDPaN3NQJfbVRAxdIw==}
    engines: {iojs: '>=1.0.0', node: '>=0.10.0'}

  rfdc@1.4.1:
    resolution: {integrity: sha512-q1b3N5QkRUWUl7iyylaaj3kOpIT0N2i9MqIEQXP73GVsN9cw3fdx8X63cEmWhJGi2PPCF23Ijp7ktmd39rawIA==}

  router@2.2.0:
    resolution: {integrity: sha512-nLTrUKm2UyiL7rlhapu/Zl45FwNgkZGaCpZbIHajDYgwlJCOzLSk+cIPAnsEqV955GjILJnKbdQC1nVPz+gAYQ==}
    engines: {node: '>= 18'}

  run-parallel@1.2.0:
    resolution: {integrity: sha512-5l4VyZR86LZ/lDxZTR6jqL8AFE2S0IFLMP26AbjsLVADxHdhB/c0GUsH+y39UfCi3dzz8OlQuPmnaJOMoDHQBA==}

  safe-buffer@5.2.1:
    resolution: {integrity: sha512-rp3So07KcdmmKbGvgaNxQSJr7bGVSVk5S9Eq1F+ppbRo70+YeaDxkw5Dd8NPN+GD6bjnYm2VuPuCXmpuYvmCXQ==}

  safer-buffer@2.1.2:
    resolution: {integrity: sha512-YZo3K82SD7Riyi0E1EQPojLz7kpepnSQI9IyPbHHg1XXXevb5dJI7tpyN2ADxGcQbHG7vcyRHk0cbwqcQriUtg==}

  semver@6.3.1:
    resolution: {integrity: sha512-BR7VvDCVHO+q2xBEWskxS6DJE1qRnb7DxzUrogb71CWoSficBxYsiAGd+Kl0mmq/MprG9yArRkyrQxTO6XjMzA==}
    hasBin: true

  semver@7.7.2:
    resolution: {integrity: sha512-RF0Fw+rO5AMf9MAyaRXI4AV0Ulj5lMHqVxxdSgiVbixSCXoEmmX/jk0CuJw4+3SqroYO9VoUh+HcuJivvtJemA==}
    engines: {node: '>=10'}
    hasBin: true

  semver@7.7.3:
    resolution: {integrity: sha512-SdsKMrI9TdgjdweUSR9MweHA4EJ8YxHn8DFaDisvhVlUOe4BF1tLD7GAj0lIqWVl+dPb/rExr0Btby5loQm20Q==}
    engines: {node: '>=10'}
    hasBin: true

  send@1.2.0:
    resolution: {integrity: sha512-uaW0WwXKpL9blXE2o0bRhoL2EGXIrZxQ2ZQ4mgcfoBxdFmQold+qWsD2jLrfZ0trjKL6vOw0j//eAwcALFjKSw==}
    engines: {node: '>= 18'}

  serve-static@2.2.0:
    resolution: {integrity: sha512-61g9pCh0Vnh7IutZjtLGGpTA355+OPn2TyDv/6ivP2h/AdAVX9azsoxmg2/M6nZeQZNYBEwIcsne1mJd9oQItQ==}
    engines: {node: '>= 18'}

  setprototypeof@1.2.0:
    resolution: {integrity: sha512-E5LDX7Wrp85Kil5bhZv46j8jOeboKq5JMmYM3gVGdGH8xFpPWXUMsNrlODCrkoxMEeNi/XZIwuRvY4XNwYMJpw==}

  sharp@0.33.5:
    resolution: {integrity: sha512-haPVm1EkS9pgvHrQ/F3Xy+hgcuMV0Wm9vfIBSiwZ05k+xgb0PkBQpGsAA/oWdDobNaZTH5ppvHtzCFbnSEwHVw==}
    engines: {node: ^18.17.0 || ^20.3.0 || >=21.0.0}

  shebang-command@2.0.0:
    resolution: {integrity: sha512-kHxr2zZpYtdmrN1qDjrrX/Z1rR1kG8Dx+gkpK1G4eXmvXswmcE1hTWBWYUzlraYw1/yZp6YuDY77YtvbN0dmDA==}
    engines: {node: '>=8'}

  shebang-regex@3.0.0:
    resolution: {integrity: sha512-7++dFhtcx3353uBaq8DDR4NuxBetBzC7ZQOhmTQInHEd6bSrXdiEyzCvG07Z44UYdLShWUyXt5M/yhz8ekcb1A==}
    engines: {node: '>=8'}

  side-channel-list@1.0.0:
    resolution: {integrity: sha512-FCLHtRD/gnpCiCHEiJLOwdmFP+wzCmDEkc9y7NsYxeF4u7Btsn1ZuwgwJGxImImHicJArLP4R0yX4c2KCrMrTA==}
    engines: {node: '>= 0.4'}

  side-channel-map@1.0.1:
    resolution: {integrity: sha512-VCjCNfgMsby3tTdo02nbjtM/ewra6jPHmpThenkTYh8pG9ucZ/1P8So4u4FGBek/BjpOVsDCMoLA/iuBKIFXRA==}
    engines: {node: '>= 0.4'}

  side-channel-weakmap@1.0.2:
    resolution: {integrity: sha512-WPS/HvHQTYnHisLo9McqBHOJk2FkHO/tlpvldyrnem4aeQp4hai3gythswg6p01oSoTl58rcpiFAjF2br2Ak2A==}
    engines: {node: '>= 0.4'}

  side-channel@1.1.0:
    resolution: {integrity: sha512-ZX99e6tRweoUXqR+VBrslhda51Nh5MTQwou5tnUDgbtyM0dBgmhEDtWGP/xbKn6hqfPRHujUNwz5fy/wbbhnpw==}
    engines: {node: '>= 0.4'}

  signal-exit@3.0.7:
    resolution: {integrity: sha512-wnD2ZE+l+SPC/uoS0vXeE9L1+0wuaMqKlfz9AMUo38JsyLSBWSFcHR1Rri62LZc12vLr1gb3jl7iwQhgwpAbGQ==}

  signal-exit@4.1.0:
    resolution: {integrity: sha512-bzyZ1e88w9O1iNJbKnOlvYTrWPDl46O1bG0D3XInv+9tkPrxrN8jUUTiFlDkkmKWgn1M6CfIA13SuGqOa9Korw==}
    engines: {node: '>=14'}

  simple-concat@1.0.1:
    resolution: {integrity: sha512-cSFtAPtRhljv69IK0hTVZQ+OfE9nePi/rtJmw5UjHeVyVroEqJXP1sFztKUy1qU+xvz3u/sfYJLa947b7nAN2Q==}

  simple-get@4.0.1:
    resolution: {integrity: sha512-brv7p5WgH0jmQJr1ZDDfKDOSeWWg+OVypG99A/5vYGPqJ6pxiaHLy8nxtFjBA7oMa01ebA9gfh1uMCFqOuXxvA==}

  simple-swizzle@0.2.4:
    resolution: {integrity: sha512-nAu1WFPQSMNr2Zn9PGSZK9AGn4t/y97lEm+MXTtUDwfP0ksAIX4nO+6ruD9Jwut4C49SB1Ws+fbXsm/yScWOHw==}

  simple-update-notifier@2.0.0:
    resolution: {integrity: sha512-a2B9Y0KlNXl9u/vsW6sTIu9vGEpfKu2wRV6l1H3XEas/0gUIzGzBoP/IouTcUQbm9JWZLH3COxyn03TYlFax6w==}
    engines: {node: '>=10'}

  slash@3.0.0:
    resolution: {integrity: sha512-g9Q1haeby36OSStwb4ntCGGGaKsaVSjQ68fBxoQcutl5fS1vuY18H3wSt3jFyFtrkx+Kz0V1G85A4MyAdDMi2Q==}
    engines: {node: '>=8'}

  slice-ansi@7.1.2:
    resolution: {integrity: sha512-iOBWFgUX7caIZiuutICxVgX1SdxwAVFFKwt1EvMYYec/NWO5meOJ6K5uQxhrYBdQJne4KxiqZc+KptFOWFSI9w==}
    engines: {node: '>=18'}

  smart-buffer@4.2.0:
    resolution: {integrity: sha512-94hK0Hh8rPqQl2xXc3HsaBoOXKV20MToPkcXvwbISWLEs+64sBq5kFgn2kJDHb1Pry9yrP0dxrCI9RRci7RXKg==}
    engines: {node: '>= 6.0.0', npm: '>= 3.0.0'}

  socks-proxy-agent@8.0.5:
    resolution: {integrity: sha512-HehCEsotFqbPW9sJ8WVYB6UbmIMv7kUUORIF2Nncq4VQvBfNBLibW9YZR5dlYCSUhwcD628pRllm7n+E+YTzJw==}
    engines: {node: '>= 14'}

  socks@2.8.7:
    resolution: {integrity: sha512-HLpt+uLy/pxB+bum/9DzAgiKS8CX1EvbWxI4zlmgGCExImLdiad2iCwXT5Z4c9c3Eq8rP2318mPW2c+QbtjK8A==}
    engines: {node: '>= 10.0.0', npm: '>= 3.0.0'}

  source-map-support@0.5.13:
    resolution: {integrity: sha512-SHSKFHadjVA5oR4PPqhtAVdcBWwRYVd6g6cAXnIbRiIwc2EhPrTuKUBdSLvlEKyIP3GCf89fltvcZiP9MMFA1w==}

  source-map-support@0.5.21:
    resolution: {integrity: sha512-uBHU3L3czsIyYXKX88fdrGovxdSCoTGDRZ6SYXtSRxLZUzHg5P/66Ht6uoUlHu9EZod+inXhKo3qQgwXUT/y1w==}

  source-map@0.6.1:
    resolution: {integrity: sha512-UjgapumWlbMhkBgzT7Ykc5YXUT46F0iKu8SGXq0bcwP5dz/h0Plj6enJqjz1Zbq2l5WaqYnrVbwWOWMyF3F47g==}
    engines: {node: '>=0.10.0'}

  spdx-exceptions@2.5.0:
    resolution: {integrity: sha512-PiU42r+xO4UbUS1buo3LPJkjlO7430Xn5SVAhdpzzsPHsjbYVflnnFdATgabnLude+Cqu25p6N+g2lw/PFsa4w==}

  spdx-expression-parse@4.0.0:
    resolution: {integrity: sha512-Clya5JIij/7C6bRR22+tnGXbc4VKlibKSVj2iHvVeX5iMW7s1SIQlqu699JkODJJIhh/pUu8L0/VLh8xflD+LQ==}

  spdx-license-ids@3.0.22:
    resolution: {integrity: sha512-4PRT4nh1EImPbt2jASOKHX7PB7I+e4IWNLvkKFDxNhJlfjbYlleYQh285Z/3mPTHSAK/AvdMmw5BNNuYH8ShgQ==}

  sprintf-js@1.0.3:
    resolution: {integrity: sha512-D9cPgkvLlV3t3IzL0D0YLvGA9Ahk4PcvVwUbN0dSGr1aP0Nrt4AEnTUbuGvquEC0mA64Gqt1fzirlRs5ibXx8g==}

  stack-utils@2.0.6:
    resolution: {integrity: sha512-XlkWvfIm6RmsWtNJx+uqtKLS8eqFbxUg0ZzLXqY0caEy9l7hruX8IpiDnjsLavoBgqCCR71TqWO8MaXYheJ3RQ==}
    engines: {node: '>=10'}

  statuses@2.0.1:
    resolution: {integrity: sha512-RwNA9Z/7PrK06rYLIzFMlaF+l73iwpzsqRIFgbMLbTcLD6cOao82TaWefPXQvB2fOC4AjuYSEndS7N/mTCbkdQ==}
    engines: {node: '>= 0.8'}

  statuses@2.0.2:
    resolution: {integrity: sha512-DvEy55V3DB7uknRo+4iOGT5fP1slR8wQohVdknigZPMpMstaKJQWhwiYBACJE3Ul2pTnATihhBYnRhZQHGBiRw==}
    engines: {node: '>= 0.8'}

  stoppable@1.1.0:
    resolution: {integrity: sha512-KXDYZ9dszj6bzvnEMRYvxgeTHU74QBFL54XKtP3nyMuJ81CFYtABZ3bAzL2EdFUaEwJOBOgENyFj3R7oTzDyyw==}
    engines: {node: '>=4', npm: '>=6'}

  streamx@2.23.0:
    resolution: {integrity: sha512-kn+e44esVfn2Fa/O0CPFcex27fjIL6MkVae0Mm6q+E6f0hWv578YCERbv+4m02cjxvDsPKLnmxral/rR6lBMAg==}

  string-argv@0.3.2:
    resolution: {integrity: sha512-aqD2Q0144Z+/RqG52NeHEkZauTAUWJO8c6yTftGJKO3Tja5tUgIfmIl6kExvhtxSDP7fXB6DvzkfMpCd/F3G+Q==}
    engines: {node: '>=0.6.19'}

  string-length@4.0.2:
    resolution: {integrity: sha512-+l6rNN5fYHNhZZy41RXsYptCjA2Igmq4EG7kZAYFQI1E1VTXarr6ZPXBg6eq7Y6eK4FEhY6AJlyuFIb/v/S0VQ==}
    engines: {node: '>=10'}

  string-width@4.2.3:
    resolution: {integrity: sha512-wKyQRQpjJ0sIp62ErSZdGsjMJWsap5oRNihHhu6G7JVO/9jIB6UyevL+tXuOqrng8j/cxKTWyWUwvSTriiZz/g==}
    engines: {node: '>=8'}

  string-width@5.1.2:
    resolution: {integrity: sha512-HnLOCR3vjcY8beoNLtcjZ5/nxn2afmME6lhrDrebokqMap+XbeW8n9TXpPDOqdGK5qcI3oT0GKTW6wC7EMiVqA==}
    engines: {node: '>=12'}

  string-width@7.2.0:
    resolution: {integrity: sha512-tsaTIkKW9b4N+AEj+SVA+WhJzV7/zMhcSu78mLKWSk7cXMOSHsBKFWUs0fWwq8QyK3MgJBQRX6Gbi4kYbdvGkQ==}
    engines: {node: '>=18'}

  string-width@8.1.0:
    resolution: {integrity: sha512-Kxl3KJGb/gxkaUMOjRsQ8IrXiGW75O4E3RPjFIINOVH8AMl2SQ/yWdTzWwF3FevIX9LcMAjJW+GRwAlAbTSXdg==}
    engines: {node: '>=20'}

  string_decoder@1.3.0:
    resolution: {integrity: sha512-hkRX8U1WjJFd8LsDJ2yQ/wWWxaopEsABU1XfkM8A+j0+85JAGppt16cr1Whg6KIbb4okU6Mql6BOj+uup/wKeA==}

  strip-ansi@6.0.1:
    resolution: {integrity: sha512-Y38VPSHcqkFrCpFnQ9vuSXmquuv5oXOKpGeT6aGrr3o3Gc9AlVa6JBfUSOCnbxGGZF+/0ooI7KrPuUSztUdU5A==}
    engines: {node: '>=8'}

  strip-ansi@7.1.2:
    resolution: {integrity: sha512-gmBGslpoQJtgnMAvOVqGZpEz9dyoKTCzy2nfz/n8aIFhN/jCE/rCmcxabB6jOOHV+0WNnylOxaxBQPSvcWklhA==}
    engines: {node: '>=12'}

  strip-bom@4.0.0:
    resolution: {integrity: sha512-3xurFv5tEgii33Zi8Jtp55wEIILR9eh34FAW00PZf+JnSsTmV/ioewSgQl97JHvgjoRGwPShsWm+IdrxB35d0w==}
    engines: {node: '>=8'}

  strip-final-newline@2.0.0:
    resolution: {integrity: sha512-BrpvfNAE3dcvq7ll3xVumzjKjZQ5tI1sEUIKr3Uoks0XUl45St3FlatVqef9prk4jRDzhW6WZg+3bk93y6pLjA==}
    engines: {node: '>=6'}

  strip-indent@4.1.0:
    resolution: {integrity: sha512-OA95x+JPmL7kc7zCu+e+TeYxEiaIyndRx0OrBcK2QPPH09oAndr2ALvymxWA+Lx1PYYvFUm4O63pRkdJAaW96w==}
    engines: {node: '>=12'}

  strip-json-comments@2.0.1:
    resolution: {integrity: sha512-4gB8na07fecVVkOI6Rs4e7T6NOTki5EmL7TUduTs6bu3EdnSycntVJ4re8kgZA+wx9IueI2Y11bfbgwtzuE0KQ==}
    engines: {node: '>=0.10.0'}

  strip-json-comments@3.1.1:
    resolution: {integrity: sha512-6fPc+R4ihwqP6N/aIv2f1gMH8lOVtWQHoqC4yK6oSDVVocumAsfCqjkXnqiYMhmMwS/mEHLp7Vehlt3ql6lEig==}
    engines: {node: '>=8'}

  supports-color@10.2.2:
    resolution: {integrity: sha512-SS+jx45GF1QjgEXQx4NJZV9ImqmO2NPz5FNsIHrsDjh2YsHnawpan7SNQ1o8NuhrbHZy9AZhIoCUiCeaW/C80g==}
    engines: {node: '>=18'}

  supports-color@5.5.0:
    resolution: {integrity: sha512-QjVjwdXIt408MIiAqCX4oUKsgU2EqAGzs2Ppkm4aQYbjm+ZEWEcW4SfFNTr4uMNZma0ey4f5lgLrkB0aX0QMow==}
    engines: {node: '>=4'}

  supports-color@7.2.0:
    resolution: {integrity: sha512-qpCAvRl9stuOHveKsn7HncJRvv501qIacKzQlO/+Lwxc9+0q2wLyv4Dfvt80/DPn2pqOBsJdDiogXGR9+OvwRw==}
    engines: {node: '>=8'}

  supports-color@8.1.1:
    resolution: {integrity: sha512-MpUEN2OodtUzxvKQl72cUF7RQ5EiHsGvSsVG0ia9c5RbWGL2CI4C7EpPS8UTBIplnlzZiNuV56w+FuNxy3ty2Q==}
    engines: {node: '>=10'}

  swagger-autogen@2.23.7:
    resolution: {integrity: sha512-vr7uRmuV0DCxWc0wokLJAwX3GwQFJ0jwN+AWk0hKxre2EZwusnkGSGdVFd82u7fQLgwSTnbWkxUL7HXuz5LTZQ==}

  swagger-jsdoc@6.2.8:
    resolution: {integrity: sha512-VPvil1+JRpmJ55CgAtn8DIcpBs0bL5L3q5bVQvF4tAW/k/9JYSj7dCpaYCAv5rufe0vcCbBRQXGvzpkWjvLklQ==}
    engines: {node: '>=12.0.0'}
    hasBin: true

  swagger-parser@10.0.3:
    resolution: {integrity: sha512-nF7oMeL4KypldrQhac8RyHerJeGPD1p2xDh900GPvc+Nk7nWP6jX2FcC7WmkinMoAmoO774+AFXcWsW8gMWEIg==}
    engines: {node: '>=10'}

  swagger-ui-dist@5.29.3:
    resolution: {integrity: sha512-U99f/2YocRA2Mxqx3eUBRhQonWVtE5dIvMs0Zlsn4a4ip8awMq0JxXhU+Sidtna2WlZrHbK2Rro3RZvYUymRbA==}

  swagger-ui-express@5.0.1:
    resolution: {integrity: sha512-SrNU3RiBGTLLmFU8GIJdOdanJTl4TOmT27tt3bWWHppqYmAZ6IDuEuBvMU6nZq0zLEe6b/1rACXCgLZqO6ZfrA==}
    engines: {node: '>= v0.10.32'}
    peerDependencies:
      express: '>=4.0.0 || >=5.0.0-beta'

  synckit@0.11.11:
    resolution: {integrity: sha512-MeQTA1r0litLUf0Rp/iisCaL8761lKAZHaimlbGK4j0HysC4PLfqygQj9srcs0m2RdtDYnF8UuYyKpbjHYp7Jw==}
    engines: {node: ^14.18.0 || >=16.0.0}

  tar-fs@2.1.4:
    resolution: {integrity: sha512-mDAjwmZdh7LTT6pNleZ05Yt65HC3E+NiQzl672vQG38jIrehtJk/J3mNwIg+vShQPcLF/LV7CMnDW6vjj6sfYQ==}

  tar-fs@3.1.1:
    resolution: {integrity: sha512-LZA0oaPOc2fVo82Txf3gw+AkEd38szODlptMYejQUhndHMLQ9M059uXR+AfS7DNo0NpINvSqDsvyaCrBVkptWg==}

  tar-stream@2.2.0:
    resolution: {integrity: sha512-ujeqbceABgwMZxEJnk2HDY2DlnUZ+9oEcb1KzTVfYHio0UE6dG71n60d8D2I4qNvleWrrXpmjpt7vZeF1LnMZQ==}
    engines: {node: '>=6'}

  tar-stream@3.1.7:
    resolution: {integrity: sha512-qJj60CXt7IU1Ffyc3NJMjh6EkuCFej46zUqJ4J7pqYlThyd9bO0XBTmcOIhSzZJVWfsLks0+nle/j538YAW9RQ==}

  test-exclude@6.0.0:
    resolution: {integrity: sha512-cAGWPIyOHU6zlmg88jwm7VRyXnMN7iV68OGAbYDk/Mh/xC/pzVPlQtY6ngoIH/5/tciuhGfvESU8GrHrcxD56w==}
    engines: {node: '>=8'}

  text-decoder@1.2.3:
    resolution: {integrity: sha512-3/o9z3X0X0fTupwsYvR03pJ/DjWuqqrfwBgTQzdWDiQSm9KitAyz/9WqsT2JQW7KV2m+bC2ol/zqpW37NHxLaA==}

  tmpl@1.0.5:
    resolution: {integrity: sha512-3f0uOEAQwIqGuWW2MVzYg8fV/QNnc/IpuJNG837rLuczAaLVHslWHZQj4IGiEl5Hs3kkbhwL9Ab7Hrsmuj+Smw==}

  to-regex-range@5.0.1:
    resolution: {integrity: sha512-65P7iz6X5yEr1cwcgvQxbbIw7Uk3gOy5dIdtZ4rDveLqhrdJP+Li/Hx6tyK0NEb+2GCyneCMJiGqrADCSNk8sQ==}
    engines: {node: '>=8.0'}

  toidentifier@1.0.1:
    resolution: {integrity: sha512-o5sSPKEkg/DIQNmH43V0/uerLrpzVedkUh8tGNvaeXpfpuwjKenlSox/2O/BTlZUtEe+JG7s5YhEz608PlAHRA==}
    engines: {node: '>=0.6'}

  touch@3.1.1:
    resolution: {integrity: sha512-r0eojU4bI8MnHr8c5bNo7lJDdI2qXlWWJk6a9EAFG7vbhTjElYhBVS3/miuE0uOuoLdb8Mc/rVfsmm6eo5o9GA==}
    hasBin: true

  ts-api-utils@2.1.0:
    resolution: {integrity: sha512-CUgTZL1irw8u29bzrOD/nH85jqyc74D6SshFgujOIA7osm2Rz7dYH77agkx7H4FBNxDq7Cjf+IjaX/8zwFW+ZQ==}
    engines: {node: '>=18.12'}
    peerDependencies:
      typescript: '>=4.8.4'

  ts-jest@29.4.5:
    resolution: {integrity: sha512-HO3GyiWn2qvTQA4kTgjDcXiMwYQt68a1Y8+JuLRVpdIzm+UOLSHgl/XqR4c6nzJkq5rOkjc02O2I7P7l/Yof0Q==}
    engines: {node: ^14.15.0 || ^16.10.0 || ^18.0.0 || >=20.0.0}
    hasBin: true
    peerDependencies:
      '@babel/core': '>=7.0.0-beta.0 <8'
      '@jest/transform': ^29.0.0 || ^30.0.0
      '@jest/types': ^29.0.0 || ^30.0.0
      babel-jest: ^29.0.0 || ^30.0.0
      esbuild: '*'
      jest: ^29.0.0 || ^30.0.0
      jest-util: ^29.0.0 || ^30.0.0
      typescript: '>=4.3 <6'
    peerDependenciesMeta:
      '@babel/core':
        optional: true
      '@jest/transform':
        optional: true
      '@jest/types':
        optional: true
      babel-jest:
        optional: true
      esbuild:
        optional: true
      jest-util:
        optional: true

  ts-node@10.9.2:
    resolution: {integrity: sha512-f0FFpIdcHgn8zcPSbf1dRevwt047YMnaiJM3u2w2RewrB+fob/zePZcrOyQoLMMO7aBIddLcQIEK5dYjkLnGrQ==}
    hasBin: true
    peerDependencies:
      '@swc/core': '>=1.2.50'
      '@swc/wasm': '>=1.2.50'
      '@types/node': '*'
      typescript: '>=2.7'
    peerDependenciesMeta:
      '@swc/core':
        optional: true
      '@swc/wasm':
        optional: true

  tslib@1.14.1:
    resolution: {integrity: sha512-Xni35NKzjgMrwevysHTCArtLDpPvye8zV/0E4EyYn43P7/7qvQwPh9BGkHewbMulVntbigmcT7rdX3BNo9wRJg==}

  tslib@2.8.1:
    resolution: {integrity: sha512-oJFu94HQb+KVduSUQL7wnpmqnfmLsOA/nAh6b6EH0wCEoK0/mPeXU6c3wKDV83MkOuHPRHtSXKKU99IBazS/2w==}

  tsyringe@4.10.0:
    resolution: {integrity: sha512-axr3IdNuVIxnaK5XGEUFTu3YmAQ6lllgrvqfEoR16g/HGnYY/6We4oWENtAnzK6/LpJ2ur9PAb80RBt7/U4ugw==}
    engines: {node: '>= 6.0.0'}

  tunnel-agent@0.6.0:
    resolution: {integrity: sha512-McnNiV1l8RYeY8tBgEpuodCC1mLUdbSN+CYBL7kJsJNInOP8UjDDEwdk6Mw60vdLLrr5NHKZhMAOSrR2NZuQ+w==}

  type-check@0.4.0:
    resolution: {integrity: sha512-XleUoc9uwGXqjWwXaUTZAmzMcFZ5858QA2vvx1Ur5xIcixXIP+8LnFDgRplU30us6teqdlskFfu+ae4K79Ooew==}
    engines: {node: '>= 0.8.0'}

  type-detect@4.0.8:
    resolution: {integrity: sha512-0fr/mIH1dlO+x7TlcMy+bIDqKPsw/70tVyeHW787goQjhmqaZe10uwLujubK9q9Lg6Fiho1KUKDYz0Z7k7g5/g==}
    engines: {node: '>=4'}

  type-fest@0.21.3:
    resolution: {integrity: sha512-t0rzBq87m3fVcduHDUFhKmyyX+9eo6WQjZvf51Ea/M0Q7+T374Jp1aUiyUl0GKxp8M/OETVHSDvmkyPgvX+X2w==}
    engines: {node: '>=10'}

  type-fest@4.2.0:
    resolution: {integrity: sha512-5zknd7Dss75pMSED270A1RQS3KloqRJA9XbXLe0eCxyw7xXFb3rd+9B0UQ/0E+LQT6lnrLviEolYORlRWamn4w==}
    engines: {node: '>=16'}

  type-fest@4.41.0:
    resolution: {integrity: sha512-TeTSQ6H5YHvpqVwBRcnLDCBnDOHWYu7IvGbHT6N8AOymcr9PJGjc1GTtiWZTYg0NCgYwvnYWEkVChQAr9bjfwA==}
    engines: {node: '>=16'}

  type-is@2.0.1:
    resolution: {integrity: sha512-OZs6gsjF4vMp32qrCbiVSkrFmXtG/AZhY3t0iAMrMBiAZyV9oALtXO8hsrHbMXF9x6L3grlFuwW2oAz7cav+Gw==}
    engines: {node: '>= 0.6'}

  typed-query-selector@2.12.0:
    resolution: {integrity: sha512-SbklCd1F0EiZOyPiW192rrHZzZ5sBijB6xM+cpmrwDqObvdtunOHHIk9fCGsoK5JVIYXoyEp4iEdE3upFH3PAg==}

  typedoc@0.28.14:
    resolution: {integrity: sha512-ftJYPvpVfQvFzpkoSfHLkJybdA/geDJ8BGQt/ZnkkhnBYoYW6lBgPQXu6vqLxO4X75dA55hX8Af847H5KXlEFA==}
    engines: {node: '>= 18', pnpm: '>= 10'}
    hasBin: true
    peerDependencies:
      typescript: 5.0.x || 5.1.x || 5.2.x || 5.3.x || 5.4.x || 5.5.x || 5.6.x || 5.7.x || 5.8.x || 5.9.x

  typescript-eslint@8.46.0:
    resolution: {integrity: sha512-6+ZrB6y2bT2DX3K+Qd9vn7OFOJR+xSLDj+Aw/N3zBwUt27uTw2sw2TE2+UcY1RiyBZkaGbTkVg9SSdPNUG6aUw==}
    engines: {node: ^18.18.0 || ^20.9.0 || >=21.1.0}
    peerDependencies:
      eslint: ^8.57.0 || ^9.0.0
      typescript: '>=4.8.4 <6.0.0'

  typescript@5.9.3:
    resolution: {integrity: sha512-jl1vZzPDinLr9eUt3J/t7V6FgNEw9QjvBPdysz9KfQDD41fQrC2Y4vKQdiaUpFT4bXlb1RHhLpp8wtm6M5TgSw==}
    engines: {node: '>=14.17'}
    hasBin: true

  uc.micro@2.1.0:
    resolution: {integrity: sha512-ARDJmphmdvUk6Glw7y9DQ2bFkKBHwQHLi2lsaH6PPmz/Ka9sFOBsBluozhDltWmnv9u/cF6Rt87znRTPV+yp/A==}

  ufo@1.6.1:
    resolution: {integrity: sha512-9a4/uxlTWJ4+a5i0ooc1rU7C7YOw3wT+UGqdeNNHWnOF9qcMBgLRS+4IYUqbczewFx4mLEig6gawh7X6mFlEkA==}

  uglify-js@3.19.3:
    resolution: {integrity: sha512-v3Xu+yuwBXisp6QYTcH4UbH+xYJXqnq2m/LtQVWKWzYc1iehYnLixoQDN9FH6/j9/oybfd6W9Ghwkl8+UMKTKQ==}
    engines: {node: '>=0.8.0'}
    hasBin: true

  undefsafe@2.0.5:
    resolution: {integrity: sha512-WxONCrssBM8TSPRqN5EmsjVrsv4A8X12J4ArBiiayv3DyyG3ZlIg6yysuuSYdZsVz3TKcTg2fd//Ujd4CHV1iA==}

  undici-types@7.14.0:
    resolution: {integrity: sha512-QQiYxHuyZ9gQUIrmPo3IA+hUl4KYk8uSA7cHrcKd/l3p1OTpZcM0Tbp9x7FAtXdAYhlasd60ncPpgu6ihG6TOA==}

  undici@7.14.0:
    resolution: {integrity: sha512-Vqs8HTzjpQXZeXdpsfChQTlafcMQaaIwnGwLam1wudSSjlJeQ3bw1j+TLPePgrCnCpUXx7Ba5Pdpf5OBih62NQ==}
    engines: {node: '>=20.18.1'}

  undici@7.16.0:
    resolution: {integrity: sha512-QEg3HPMll0o3t2ourKwOeUAZ159Kn9mx5pnzHRQO8+Wixmh88YdZRiIwat0iNzNNXn0yoEtXJqFpyW7eM8BV7g==}
    engines: {node: '>=20.18.1'}

  unenv@2.0.0-rc.21:
    resolution: {integrity: sha512-Wj7/AMtE9MRnAXa6Su3Lk0LNCfqDYgfwVjwRFVum9U7wsto1imuHqk4kTm7Jni+5A0Hn7dttL6O/zjvUvoo+8A==}

  universalify@2.0.1:
    resolution: {integrity: sha512-gptHNQghINnc/vTGIk0SOFGFNXw7JVrlRUtConJRlvaw6DuX0wO5Jeko9sWrMBhh+PsYAZ7oXAiOnf/UKogyiw==}
    engines: {node: '>= 10.0.0'}

  unpipe@1.0.0:
    resolution: {integrity: sha512-pjy2bYhSsufwWlKwPc+l3cN7+wuJlK6uz0YdJEOlQDbl6jo/YlPi4mb8agUkVC8BF7V8NuzeyPNqRksA3hztKQ==}
    engines: {node: '>= 0.8'}

  unrs-resolver@1.11.1:
    resolution: {integrity: sha512-bSjt9pjaEBnNiGgc9rUiHGKv5l4/TGzDmYw3RhnkJGtLhbnnA/5qJj7x3dNDCRx/PJxu774LlH8lCOlB4hEfKg==}

  update-browserslist-db@1.1.3:
    resolution: {integrity: sha512-UxhIZQ+QInVdunkDAaiazvvT/+fXL5Osr0JZlJulepYu6Jd7qJtDZjlur0emRlT71EN3ScPoE7gvsuIKKNavKw==}
    hasBin: true
    peerDependencies:
      browserslist: '>= 4.21.0'

  uri-js@4.4.1:
    resolution: {integrity: sha512-7rKUyy33Q1yc98pQ1DAmLtwX109F7TIfWlW1Ydo8Wl1ii1SeHieeh0HHfPeL2fMXK6z0s8ecKs9frCuLJvndBg==}

  url-template@2.0.8:
    resolution: {integrity: sha512-XdVKMF4SJ0nP/O7XIPB0JwAEuT9lDIYnNsK8yGVe43y0AWoKeJNdv3ZNWh7ksJ6KqQFjOO6ox/VEitLnaVNufw==}

  util-deprecate@1.0.2:
    resolution: {integrity: sha512-EPD5q1uXyFxJpCrLnCc1nHnq3gOa6DZBocAIiI2TaSCA7VCJ1UJDMagCzIkXNsUYfD1daK//LTEQ8xiIbrHtcw==}

  v8-compile-cache-lib@3.0.1:
    resolution: {integrity: sha512-wa7YjyUGfNZngI/vtK0UHAN+lgDCxBPCylVXGp0zu59Fz5aiGtNXaq3DhIov063MorB+VfufLh3JlF2KdTK3xg==}

  v8-to-istanbul@9.3.0:
    resolution: {integrity: sha512-kiGUalWN+rgBJ/1OHZsBtU4rXZOfj/7rKQxULKlIzwzQSvMJUUNgPwJEEh7gU6xEVxC0ahoOBvN2YI8GH6FNgA==}
    engines: {node: '>=10.12.0'}

  validator@13.15.15:
    resolution: {integrity: sha512-BgWVbCI72aIQy937xbawcs+hrVaN/CZ2UwutgaJ36hGqRrLNM+f5LUT/YPRbo8IV/ASeFzXszezV+y2+rq3l8A==}
    engines: {node: '>= 0.10'}

  vary@1.1.2:
    resolution: {integrity: sha512-BNGbWLfd0eUPabhkXUVm0j8uuvREyTh5ovRa/dyow/BqAbZJyC+5fU+IzQOzmAKzYqYRAISoRhdQr3eIZ/PXqg==}
    engines: {node: '>= 0.8'}

  walker@1.0.8:
    resolution: {integrity: sha512-ts/8E8l5b7kY0vlWLewOkDXMmPdLcVV4GmOQLyxuSswIJsweeFZtAsMF7k1Nszz+TYBQrlYRmzOnr398y1JemQ==}

  web-streams-polyfill@3.3.3:
    resolution: {integrity: sha512-d2JWLCivmZYTSIoge9MsgFCZrt571BikcWGYkjC1khllbTeDlGqZ2D8vD8E/lJa8WGWbb7Plm8/XJYV7IJHZZw==}
    engines: {node: '>= 8'}

  webdriver-bidi-protocol@0.3.6:
    resolution: {integrity: sha512-mlGndEOA9yK9YAbvtxaPTqdi/kaCWYYfwrZvGzcmkr/3lWM+tQj53BxtpVd6qbC6+E5OnHXgCcAhre6AkXzxjA==}

  whatwg-encoding@3.1.1:
    resolution: {integrity: sha512-6qN4hJdMwfYBtE3YBTTHhoeuUrDBPZmbQaxWAqSALV/MeEnR5z1xd8UKud2RAkFoPkmB+hli1TZSnyi84xz1vQ==}
    engines: {node: '>=18'}

  whatwg-mimetype@4.0.0:
    resolution: {integrity: sha512-QaKxh0eNIi2mE9p2vEdzfagOKHCcj1pJ56EEHGQOVxp8r9/iszLUUV7v89x9O1p/T+NlTM5W7jW6+cz4Fq1YVg==}
    engines: {node: '>=18'}

  which-pm-runs@1.1.0:
    resolution: {integrity: sha512-n1brCuqClxfFfq/Rb0ICg9giSZqCS+pLtccdag6C2HyufBrh3fBOiy9nb6ggRMvWOVH5GrdJskj5iGTZNxd7SA==}
    engines: {node: '>=4'}

  which@2.0.2:
    resolution: {integrity: sha512-BLI3Tl1TW3Pvl70l3yq3Y64i+awpwXqsGBYWkkqMtnbXgrMD+yj7rhW0kuEDxzJaYXGjEW5ogapKNMEKNMjibA==}
    engines: {node: '>= 8'}
    hasBin: true

  word-wrap@1.2.5:
    resolution: {integrity: sha512-BN22B5eaMMI9UMtjrGd5g5eCYPpCPDUy0FJXbYsaT5zYxjFOckS53SQDE3pWkVoWpHXVb3BrYcEN4Twa55B5cA==}
    engines: {node: '>=0.10.0'}

  wordwrap@1.0.0:
    resolution: {integrity: sha512-gvVzJFlPycKc5dZN4yPkP8w7Dc37BtP1yczEneOb4uq34pXZcvrtRTmWV8W+Ume+XCxKgbjM+nevkyFPMybd4Q==}

  workerd@1.20251008.0:
    resolution: {integrity: sha512-HwaJmXO3M1r4S8x2ea2vy8Rw/y/38HRQuK/gNDRQ7w9cJXn6xSl1sIIqKCffULSUjul3wV3I3Nd/GfbmsRReEA==}
    engines: {node: '>=16'}
    hasBin: true

  wrangler@4.42.2:
    resolution: {integrity: sha512-1iTnbjB4F12KSP1zbfxQL495xarS+vdrZnulQP2SEcAxDTUGn7N9zk1O2WtFOc+Fhcgl+9/sdz/4AL9pF34Pwg==}
    engines: {node: '>=18.0.0'}
    hasBin: true
    peerDependencies:
      '@cloudflare/workers-types': ^4.20251008.0
    peerDependenciesMeta:
      '@cloudflare/workers-types':
        optional: true

  wrap-ansi@7.0.0:
    resolution: {integrity: sha512-YVGIj2kamLSTxw6NsZjoBxfSwsn0ycdesmc4p+Q21c5zPuZ1pl+NfxVdxPtdHvmNVOQ6XSYG4AUtyt/Fi7D16Q==}
    engines: {node: '>=10'}

  wrap-ansi@8.1.0:
    resolution: {integrity: sha512-si7QWI6zUMq56bESFvagtmzMdGOtoxfR+Sez11Mobfc7tm+VkUckk9bW2UeffTGVUbOksxmSw0AA2gs8g71NCQ==}
    engines: {node: '>=12'}

  wrap-ansi@9.0.2:
    resolution: {integrity: sha512-42AtmgqjV+X1VpdOfyTGOYRi0/zsoLqtXQckTmqTeybT+BDIbM/Guxo7x3pE2vtpr1ok6xRqM9OpBe+Jyoqyww==}
    engines: {node: '>=18'}

  wrappy@1.0.2:
    resolution: {integrity: sha512-l4Sp/DRseor9wL6EvV2+TuQn63dMkPjZ/sp9XkghTEbV9KlPS1xUsZ3u7/IQO4wxtcFB4bgpQPRcR3QCvezPcQ==}

  write-file-atomic@5.0.1:
    resolution: {integrity: sha512-+QU2zd6OTD8XWIJCbffaiQeH9U73qIqafo1x6V1snCWYGJf6cVE0cDR4D8xRzcEnfI21IFrUPzPGtcPf8AC+Rw==}
    engines: {node: ^14.17.0 || ^16.13.0 || >=18.0.0}

  ws@8.18.0:
    resolution: {integrity: sha512-8VbfWfHLbbwu3+N6OKsOMpBdT4kXPDDB9cJk2bJ6mh9ucxdlnNvH1e+roYkKmN9Nxw2yjz7VzeO9oOz2zJ04Pw==}
    engines: {node: '>=10.0.0'}
    peerDependencies:
      bufferutil: ^4.0.1
      utf-8-validate: '>=5.0.2'
    peerDependenciesMeta:
      bufferutil:
        optional: true
      utf-8-validate:
        optional: true

  ws@8.18.3:
    resolution: {integrity: sha512-PEIGCY5tSlUt50cqyMXfCzX+oOPqN0vuGqWzbcJ2xvnkzkq46oOpz7dQaTDBdfICb4N14+GARUDw2XV2N4tvzg==}
    engines: {node: '>=10.0.0'}
    peerDependencies:
      bufferutil: ^4.0.1
      utf-8-validate: '>=5.0.2'
    peerDependenciesMeta:
      bufferutil:
        optional: true
      utf-8-validate:
        optional: true

  y18n@5.0.8:
    resolution: {integrity: sha512-0pfFzegeDWJHJIAmTLRP2DwHjdF5s7jo9tuztdQxAhINCdvS+3nGINqPd00AphqJR/0LhANUS6/+7SCb98YOfA==}
    engines: {node: '>=10'}

  yallist@3.1.1:
    resolution: {integrity: sha512-a4UGQaWPH59mOXUYnAG2ewncQS4i4F43Tv3JoAM+s2VDAmS9NsK8GpDMLrCHPksFT7h3K6TOoUNn2pb7RoXx4g==}

  yaml@2.0.0-1:
    resolution: {integrity: sha512-W7h5dEhywMKenDJh2iX/LABkbFnBxasD27oyXWDS/feDsxiw0dD5ncXdYXgkvAsXIY2MpW/ZKkr9IU30DBdMNQ==}
    engines: {node: '>= 6'}

  yaml@2.8.1:
    resolution: {integrity: sha512-lcYcMxX2PO9XMGvAJkJ3OsNMw+/7FKes7/hgerGUYWIoWu5j/+YQqcZr5JnPZWzOsEBgMbSbiSTn/dv/69Mkpw==}
    engines: {node: '>= 14.6'}
    hasBin: true

  yargs-parser@21.1.1:
    resolution: {integrity: sha512-tVpsJW7DdjecAiFpbIB1e3qxIQsE6NoPc5/eTdrbbIC4h0LVsWhnoa3g+m2HclBIujHzsxZ4VJVA+GUuc2/LBw==}
    engines: {node: '>=12'}

  yargs@17.7.2:
    resolution: {integrity: sha512-7dSzzRQ++CKnNI/krKnYRV7JKKPUXMEh61soaHKg9mrWEhzFWhFnxPxGl+69cD1Ou63C13NUPCnmIcrvqCuM6w==}
    engines: {node: '>=12'}

  yauzl@2.10.0:
    resolution: {integrity: sha512-p4a9I6X6nu6IhoGmBqAcbJy1mlC4j27vEPZX9F4L4/vZT3Lyq1VkFHw/V/PUcB9Buo+DG3iHkT0x3Qya58zc3g==}

  yn@3.1.1:
    resolution: {integrity: sha512-Ux4ygGWsu2c7isFWe8Yu1YluJmqVhxqK2cLXNQA5AcC3QfbGNpM7fu0Y8b/z16pXLnFxZYvWhd3fhBY9DLmC6Q==}
    engines: {node: '>=6'}

  yocto-queue@0.1.0:
    resolution: {integrity: sha512-rVksvsnNCdJ/ohGc6xgPwyN8eheCxsiLM8mxuE/t/mOVqJewPuO1miLpTHQiRgTKCLexL4MeAFVagts7HmNZ2Q==}
    engines: {node: '>=10'}

  youch-core@0.3.3:
    resolution: {integrity: sha512-ho7XuGjLaJ2hWHoK8yFnsUGy2Y5uDpqSTq1FkHLK4/oqKtyUU1AFbOOxY4IpC9f0fTLjwYbslUz0Po5BpD1wrA==}

  youch@4.1.0-beta.10:
    resolution: {integrity: sha512-rLfVLB4FgQneDr0dv1oddCVZmKjcJ6yX6mS4pU82Mq/Dt9a3cLZQ62pDBL4AUO+uVrCvtWz3ZFUL2HFAFJ/BXQ==}

  z-schema@5.0.5:
    resolution: {integrity: sha512-D7eujBWkLa3p2sIpJA0d1pr7es+a7m0vFAnZLlCEKq/Ij2k0MLi9Br2UPxoxdYystm5K1yeBGzub0FlYUEWj2Q==}
    engines: {node: '>=8.0.0'}
    hasBin: true

  zod@3.22.3:
    resolution: {integrity: sha512-EjIevzuJRiRPbVH4mGc8nApb/lVLKVpmUhAaR5R5doKGfAnGJ6Gr3CViAVjP+4FWSxCsybeWQdcgCtbX+7oZug==}

  zod@3.25.76:
    resolution: {integrity: sha512-gzUt/qt81nXsFGKIFcC3YnfEAx5NkunCfnDlvuBSSFS02bcXu4Lmea0AFIUwbLWxWPx3d9p8S5QoaujKcNQxcQ==}

  zod@4.1.12:
    resolution: {integrity: sha512-JInaHOamG8pt5+Ey8kGmdcAcg3OL9reK8ltczgHTAwNhMys/6ThXHityHxVV2p3fkw/c+MAvBHFVYHFZDmjMCQ==}

snapshots:

  '@apidevtools/json-schema-ref-parser@9.1.2':
    dependencies:
      '@jsdevtools/ono': 7.1.3
      '@types/json-schema': 7.0.15
      call-me-maybe: 1.0.2
      js-yaml: 4.1.0

  '@apidevtools/openapi-schemas@2.1.0': {}

  '@apidevtools/swagger-methods@3.0.2': {}

  '@apidevtools/swagger-parser@10.0.3(openapi-types@12.1.3)':
    dependencies:
      '@apidevtools/json-schema-ref-parser': 9.1.2
      '@apidevtools/openapi-schemas': 2.1.0
      '@apidevtools/swagger-methods': 3.0.2
      '@jsdevtools/ono': 7.1.3
      call-me-maybe: 1.0.2
      openapi-types: 12.1.3
      z-schema: 5.0.5

  '@babel/code-frame@7.27.1':
    dependencies:
      '@babel/helper-validator-identifier': 7.27.1
      js-tokens: 4.0.0
      picocolors: 1.1.1

  '@babel/compat-data@7.28.4': {}

  '@babel/core@7.28.4':
    dependencies:
      '@babel/code-frame': 7.27.1
      '@babel/generator': 7.28.3
      '@babel/helper-compilation-targets': 7.27.2
      '@babel/helper-module-transforms': 7.28.3(@babel/core@7.28.4)
      '@babel/helpers': 7.28.4
      '@babel/parser': 7.28.4
      '@babel/template': 7.27.2
      '@babel/traverse': 7.28.4
      '@babel/types': 7.28.4
      '@jridgewell/remapping': 2.3.5
      convert-source-map: 2.0.0
      debug: 4.4.3(supports-color@5.5.0)
      gensync: 1.0.0-beta.2
      json5: 2.2.3
      semver: 6.3.1
    transitivePeerDependencies:
      - supports-color

  '@babel/generator@7.28.3':
    dependencies:
      '@babel/parser': 7.28.4
      '@babel/types': 7.28.4
      '@jridgewell/gen-mapping': 0.3.13
      '@jridgewell/trace-mapping': 0.3.31
      jsesc: 3.1.0

  '@babel/helper-compilation-targets@7.27.2':
    dependencies:
      '@babel/compat-data': 7.28.4
      '@babel/helper-validator-option': 7.27.1
      browserslist: 4.26.3
      lru-cache: 5.1.1
      semver: 6.3.1

  '@babel/helper-globals@7.28.0': {}

  '@babel/helper-module-imports@7.27.1':
    dependencies:
      '@babel/traverse': 7.28.4
      '@babel/types': 7.28.4
    transitivePeerDependencies:
      - supports-color

  '@babel/helper-module-transforms@7.28.3(@babel/core@7.28.4)':
    dependencies:
      '@babel/core': 7.28.4
      '@babel/helper-module-imports': 7.27.1
      '@babel/helper-validator-identifier': 7.27.1
      '@babel/traverse': 7.28.4
    transitivePeerDependencies:
      - supports-color

  '@babel/helper-plugin-utils@7.27.1': {}

  '@babel/helper-string-parser@7.27.1': {}

  '@babel/helper-validator-identifier@7.27.1': {}

  '@babel/helper-validator-option@7.27.1': {}

  '@babel/helpers@7.28.4':
    dependencies:
      '@babel/template': 7.27.2
      '@babel/types': 7.28.4

  '@babel/parser@7.28.4':
    dependencies:
      '@babel/types': 7.28.4

  '@babel/plugin-syntax-async-generators@7.8.4(@babel/core@7.28.4)':
    dependencies:
      '@babel/core': 7.28.4
      '@babel/helper-plugin-utils': 7.27.1

  '@babel/plugin-syntax-bigint@7.8.3(@babel/core@7.28.4)':
    dependencies:
      '@babel/core': 7.28.4
      '@babel/helper-plugin-utils': 7.27.1

  '@babel/plugin-syntax-class-properties@7.12.13(@babel/core@7.28.4)':
    dependencies:
      '@babel/core': 7.28.4
      '@babel/helper-plugin-utils': 7.27.1

  '@babel/plugin-syntax-class-static-block@7.14.5(@babel/core@7.28.4)':
    dependencies:
      '@babel/core': 7.28.4
      '@babel/helper-plugin-utils': 7.27.1

  '@babel/plugin-syntax-import-attributes@7.27.1(@babel/core@7.28.4)':
    dependencies:
      '@babel/core': 7.28.4
      '@babel/helper-plugin-utils': 7.27.1

  '@babel/plugin-syntax-import-meta@7.10.4(@babel/core@7.28.4)':
    dependencies:
      '@babel/core': 7.28.4
      '@babel/helper-plugin-utils': 7.27.1

  '@babel/plugin-syntax-json-strings@7.8.3(@babel/core@7.28.4)':
    dependencies:
      '@babel/core': 7.28.4
      '@babel/helper-plugin-utils': 7.27.1

  '@babel/plugin-syntax-jsx@7.27.1(@babel/core@7.28.4)':
    dependencies:
      '@babel/core': 7.28.4
      '@babel/helper-plugin-utils': 7.27.1

  '@babel/plugin-syntax-logical-assignment-operators@7.10.4(@babel/core@7.28.4)':
    dependencies:
      '@babel/core': 7.28.4
      '@babel/helper-plugin-utils': 7.27.1

  '@babel/plugin-syntax-nullish-coalescing-operator@7.8.3(@babel/core@7.28.4)':
    dependencies:
      '@babel/core': 7.28.4
      '@babel/helper-plugin-utils': 7.27.1

  '@babel/plugin-syntax-numeric-separator@7.10.4(@babel/core@7.28.4)':
    dependencies:
      '@babel/core': 7.28.4
      '@babel/helper-plugin-utils': 7.27.1

  '@babel/plugin-syntax-object-rest-spread@7.8.3(@babel/core@7.28.4)':
    dependencies:
      '@babel/core': 7.28.4
      '@babel/helper-plugin-utils': 7.27.1

  '@babel/plugin-syntax-optional-catch-binding@7.8.3(@babel/core@7.28.4)':
    dependencies:
      '@babel/core': 7.28.4
      '@babel/helper-plugin-utils': 7.27.1

  '@babel/plugin-syntax-optional-chaining@7.8.3(@babel/core@7.28.4)':
    dependencies:
      '@babel/core': 7.28.4
      '@babel/helper-plugin-utils': 7.27.1

  '@babel/plugin-syntax-private-property-in-object@7.14.5(@babel/core@7.28.4)':
    dependencies:
      '@babel/core': 7.28.4
      '@babel/helper-plugin-utils': 7.27.1

  '@babel/plugin-syntax-top-level-await@7.14.5(@babel/core@7.28.4)':
    dependencies:
      '@babel/core': 7.28.4
      '@babel/helper-plugin-utils': 7.27.1

  '@babel/plugin-syntax-typescript@7.27.1(@babel/core@7.28.4)':
    dependencies:
      '@babel/core': 7.28.4
      '@babel/helper-plugin-utils': 7.27.1

  '@babel/template@7.27.2':
    dependencies:
      '@babel/code-frame': 7.27.1
      '@babel/parser': 7.28.4
      '@babel/types': 7.28.4

  '@babel/traverse@7.28.4':
    dependencies:
      '@babel/code-frame': 7.27.1
      '@babel/generator': 7.28.3
      '@babel/helper-globals': 7.28.0
      '@babel/parser': 7.28.4
      '@babel/template': 7.27.2
      '@babel/types': 7.28.4
      debug: 4.4.3(supports-color@5.5.0)
    transitivePeerDependencies:
      - supports-color

  '@babel/types@7.28.4':
    dependencies:
      '@babel/helper-string-parser': 7.27.1
      '@babel/helper-validator-identifier': 7.27.1

  '@bcoe/v8-coverage@0.2.3': {}

  '@cloudflare/kv-asset-handler@0.4.0':
    dependencies:
      mime: 3.0.0

  '@cloudflare/unenv-preset@2.7.7(unenv@2.0.0-rc.21)(workerd@1.20251008.0)':
    dependencies:
      unenv: 2.0.0-rc.21
    optionalDependencies:
      workerd: 1.20251008.0

  '@cloudflare/workerd-darwin-64@1.20251008.0':
    optional: true

  '@cloudflare/workerd-darwin-arm64@1.20251008.0':
    optional: true

  '@cloudflare/workerd-linux-64@1.20251008.0':
    optional: true

  '@cloudflare/workerd-linux-arm64@1.20251008.0':
    optional: true

  '@cloudflare/workerd-windows-64@1.20251008.0':
    optional: true

  '@cloudflare/workers-types@4.20251011.0': {}

  '@codegenie/serverless-express@4.17.0': {}

  '@cspotcode/source-map-support@0.8.1':
    dependencies:
      '@jridgewell/trace-mapping': 0.3.9

  '@emnapi/core@1.5.0':
    dependencies:
      '@emnapi/wasi-threads': 1.1.0
      tslib: 2.8.1
    optional: true

  '@emnapi/runtime@1.5.0':
    dependencies:
      tslib: 2.8.1
    optional: true

  '@emnapi/wasi-threads@1.1.0':
    dependencies:
      tslib: 2.8.1
    optional: true

  '@es-joy/jsdoccomment@0.76.0':
    dependencies:
      '@types/estree': 1.0.8
      '@typescript-eslint/types': 8.46.0
      comment-parser: 1.4.1
      esquery: 1.6.0
      jsdoc-type-pratt-parser: 6.10.0

  '@esbuild/aix-ppc64@0.25.10':
    optional: true

  '@esbuild/aix-ppc64@0.25.4':
    optional: true

  '@esbuild/android-arm64@0.25.10':
    optional: true

  '@esbuild/android-arm64@0.25.4':
    optional: true

  '@esbuild/android-arm@0.25.10':
    optional: true

  '@esbuild/android-arm@0.25.4':
    optional: true

  '@esbuild/android-x64@0.25.10':
    optional: true

  '@esbuild/android-x64@0.25.4':
    optional: true

  '@esbuild/darwin-arm64@0.25.10':
    optional: true

  '@esbuild/darwin-arm64@0.25.4':
    optional: true

  '@esbuild/darwin-x64@0.25.10':
    optional: true

  '@esbuild/darwin-x64@0.25.4':
    optional: true

  '@esbuild/freebsd-arm64@0.25.10':
    optional: true

  '@esbuild/freebsd-arm64@0.25.4':
    optional: true

  '@esbuild/freebsd-x64@0.25.10':
    optional: true

  '@esbuild/freebsd-x64@0.25.4':
    optional: true

  '@esbuild/linux-arm64@0.25.10':
    optional: true

  '@esbuild/linux-arm64@0.25.4':
    optional: true

  '@esbuild/linux-arm@0.25.10':
    optional: true

  '@esbuild/linux-arm@0.25.4':
    optional: true

  '@esbuild/linux-ia32@0.25.10':
    optional: true

  '@esbuild/linux-ia32@0.25.4':
    optional: true

  '@esbuild/linux-loong64@0.25.10':
    optional: true

  '@esbuild/linux-loong64@0.25.4':
    optional: true

  '@esbuild/linux-mips64el@0.25.10':
    optional: true

  '@esbuild/linux-mips64el@0.25.4':
    optional: true

  '@esbuild/linux-ppc64@0.25.10':
    optional: true

  '@esbuild/linux-ppc64@0.25.4':
    optional: true

  '@esbuild/linux-riscv64@0.25.10':
    optional: true

  '@esbuild/linux-riscv64@0.25.4':
    optional: true

  '@esbuild/linux-s390x@0.25.10':
    optional: true

  '@esbuild/linux-s390x@0.25.4':
    optional: true

  '@esbuild/linux-x64@0.25.10':
    optional: true

  '@esbuild/linux-x64@0.25.4':
    optional: true

  '@esbuild/netbsd-arm64@0.25.10':
    optional: true

  '@esbuild/netbsd-arm64@0.25.4':
    optional: true

  '@esbuild/netbsd-x64@0.25.10':
    optional: true

  '@esbuild/netbsd-x64@0.25.4':
    optional: true

  '@esbuild/openbsd-arm64@0.25.10':
    optional: true

  '@esbuild/openbsd-arm64@0.25.4':
    optional: true

  '@esbuild/openbsd-x64@0.25.10':
    optional: true

  '@esbuild/openbsd-x64@0.25.4':
    optional: true

  '@esbuild/openharmony-arm64@0.25.10':
    optional: true

  '@esbuild/sunos-x64@0.25.10':
    optional: true

  '@esbuild/sunos-x64@0.25.4':
    optional: true

  '@esbuild/win32-arm64@0.25.10':
    optional: true

  '@esbuild/win32-arm64@0.25.4':
    optional: true

  '@esbuild/win32-ia32@0.25.10':
    optional: true

  '@esbuild/win32-ia32@0.25.4':
    optional: true

  '@esbuild/win32-x64@0.25.10':
    optional: true

  '@esbuild/win32-x64@0.25.4':
    optional: true

  '@eslint-community/eslint-utils@4.9.0(eslint@9.37.0)':
    dependencies:
      eslint: 9.37.0
      eslint-visitor-keys: 3.4.3

  '@eslint-community/regexpp@4.12.1': {}

  '@eslint/config-array@0.21.0':
    dependencies:
      '@eslint/object-schema': 2.1.6
      debug: 4.4.3(supports-color@5.5.0)
      minimatch: 3.1.2
    transitivePeerDependencies:
      - supports-color

  '@eslint/config-helpers@0.4.0':
    dependencies:
      '@eslint/core': 0.16.0

  '@eslint/core@0.15.2':
    dependencies:
      '@types/json-schema': 7.0.15

  '@eslint/core@0.16.0':
    dependencies:
      '@types/json-schema': 7.0.15

  '@eslint/eslintrc@3.3.1':
    dependencies:
      ajv: 6.12.6
      debug: 4.4.3(supports-color@5.5.0)
      espree: 10.4.0
      globals: 14.0.0
      ignore: 5.3.2
      import-fresh: 3.3.1
      js-yaml: 4.1.0
      minimatch: 3.1.2
      strip-json-comments: 3.1.1
    transitivePeerDependencies:
      - supports-color

  '@eslint/js@9.37.0': {}

  '@eslint/object-schema@2.1.6': {}

  '@eslint/plugin-kit@0.3.5':
    dependencies:
      '@eslint/core': 0.15.2
      levn: 0.4.1

  '@eslint/plugin-kit@0.4.0':
    dependencies:
      '@eslint/core': 0.16.0
      levn: 0.4.1

  '@gerrit0/mini-shiki@3.13.1':
    dependencies:
      '@shikijs/engine-oniguruma': 3.13.0
      '@shikijs/langs': 3.13.0
      '@shikijs/themes': 3.13.0
      '@shikijs/types': 3.13.0
      '@shikijs/vscode-textmate': 10.0.2

  '@humanfs/core@0.19.1': {}

  '@humanfs/node@0.16.7':
    dependencies:
      '@humanfs/core': 0.19.1
      '@humanwhocodes/retry': 0.4.3

  '@humanwhocodes/module-importer@1.0.1': {}

  '@humanwhocodes/retry@0.4.3': {}

  '@img/sharp-darwin-arm64@0.33.5':
    optionalDependencies:
      '@img/sharp-libvips-darwin-arm64': 1.0.4
    optional: true

  '@img/sharp-darwin-x64@0.33.5':
    optionalDependencies:
      '@img/sharp-libvips-darwin-x64': 1.0.4
    optional: true

  '@img/sharp-libvips-darwin-arm64@1.0.4':
    optional: true

  '@img/sharp-libvips-darwin-x64@1.0.4':
    optional: true

  '@img/sharp-libvips-linux-arm64@1.0.4':
    optional: true

  '@img/sharp-libvips-linux-arm@1.0.5':
    optional: true

  '@img/sharp-libvips-linux-s390x@1.0.4':
    optional: true

  '@img/sharp-libvips-linux-x64@1.0.4':
    optional: true

  '@img/sharp-libvips-linuxmusl-arm64@1.0.4':
    optional: true

  '@img/sharp-libvips-linuxmusl-x64@1.0.4':
    optional: true

  '@img/sharp-linux-arm64@0.33.5':
    optionalDependencies:
      '@img/sharp-libvips-linux-arm64': 1.0.4
    optional: true

  '@img/sharp-linux-arm@0.33.5':
    optionalDependencies:
      '@img/sharp-libvips-linux-arm': 1.0.5
    optional: true

  '@img/sharp-linux-s390x@0.33.5':
    optionalDependencies:
      '@img/sharp-libvips-linux-s390x': 1.0.4
    optional: true

  '@img/sharp-linux-x64@0.33.5':
    optionalDependencies:
      '@img/sharp-libvips-linux-x64': 1.0.4
    optional: true

  '@img/sharp-linuxmusl-arm64@0.33.5':
    optionalDependencies:
      '@img/sharp-libvips-linuxmusl-arm64': 1.0.4
    optional: true

  '@img/sharp-linuxmusl-x64@0.33.5':
    optionalDependencies:
      '@img/sharp-libvips-linuxmusl-x64': 1.0.4
    optional: true

  '@img/sharp-wasm32@0.33.5':
    dependencies:
      '@emnapi/runtime': 1.5.0
    optional: true

  '@img/sharp-win32-ia32@0.33.5':
    optional: true

  '@img/sharp-win32-x64@0.33.5':
    optional: true

  '@isaacs/cliui@8.0.2':
    dependencies:
      string-width: 5.1.2
      string-width-cjs: string-width@4.2.3
      strip-ansi: 7.1.2
      strip-ansi-cjs: strip-ansi@6.0.1
      wrap-ansi: 8.1.0
      wrap-ansi-cjs: wrap-ansi@7.0.0

  '@istanbuljs/load-nyc-config@1.1.0':
    dependencies:
      camelcase: 5.3.1
      find-up: 4.1.0
      get-package-type: 0.1.0
      js-yaml: 3.14.1
      resolve-from: 5.0.0

  '@istanbuljs/schema@0.1.3': {}

  '@jest/console@30.2.0':
    dependencies:
      '@jest/types': 30.2.0
      '@types/node': 24.7.2
      chalk: 4.1.2
      jest-message-util: 30.2.0
      jest-util: 30.2.0
      slash: 3.0.0

  '@jest/core@30.2.0(ts-node@10.9.2(@swc/core@1.13.20)(@types/node@24.7.2)(typescript@5.9.3))':
    dependencies:
      '@jest/console': 30.2.0
      '@jest/pattern': 30.0.1
      '@jest/reporters': 30.2.0
      '@jest/test-result': 30.2.0
      '@jest/transform': 30.2.0
      '@jest/types': 30.2.0
      '@types/node': 24.7.2
      ansi-escapes: 4.3.2
      chalk: 4.1.2
      ci-info: 4.3.1
      exit-x: 0.2.2
      graceful-fs: 4.2.11
      jest-changed-files: 30.2.0
      jest-config: 30.2.0(@types/node@24.7.2)(ts-node@10.9.2(@swc/core@1.13.20)(@types/node@24.7.2)(typescript@5.9.3))
      jest-haste-map: 30.2.0
      jest-message-util: 30.2.0
      jest-regex-util: 30.0.1
      jest-resolve: 30.2.0
      jest-resolve-dependencies: 30.2.0
      jest-runner: 30.2.0
      jest-runtime: 30.2.0
      jest-snapshot: 30.2.0
      jest-util: 30.2.0
      jest-validate: 30.2.0
      jest-watcher: 30.2.0
      micromatch: 4.0.8
      pretty-format: 30.2.0
      slash: 3.0.0
    transitivePeerDependencies:
      - babel-plugin-macros
      - esbuild-register
      - supports-color
      - ts-node

  '@jest/create-cache-key-function@30.2.0':
    dependencies:
      '@jest/types': 30.2.0

  '@jest/diff-sequences@30.0.1': {}

  '@jest/environment@30.2.0':
    dependencies:
      '@jest/fake-timers': 30.2.0
      '@jest/types': 30.2.0
      '@types/node': 24.7.2
      jest-mock: 30.2.0

  '@jest/expect-utils@30.2.0':
    dependencies:
      '@jest/get-type': 30.1.0

  '@jest/expect@30.2.0':
    dependencies:
      expect: 30.2.0
      jest-snapshot: 30.2.0
    transitivePeerDependencies:
      - supports-color

  '@jest/fake-timers@30.2.0':
    dependencies:
      '@jest/types': 30.2.0
      '@sinonjs/fake-timers': 13.0.5
      '@types/node': 24.7.2
      jest-message-util: 30.2.0
      jest-mock: 30.2.0
      jest-util: 30.2.0

  '@jest/get-type@30.1.0': {}

  '@jest/globals@30.2.0':
    dependencies:
      '@jest/environment': 30.2.0
      '@jest/expect': 30.2.0
      '@jest/types': 30.2.0
      jest-mock: 30.2.0
    transitivePeerDependencies:
      - supports-color

  '@jest/pattern@30.0.1':
    dependencies:
      '@types/node': 24.7.2
      jest-regex-util: 30.0.1

  '@jest/reporters@30.2.0':
    dependencies:
      '@bcoe/v8-coverage': 0.2.3
      '@jest/console': 30.2.0
      '@jest/test-result': 30.2.0
      '@jest/transform': 30.2.0
      '@jest/types': 30.2.0
      '@jridgewell/trace-mapping': 0.3.31
      '@types/node': 24.7.2
      chalk: 4.1.2
      collect-v8-coverage: 1.0.2
      exit-x: 0.2.2
      glob: 10.4.5
      graceful-fs: 4.2.11
      istanbul-lib-coverage: 3.2.2
      istanbul-lib-instrument: 6.0.3
      istanbul-lib-report: 3.0.1
      istanbul-lib-source-maps: 5.0.6
      istanbul-reports: 3.2.0
      jest-message-util: 30.2.0
      jest-util: 30.2.0
      jest-worker: 30.2.0
      slash: 3.0.0
      string-length: 4.0.2
      v8-to-istanbul: 9.3.0
    transitivePeerDependencies:
      - supports-color

  '@jest/schemas@30.0.5':
    dependencies:
      '@sinclair/typebox': 0.34.41

  '@jest/snapshot-utils@30.2.0':
    dependencies:
      '@jest/types': 30.2.0
      chalk: 4.1.2
      graceful-fs: 4.2.11
      natural-compare: 1.4.0

  '@jest/source-map@30.0.1':
    dependencies:
      '@jridgewell/trace-mapping': 0.3.31
      callsites: 3.1.0
      graceful-fs: 4.2.11

  '@jest/test-result@30.2.0':
    dependencies:
      '@jest/console': 30.2.0
      '@jest/types': 30.2.0
      '@types/istanbul-lib-coverage': 2.0.6
      collect-v8-coverage: 1.0.2

  '@jest/test-sequencer@30.2.0':
    dependencies:
      '@jest/test-result': 30.2.0
      graceful-fs: 4.2.11
      jest-haste-map: 30.2.0
      slash: 3.0.0

  '@jest/transform@30.2.0':
    dependencies:
      '@babel/core': 7.28.4
      '@jest/types': 30.2.0
      '@jridgewell/trace-mapping': 0.3.31
      babel-plugin-istanbul: 7.0.1
      chalk: 4.1.2
      convert-source-map: 2.0.0
      fast-json-stable-stringify: 2.1.0
      graceful-fs: 4.2.11
      jest-haste-map: 30.2.0
      jest-regex-util: 30.0.1
      jest-util: 30.2.0
      micromatch: 4.0.8
      pirates: 4.0.7
      slash: 3.0.0
      write-file-atomic: 5.0.1
    transitivePeerDependencies:
      - supports-color

  '@jest/types@30.2.0':
    dependencies:
      '@jest/pattern': 30.0.1
      '@jest/schemas': 30.0.5
      '@types/istanbul-lib-coverage': 2.0.6
      '@types/istanbul-reports': 3.0.4
      '@types/node': 24.7.2
      '@types/yargs': 17.0.33
      chalk: 4.1.2

  '@jridgewell/gen-mapping@0.3.13':
    dependencies:
      '@jridgewell/sourcemap-codec': 1.5.5
      '@jridgewell/trace-mapping': 0.3.31

  '@jridgewell/remapping@2.3.5':
    dependencies:
      '@jridgewell/gen-mapping': 0.3.13
      '@jridgewell/trace-mapping': 0.3.31

  '@jridgewell/resolve-uri@3.1.2': {}

  '@jridgewell/sourcemap-codec@1.5.5': {}

  '@jridgewell/trace-mapping@0.3.31':
    dependencies:
      '@jridgewell/resolve-uri': 3.1.2
      '@jridgewell/sourcemap-codec': 1.5.5

  '@jridgewell/trace-mapping@0.3.9':
    dependencies:
      '@jridgewell/resolve-uri': 3.1.2
      '@jridgewell/sourcemap-codec': 1.5.5

  '@jsdevtools/ono@7.1.3': {}

  '@napi-rs/wasm-runtime@0.2.12':
    dependencies:
      '@emnapi/core': 1.5.0
      '@emnapi/runtime': 1.5.0
      '@tybys/wasm-util': 0.10.1
    optional: true

  '@nodelib/fs.scandir@2.1.5':
    dependencies:
      '@nodelib/fs.stat': 2.0.5
      run-parallel: 1.2.0

  '@nodelib/fs.stat@2.0.5': {}

  '@nodelib/fs.walk@1.2.8':
    dependencies:
      '@nodelib/fs.scandir': 2.1.5
      fastq: 1.19.1

  '@pkgjs/parseargs@0.11.0':
    optional: true

  '@pkgr/core@0.2.9': {}

  '@poppinss/colors@4.1.5':
    dependencies:
      kleur: 4.1.5

  '@poppinss/dumper@0.6.4':
    dependencies:
      '@poppinss/colors': 4.1.5
      '@sindresorhus/is': 7.1.0
      supports-color: 10.2.2

  '@poppinss/exception@1.2.2': {}

  '@puppeteer/browsers@2.10.11':
    dependencies:
      debug: 4.4.3(supports-color@5.5.0)
      extract-zip: 2.0.1
      progress: 2.0.3
      proxy-agent: 6.5.0
      semver: 7.7.3
      tar-fs: 3.1.1
      yargs: 17.7.2
    transitivePeerDependencies:
      - bare-abort-controller
      - bare-buffer
      - react-native-b4a
      - supports-color

  '@scarf/scarf@1.4.0': {}

  '@shikijs/engine-oniguruma@3.13.0':
    dependencies:
      '@shikijs/types': 3.13.0
      '@shikijs/vscode-textmate': 10.0.2

  '@shikijs/langs@3.13.0':
    dependencies:
      '@shikijs/types': 3.13.0

  '@shikijs/themes@3.13.0':
    dependencies:
      '@shikijs/types': 3.13.0

  '@shikijs/types@3.13.0':
    dependencies:
      '@shikijs/vscode-textmate': 10.0.2
      '@types/hast': 3.0.4

  '@shikijs/vscode-textmate@10.0.2': {}

  '@sinclair/typebox@0.34.41': {}

  '@sindresorhus/is@7.1.0': {}

  '@sinonjs/commons@3.0.1':
    dependencies:
      type-detect: 4.0.8

  '@sinonjs/fake-timers@13.0.5':
    dependencies:
      '@sinonjs/commons': 3.0.1

  '@speed-highlight/core@1.2.7': {}

  '@swc/core-darwin-arm64@1.13.20':
    optional: true

  '@swc/core-darwin-x64@1.13.20':
    optional: true

  '@swc/core-linux-arm-gnueabihf@1.13.20':
    optional: true

  '@swc/core-linux-arm64-gnu@1.13.20':
    optional: true

  '@swc/core-linux-arm64-musl@1.13.20':
    optional: true

  '@swc/core-linux-x64-gnu@1.13.20':
    optional: true

  '@swc/core-linux-x64-musl@1.13.20':
    optional: true

  '@swc/core-win32-arm64-msvc@1.13.20':
    optional: true

  '@swc/core-win32-ia32-msvc@1.13.20':
    optional: true

  '@swc/core-win32-x64-msvc@1.13.20':
    optional: true

  '@swc/core@1.13.20':
    dependencies:
      '@swc/counter': 0.1.3
      '@swc/types': 0.1.25
    optionalDependencies:
      '@swc/core-darwin-arm64': 1.13.20
      '@swc/core-darwin-x64': 1.13.20
      '@swc/core-linux-arm-gnueabihf': 1.13.20
      '@swc/core-linux-arm64-gnu': 1.13.20
      '@swc/core-linux-arm64-musl': 1.13.20
      '@swc/core-linux-x64-gnu': 1.13.20
      '@swc/core-linux-x64-musl': 1.13.20
      '@swc/core-win32-arm64-msvc': 1.13.20
      '@swc/core-win32-ia32-msvc': 1.13.20
      '@swc/core-win32-x64-msvc': 1.13.20

  '@swc/counter@0.1.3': {}

  '@swc/jest@0.2.39(@swc/core@1.13.20)':
    dependencies:
      '@jest/create-cache-key-function': 30.2.0
      '@swc/core': 1.13.20
      '@swc/counter': 0.1.3
      jsonc-parser: 3.3.1

  '@swc/types@0.1.25':
    dependencies:
      '@swc/counter': 0.1.3

  '@tootallnate/quickjs-emscripten@0.23.0': {}

  '@tsconfig/node10@1.0.11': {}

  '@tsconfig/node12@1.0.11': {}

  '@tsconfig/node14@1.0.3': {}

  '@tsconfig/node16@1.0.4': {}

  '@tybys/wasm-util@0.10.1':
    dependencies:
      tslib: 2.8.1
    optional: true

  '@types/babel__core@7.20.5':
    dependencies:
      '@babel/parser': 7.28.4
      '@babel/types': 7.28.4
      '@types/babel__generator': 7.27.0
      '@types/babel__template': 7.4.4
      '@types/babel__traverse': 7.28.0

  '@types/babel__generator@7.27.0':
    dependencies:
      '@babel/types': 7.28.4

  '@types/babel__template@7.4.4':
    dependencies:
      '@babel/parser': 7.28.4
      '@babel/types': 7.28.4

  '@types/babel__traverse@7.28.0':
    dependencies:
      '@babel/types': 7.28.4

  '@types/better-sqlite3@7.6.13':
    dependencies:
      '@types/node': 24.7.2

  '@types/body-parser@1.19.6':
    dependencies:
      '@types/connect': 3.4.38
      '@types/node': 24.7.2

  '@types/connect@3.4.38':
    dependencies:
      '@types/node': 24.7.2

  '@types/estree@1.0.8': {}

  '@types/express-serve-static-core@5.1.0':
    dependencies:
      '@types/node': 24.7.2
      '@types/qs': 6.14.0
      '@types/range-parser': 1.2.7
      '@types/send': 1.2.0

  '@types/express@5.0.3':
    dependencies:
      '@types/body-parser': 1.19.6
      '@types/express-serve-static-core': 5.1.0
      '@types/serve-static': 1.15.9

  '@types/hast@3.0.4':
    dependencies:
      '@types/unist': 3.0.3

  '@types/http-errors@2.0.5': {}

  '@types/istanbul-lib-coverage@2.0.6': {}

  '@types/istanbul-lib-report@3.0.3':
    dependencies:
      '@types/istanbul-lib-coverage': 2.0.6

  '@types/istanbul-reports@3.0.4':
    dependencies:
      '@types/istanbul-lib-report': 3.0.3

  '@types/jest@30.0.0':
    dependencies:
      expect: 30.2.0
      pretty-format: 30.2.0

  '@types/json-schema@7.0.15': {}

  '@types/mime@1.3.5': {}

  '@types/neat-csv@5.1.1':
    dependencies:
      neat-csv: 7.0.0

  '@types/node@24.7.2':
    dependencies:
      undici-types: 7.14.0

  '@types/qs@6.14.0': {}

  '@types/range-parser@1.2.7': {}

  '@types/send@0.17.5':
    dependencies:
      '@types/mime': 1.3.5
      '@types/node': 24.7.2

  '@types/send@1.2.0':
    dependencies:
      '@types/node': 24.7.2

  '@types/serve-static@1.15.9':
    dependencies:
      '@types/http-errors': 2.0.5
      '@types/node': 24.7.2
      '@types/send': 0.17.5

  '@types/stack-utils@2.0.3': {}

  '@types/swagger-jsdoc@6.0.4': {}

  '@types/swagger-ui-express@4.1.8':
    dependencies:
      '@types/express': 5.0.3
      '@types/serve-static': 1.15.9

  '@types/unist@3.0.3': {}

  '@types/yargs-parser@21.0.3': {}

  '@types/yargs@17.0.33':
    dependencies:
      '@types/yargs-parser': 21.0.3

  '@types/yauzl@2.10.3':
    dependencies:
      '@types/node': 24.7.2
    optional: true

  '@typescript-eslint/eslint-plugin@8.46.0(@typescript-eslint/parser@8.46.0(eslint@9.37.0)(typescript@5.9.3))(eslint@9.37.0)(typescript@5.9.3)':
    dependencies:
      '@eslint-community/regexpp': 4.12.1
      '@typescript-eslint/parser': 8.46.0(eslint@9.37.0)(typescript@5.9.3)
      '@typescript-eslint/scope-manager': 8.46.0
      '@typescript-eslint/type-utils': 8.46.0(eslint@9.37.0)(typescript@5.9.3)
      '@typescript-eslint/utils': 8.46.0(eslint@9.37.0)(typescript@5.9.3)
      '@typescript-eslint/visitor-keys': 8.46.0
      eslint: 9.37.0
      graphemer: 1.4.0
      ignore: 7.0.5
      natural-compare: 1.4.0
      ts-api-utils: 2.1.0(typescript@5.9.3)
      typescript: 5.9.3
    transitivePeerDependencies:
      - supports-color

  '@typescript-eslint/parser@8.46.0(eslint@9.37.0)(typescript@5.9.3)':
    dependencies:
      '@typescript-eslint/scope-manager': 8.46.0
      '@typescript-eslint/types': 8.46.0
      '@typescript-eslint/typescript-estree': 8.46.0(typescript@5.9.3)
      '@typescript-eslint/visitor-keys': 8.46.0
      debug: 4.4.3(supports-color@5.5.0)
      eslint: 9.37.0
      typescript: 5.9.3
    transitivePeerDependencies:
      - supports-color

  '@typescript-eslint/project-service@8.46.0(typescript@5.9.3)':
    dependencies:
      '@typescript-eslint/tsconfig-utils': 8.46.0(typescript@5.9.3)
      '@typescript-eslint/types': 8.46.0
      debug: 4.4.3(supports-color@5.5.0)
      typescript: 5.9.3
    transitivePeerDependencies:
      - supports-color

  '@typescript-eslint/scope-manager@8.46.0':
    dependencies:
      '@typescript-eslint/types': 8.46.0
      '@typescript-eslint/visitor-keys': 8.46.0

  '@typescript-eslint/tsconfig-utils@8.46.0(typescript@5.9.3)':
    dependencies:
      typescript: 5.9.3

  '@typescript-eslint/type-utils@8.46.0(eslint@9.37.0)(typescript@5.9.3)':
    dependencies:
      '@typescript-eslint/types': 8.46.0
      '@typescript-eslint/typescript-estree': 8.46.0(typescript@5.9.3)
      '@typescript-eslint/utils': 8.46.0(eslint@9.37.0)(typescript@5.9.3)
      debug: 4.4.3(supports-color@5.5.0)
      eslint: 9.37.0
      ts-api-utils: 2.1.0(typescript@5.9.3)
      typescript: 5.9.3
    transitivePeerDependencies:
      - supports-color

  '@typescript-eslint/types@8.46.0': {}

  '@typescript-eslint/typescript-estree@8.46.0(typescript@5.9.3)':
    dependencies:
      '@typescript-eslint/project-service': 8.46.0(typescript@5.9.3)
      '@typescript-eslint/tsconfig-utils': 8.46.0(typescript@5.9.3)
      '@typescript-eslint/types': 8.46.0
      '@typescript-eslint/visitor-keys': 8.46.0
      debug: 4.4.3(supports-color@5.5.0)
      fast-glob: 3.3.3
      is-glob: 4.0.3
      minimatch: 9.0.5
      semver: 7.7.3
      ts-api-utils: 2.1.0(typescript@5.9.3)
      typescript: 5.9.3
    transitivePeerDependencies:
      - supports-color

  '@typescript-eslint/utils@8.46.0(eslint@9.37.0)(typescript@5.9.3)':
    dependencies:
      '@eslint-community/eslint-utils': 4.9.0(eslint@9.37.0)
      '@typescript-eslint/scope-manager': 8.46.0
      '@typescript-eslint/types': 8.46.0
      '@typescript-eslint/typescript-estree': 8.46.0(typescript@5.9.3)
      eslint: 9.37.0
      typescript: 5.9.3
    transitivePeerDependencies:
      - supports-color

  '@typescript-eslint/visitor-keys@8.46.0':
    dependencies:
      '@typescript-eslint/types': 8.46.0
      eslint-visitor-keys: 4.2.1

  '@ungap/structured-clone@1.3.0': {}

  '@unrs/resolver-binding-android-arm-eabi@1.11.1':
    optional: true

  '@unrs/resolver-binding-android-arm64@1.11.1':
    optional: true

  '@unrs/resolver-binding-darwin-arm64@1.11.1':
    optional: true

  '@unrs/resolver-binding-darwin-x64@1.11.1':
    optional: true

  '@unrs/resolver-binding-freebsd-x64@1.11.1':
    optional: true

  '@unrs/resolver-binding-linux-arm-gnueabihf@1.11.1':
    optional: true

  '@unrs/resolver-binding-linux-arm-musleabihf@1.11.1':
    optional: true

  '@unrs/resolver-binding-linux-arm64-gnu@1.11.1':
    optional: true

  '@unrs/resolver-binding-linux-arm64-musl@1.11.1':
    optional: true

  '@unrs/resolver-binding-linux-ppc64-gnu@1.11.1':
    optional: true

  '@unrs/resolver-binding-linux-riscv64-gnu@1.11.1':
    optional: true

  '@unrs/resolver-binding-linux-riscv64-musl@1.11.1':
    optional: true

  '@unrs/resolver-binding-linux-s390x-gnu@1.11.1':
    optional: true

  '@unrs/resolver-binding-linux-x64-gnu@1.11.1':
    optional: true

  '@unrs/resolver-binding-linux-x64-musl@1.11.1':
    optional: true

  '@unrs/resolver-binding-wasm32-wasi@1.11.1':
    dependencies:
      '@napi-rs/wasm-runtime': 0.2.12
    optional: true

  '@unrs/resolver-binding-win32-arm64-msvc@1.11.1':
    optional: true

  '@unrs/resolver-binding-win32-ia32-msvc@1.11.1':
    optional: true

  '@unrs/resolver-binding-win32-x64-msvc@1.11.1':
    optional: true

  accepts@2.0.0:
    dependencies:
      mime-types: 3.0.1
      negotiator: 1.0.0

  acorn-jsx@5.3.2(acorn@8.15.0):
    dependencies:
      acorn: 8.15.0

  acorn-walk@8.3.2: {}

  acorn-walk@8.3.4:
    dependencies:
      acorn: 8.15.0

  acorn@7.4.1: {}

  acorn@8.14.0: {}

  acorn@8.15.0: {}

  agent-base@7.1.4: {}

  ajv@6.12.6:
    dependencies:
      fast-deep-equal: 3.1.3
      fast-json-stable-stringify: 2.1.0
      json-schema-traverse: 0.4.1
      uri-js: 4.4.1

  ansi-escapes@4.3.2:
    dependencies:
      type-fest: 0.21.3

  ansi-escapes@7.1.1:
    dependencies:
      environment: 1.1.0

  ansi-regex@5.0.1: {}

  ansi-regex@6.2.2: {}

  ansi-styles@4.3.0:
    dependencies:
      color-convert: 2.0.1

  ansi-styles@5.2.0: {}

  ansi-styles@6.2.3: {}

  anymatch@3.1.3:
    dependencies:
      normalize-path: 3.0.0
      picomatch: 2.3.1

  are-docs-informative@0.0.2: {}

  arg@4.1.3: {}

  argparse@1.0.10:
    dependencies:
      sprintf-js: 1.0.3

  argparse@2.0.1: {}

  ast-types@0.13.4:
    dependencies:
      tslib: 2.8.1

  b4a@1.7.3: {}

  babel-jest@30.2.0(@babel/core@7.28.4):
    dependencies:
      '@babel/core': 7.28.4
      '@jest/transform': 30.2.0
      '@types/babel__core': 7.20.5
      babel-plugin-istanbul: 7.0.1
      babel-preset-jest: 30.2.0(@babel/core@7.28.4)
      chalk: 4.1.2
      graceful-fs: 4.2.11
      slash: 3.0.0
    transitivePeerDependencies:
      - supports-color

  babel-plugin-istanbul@7.0.1:
    dependencies:
      '@babel/helper-plugin-utils': 7.27.1
      '@istanbuljs/load-nyc-config': 1.1.0
      '@istanbuljs/schema': 0.1.3
      istanbul-lib-instrument: 6.0.3
      test-exclude: 6.0.0
    transitivePeerDependencies:
      - supports-color

  babel-plugin-jest-hoist@30.2.0:
    dependencies:
      '@types/babel__core': 7.20.5

  babel-preset-current-node-syntax@1.2.0(@babel/core@7.28.4):
    dependencies:
      '@babel/core': 7.28.4
      '@babel/plugin-syntax-async-generators': 7.8.4(@babel/core@7.28.4)
      '@babel/plugin-syntax-bigint': 7.8.3(@babel/core@7.28.4)
      '@babel/plugin-syntax-class-properties': 7.12.13(@babel/core@7.28.4)
      '@babel/plugin-syntax-class-static-block': 7.14.5(@babel/core@7.28.4)
      '@babel/plugin-syntax-import-attributes': 7.27.1(@babel/core@7.28.4)
      '@babel/plugin-syntax-import-meta': 7.10.4(@babel/core@7.28.4)
      '@babel/plugin-syntax-json-strings': 7.8.3(@babel/core@7.28.4)
      '@babel/plugin-syntax-logical-assignment-operators': 7.10.4(@babel/core@7.28.4)
      '@babel/plugin-syntax-nullish-coalescing-operator': 7.8.3(@babel/core@7.28.4)
      '@babel/plugin-syntax-numeric-separator': 7.10.4(@babel/core@7.28.4)
      '@babel/plugin-syntax-object-rest-spread': 7.8.3(@babel/core@7.28.4)
      '@babel/plugin-syntax-optional-catch-binding': 7.8.3(@babel/core@7.28.4)
      '@babel/plugin-syntax-optional-chaining': 7.8.3(@babel/core@7.28.4)
      '@babel/plugin-syntax-private-property-in-object': 7.14.5(@babel/core@7.28.4)
      '@babel/plugin-syntax-top-level-await': 7.14.5(@babel/core@7.28.4)

  babel-preset-jest@30.2.0(@babel/core@7.28.4):
    dependencies:
      '@babel/core': 7.28.4
      babel-plugin-jest-hoist: 30.2.0
      babel-preset-current-node-syntax: 1.2.0(@babel/core@7.28.4)

  balanced-match@1.0.2: {}

  bare-events@2.8.0: {}

  bare-fs@4.4.10:
    dependencies:
      bare-events: 2.8.0
      bare-path: 3.0.0
      bare-stream: 2.7.0(bare-events@2.8.0)
      bare-url: 2.2.2
      fast-fifo: 1.3.2
    transitivePeerDependencies:
      - bare-abort-controller
      - react-native-b4a
    optional: true

  bare-os@3.6.2:
    optional: true

  bare-path@3.0.0:
    dependencies:
      bare-os: 3.6.2
    optional: true

  bare-stream@2.7.0(bare-events@2.8.0):
    dependencies:
      streamx: 2.23.0
    optionalDependencies:
      bare-events: 2.8.0
    transitivePeerDependencies:
      - bare-abort-controller
      - react-native-b4a
    optional: true

  bare-url@2.2.2:
    dependencies:
      bare-path: 3.0.0
    optional: true

  base64-js@1.5.1: {}

  baseline-browser-mapping@2.8.12: {}

  basic-ftp@5.0.5: {}

  better-sqlite3@12.4.1:
    dependencies:
      bindings: 1.5.0
      prebuild-install: 7.1.3

  bignumber.js@9.3.1: {}

  binary-extensions@2.3.0: {}

  bindings@1.5.0:
    dependencies:
      file-uri-to-path: 1.0.0

  bl@4.1.0:
    dependencies:
      buffer: 5.7.1
      inherits: 2.0.4
      readable-stream: 3.6.2

  blake3-wasm@2.1.5: {}

  body-parser@2.2.0:
    dependencies:
      bytes: 3.1.2
      content-type: 1.0.5
      debug: 4.4.3(supports-color@5.5.0)
      http-errors: 2.0.0
      iconv-lite: 0.6.3
      on-finished: 2.4.1
      qs: 6.14.0
      raw-body: 3.0.1
      type-is: 2.0.1
    transitivePeerDependencies:
      - supports-color

  boolbase@1.0.0: {}

  brace-expansion@1.1.12:
    dependencies:
      balanced-match: 1.0.2
      concat-map: 0.0.1

  brace-expansion@2.0.2:
    dependencies:
      balanced-match: 1.0.2

  braces@3.0.3:
    dependencies:
      fill-range: 7.1.1

  browserslist@4.26.3:
    dependencies:
      baseline-browser-mapping: 2.8.12
      caniuse-lite: 1.0.30001748
      electron-to-chromium: 1.5.231
      node-releases: 2.0.23
      update-browserslist-db: 1.1.3(browserslist@4.26.3)

  bs-logger@0.2.6:
    dependencies:
      fast-json-stable-stringify: 2.1.0

  bser@2.1.1:
    dependencies:
      node-int64: 0.4.0

  buffer-crc32@0.2.13: {}

  buffer-equal-constant-time@1.0.1: {}

  buffer-from@1.1.2: {}

  buffer@5.7.1:
    dependencies:
      base64-js: 1.5.1
      ieee754: 1.2.1

  builtin-modules@5.0.0: {}

  bytes@3.1.2: {}

  call-bind-apply-helpers@1.0.2:
    dependencies:
      es-errors: 1.3.0
      function-bind: 1.1.2

  call-bound@1.0.4:
    dependencies:
      call-bind-apply-helpers: 1.0.2
      get-intrinsic: 1.3.0

  call-me-maybe@1.0.2: {}

  callsites@3.1.0: {}

  camelcase@5.3.1: {}

  camelcase@6.3.0: {}

  caniuse-lite@1.0.30001748: {}

  chalk@4.1.2:
    dependencies:
      ansi-styles: 4.3.0
      supports-color: 7.2.0

  change-case@5.4.4: {}

  char-regex@1.0.2: {}

  cheerio-select@2.1.0:
    dependencies:
      boolbase: 1.0.0
      css-select: 5.2.2
      css-what: 6.2.2
      domelementtype: 2.3.0
      domhandler: 5.0.3
      domutils: 3.2.2

  cheerio@1.1.2:
    dependencies:
      cheerio-select: 2.1.0
      dom-serializer: 2.0.0
      domhandler: 5.0.3
      domutils: 3.2.2
      encoding-sniffer: 0.2.1
      htmlparser2: 10.0.0
      parse5: 7.3.0
      parse5-htmlparser2-tree-adapter: 7.1.0
      parse5-parser-stream: 7.1.2
      undici: 7.16.0
      whatwg-mimetype: 4.0.0

  chokidar@3.6.0:
    dependencies:
      anymatch: 3.1.3
      braces: 3.0.3
      glob-parent: 5.1.2
      is-binary-path: 2.1.0
      is-glob: 4.0.3
      normalize-path: 3.0.0
      readdirp: 3.6.0
    optionalDependencies:
      fsevents: 2.3.3

  chownr@1.1.4: {}

  chromium-bidi@9.1.0(devtools-protocol@0.0.1508733):
    dependencies:
      devtools-protocol: 0.0.1508733
      mitt: 3.0.1
      zod: 3.25.76

  ci-info@4.3.1: {}

  cjs-module-lexer@2.1.0: {}

  clean-regexp@1.0.0:
    dependencies:
      escape-string-regexp: 1.0.5

  cli-cursor@5.0.0:
    dependencies:
      restore-cursor: 5.1.0

  cli-truncate@5.1.0:
    dependencies:
      slice-ansi: 7.1.2
      string-width: 8.1.0

  cliui@8.0.1:
    dependencies:
      string-width: 4.2.3
      strip-ansi: 6.0.1
      wrap-ansi: 7.0.0

  co@4.6.0: {}

  collect-v8-coverage@1.0.2: {}

  color-convert@2.0.1:
    dependencies:
      color-name: 1.1.4

  color-name@1.1.4: {}

  color-string@1.9.1:
    dependencies:
      color-name: 1.1.4
      simple-swizzle: 0.2.4

  color@4.2.3:
    dependencies:
      color-convert: 2.0.1
      color-string: 1.9.1

  colorette@2.0.20: {}

  commander@14.0.1: {}

  commander@6.2.0: {}

  commander@9.5.0:
    optional: true

  comment-parser@1.4.1: {}

  concat-map@0.0.1: {}

  constructs@10.4.2: {}

  content-disposition@1.0.0:
    dependencies:
      safe-buffer: 5.2.1

  content-type@1.0.5: {}

  convert-source-map@2.0.0: {}

  cookie-signature@1.2.2: {}

  cookie@0.7.2: {}

  cookie@1.0.2: {}

  core-js-compat@3.45.1:
    dependencies:
      browserslist: 4.26.3

  cosmiconfig@9.0.0(typescript@5.9.3):
    dependencies:
      env-paths: 2.2.1
      import-fresh: 3.3.1
      js-yaml: 4.1.0
      parse-json: 5.2.0
    optionalDependencies:
      typescript: 5.9.3

  create-require@1.1.1: {}

  cross-spawn@7.0.6:
    dependencies:
      path-key: 3.1.1
      shebang-command: 2.0.0
      which: 2.0.2

  css-select@5.2.2:
    dependencies:
      boolbase: 1.0.0
      css-what: 6.2.2
      domhandler: 5.0.3
      domutils: 3.2.2
      nth-check: 2.1.1

  css-what@6.2.2: {}

  csv-parse@6.1.0: {}

  csv-parser@3.2.0: {}

  csv-writer@1.6.0: {}

  data-uri-to-buffer@4.0.1: {}

  data-uri-to-buffer@6.0.2: {}

  date-fns@4.1.0: {}

  debug@4.4.3(supports-color@5.5.0):
    dependencies:
      ms: 2.1.3
    optionalDependencies:
      supports-color: 5.5.0

  decompress-response@6.0.0:
    dependencies:
      mimic-response: 3.1.0

  dedent@1.7.0: {}

  deep-extend@0.6.0: {}

  deep-is@0.1.4: {}

  deepmerge@4.3.1: {}

  define-lazy-prop@2.0.0: {}

  defu@6.1.4: {}

  degenerator@5.0.1:
    dependencies:
      ast-types: 0.13.4
      escodegen: 2.1.0
      esprima: 4.0.1

  depd@2.0.0: {}

  detect-libc@2.1.2: {}

  detect-newline@3.1.0: {}

  devtools-protocol@0.0.1508733: {}

  diff@4.0.2: {}

  doctrine@3.0.0:
    dependencies:
      esutils: 2.0.3

  dom-serializer@2.0.0:
    dependencies:
      domelementtype: 2.3.0
      domhandler: 5.0.3
      entities: 4.5.0

  domelementtype@2.3.0: {}

  domhandler@5.0.3:
    dependencies:
      domelementtype: 2.3.0

  domutils@3.2.2:
    dependencies:
      dom-serializer: 2.0.0
      domelementtype: 2.3.0
      domhandler: 5.0.3

  dotenv@17.2.3: {}

  dunder-proto@1.0.1:
    dependencies:
      call-bind-apply-helpers: 1.0.2
      es-errors: 1.3.0
      gopd: 1.2.0

  eastasianwidth@0.2.0: {}

  ecdsa-sig-formatter@1.0.11:
    dependencies:
      safe-buffer: 5.2.1

  ee-first@1.1.1: {}

  electron-to-chromium@1.5.231: {}

  emittery@0.13.1: {}

  emoji-regex@10.5.0: {}

  emoji-regex@8.0.0: {}

  emoji-regex@9.2.2: {}

  encodeurl@2.0.0: {}

  encoding-sniffer@0.2.1:
    dependencies:
      iconv-lite: 0.6.3
      whatwg-encoding: 3.1.1

  end-of-stream@1.4.5:
    dependencies:
      once: 1.4.0

  entities@4.5.0: {}

  entities@6.0.1: {}

  env-paths@2.2.1: {}

  environment@1.1.0: {}

  error-ex@1.3.4:
    dependencies:
      is-arrayish: 0.2.1

  error-stack-parser-es@1.0.5: {}

  es-define-property@1.0.1: {}

  es-errors@1.3.0: {}

  es-object-atoms@1.1.1:
    dependencies:
      es-errors: 1.3.0

  esbuild@0.25.10:
    optionalDependencies:
      '@esbuild/aix-ppc64': 0.25.10
      '@esbuild/android-arm': 0.25.10
      '@esbuild/android-arm64': 0.25.10
      '@esbuild/android-x64': 0.25.10
      '@esbuild/darwin-arm64': 0.25.10
      '@esbuild/darwin-x64': 0.25.10
      '@esbuild/freebsd-arm64': 0.25.10
      '@esbuild/freebsd-x64': 0.25.10
      '@esbuild/linux-arm': 0.25.10
      '@esbuild/linux-arm64': 0.25.10
      '@esbuild/linux-ia32': 0.25.10
      '@esbuild/linux-loong64': 0.25.10
      '@esbuild/linux-mips64el': 0.25.10
      '@esbuild/linux-ppc64': 0.25.10
      '@esbuild/linux-riscv64': 0.25.10
      '@esbuild/linux-s390x': 0.25.10
      '@esbuild/linux-x64': 0.25.10
      '@esbuild/netbsd-arm64': 0.25.10
      '@esbuild/netbsd-x64': 0.25.10
      '@esbuild/openbsd-arm64': 0.25.10
      '@esbuild/openbsd-x64': 0.25.10
      '@esbuild/openharmony-arm64': 0.25.10
      '@esbuild/sunos-x64': 0.25.10
      '@esbuild/win32-arm64': 0.25.10
      '@esbuild/win32-ia32': 0.25.10
      '@esbuild/win32-x64': 0.25.10

  esbuild@0.25.4:
    optionalDependencies:
      '@esbuild/aix-ppc64': 0.25.4
      '@esbuild/android-arm': 0.25.4
      '@esbuild/android-arm64': 0.25.4
      '@esbuild/android-x64': 0.25.4
      '@esbuild/darwin-arm64': 0.25.4
      '@esbuild/darwin-x64': 0.25.4
      '@esbuild/freebsd-arm64': 0.25.4
      '@esbuild/freebsd-x64': 0.25.4
      '@esbuild/linux-arm': 0.25.4
      '@esbuild/linux-arm64': 0.25.4
      '@esbuild/linux-ia32': 0.25.4
      '@esbuild/linux-loong64': 0.25.4
      '@esbuild/linux-mips64el': 0.25.4
      '@esbuild/linux-ppc64': 0.25.4
      '@esbuild/linux-riscv64': 0.25.4
      '@esbuild/linux-s390x': 0.25.4
      '@esbuild/linux-x64': 0.25.4
      '@esbuild/netbsd-arm64': 0.25.4
      '@esbuild/netbsd-x64': 0.25.4
      '@esbuild/openbsd-arm64': 0.25.4
      '@esbuild/openbsd-x64': 0.25.4
      '@esbuild/sunos-x64': 0.25.4
      '@esbuild/win32-arm64': 0.25.4
      '@esbuild/win32-ia32': 0.25.4
      '@esbuild/win32-x64': 0.25.4

  escalade@3.2.0: {}

  escape-html@1.0.3: {}

  escape-string-regexp@1.0.5: {}

  escape-string-regexp@2.0.0: {}

  escape-string-regexp@4.0.0: {}

  escodegen@2.1.0:
    dependencies:
      esprima: 4.0.1
      estraverse: 5.3.0
      esutils: 2.0.3
    optionalDependencies:
      source-map: 0.6.1

  eslint-config-prettier@10.1.8(eslint@9.37.0):
    dependencies:
      eslint: 9.37.0

  eslint-plugin-jsdoc@61.1.1(eslint@9.37.0):
    dependencies:
      '@es-joy/jsdoccomment': 0.76.0
      are-docs-informative: 0.0.2
      comment-parser: 1.4.1
      debug: 4.4.3(supports-color@5.5.0)
      escape-string-regexp: 4.0.0
      eslint: 9.37.0
      espree: 10.4.0
      esquery: 1.6.0
      html-entities: 2.6.0
      object-deep-merge: 1.0.5
      parse-imports-exports: 0.2.4
      semver: 7.7.3
      spdx-expression-parse: 4.0.0
    transitivePeerDependencies:
      - supports-color

  eslint-plugin-prettier@5.5.4(eslint-config-prettier@10.1.8(eslint@9.37.0))(eslint@9.37.0)(prettier@3.6.2):
    dependencies:
      eslint: 9.37.0
      prettier: 3.6.2
      prettier-linter-helpers: 1.0.0
      synckit: 0.11.11
    optionalDependencies:
      eslint-config-prettier: 10.1.8(eslint@9.37.0)

  eslint-plugin-promise@7.2.1(eslint@9.37.0):
    dependencies:
      '@eslint-community/eslint-utils': 4.9.0(eslint@9.37.0)
      eslint: 9.37.0

  eslint-plugin-simple-import-sort@12.1.1(eslint@9.37.0):
    dependencies:
      eslint: 9.37.0

  eslint-plugin-unicorn@61.0.2(eslint@9.37.0):
    dependencies:
      '@babel/helper-validator-identifier': 7.27.1
      '@eslint-community/eslint-utils': 4.9.0(eslint@9.37.0)
      '@eslint/plugin-kit': 0.3.5
      change-case: 5.4.4
      ci-info: 4.3.1
      clean-regexp: 1.0.0
      core-js-compat: 3.45.1
      eslint: 9.37.0
      esquery: 1.6.0
      find-up-simple: 1.0.1
      globals: 16.4.0
      indent-string: 5.0.0
      is-builtin-module: 5.0.0
      jsesc: 3.1.0
      pluralize: 8.0.0
      regexp-tree: 0.1.27
      regjsparser: 0.12.0
      semver: 7.7.2
      strip-indent: 4.1.0

  eslint-plugin-unused-imports@4.2.0(@typescript-eslint/eslint-plugin@8.46.0(@typescript-eslint/parser@8.46.0(eslint@9.37.0)(typescript@5.9.3))(eslint@9.37.0)(typescript@5.9.3))(eslint@9.37.0):
    dependencies:
      eslint: 9.37.0
    optionalDependencies:
      '@typescript-eslint/eslint-plugin': 8.46.0(@typescript-eslint/parser@8.46.0(eslint@9.37.0)(typescript@5.9.3))(eslint@9.37.0)(typescript@5.9.3)

  eslint-scope@8.4.0:
    dependencies:
      esrecurse: 4.3.0
      estraverse: 5.3.0

  eslint-visitor-keys@3.4.3: {}

  eslint-visitor-keys@4.2.1: {}

  eslint@9.37.0:
    dependencies:
      '@eslint-community/eslint-utils': 4.9.0(eslint@9.37.0)
      '@eslint-community/regexpp': 4.12.1
      '@eslint/config-array': 0.21.0
      '@eslint/config-helpers': 0.4.0
      '@eslint/core': 0.16.0
      '@eslint/eslintrc': 3.3.1
      '@eslint/js': 9.37.0
      '@eslint/plugin-kit': 0.4.0
      '@humanfs/node': 0.16.7
      '@humanwhocodes/module-importer': 1.0.1
      '@humanwhocodes/retry': 0.4.3
      '@types/estree': 1.0.8
      '@types/json-schema': 7.0.15
      ajv: 6.12.6
      chalk: 4.1.2
      cross-spawn: 7.0.6
      debug: 4.4.3(supports-color@5.5.0)
      escape-string-regexp: 4.0.0
      eslint-scope: 8.4.0
      eslint-visitor-keys: 4.2.1
      espree: 10.4.0
      esquery: 1.6.0
      esutils: 2.0.3
      fast-deep-equal: 3.1.3
      file-entry-cache: 8.0.0
      find-up: 5.0.0
      glob-parent: 6.0.2
      ignore: 5.3.2
      imurmurhash: 0.1.4
      is-glob: 4.0.3
      json-stable-stringify-without-jsonify: 1.0.1
      lodash.merge: 4.6.2
      minimatch: 3.1.2
      natural-compare: 1.4.0
      optionator: 0.9.4
    transitivePeerDependencies:
      - supports-color

  espree@10.4.0:
    dependencies:
      acorn: 8.15.0
      acorn-jsx: 5.3.2(acorn@8.15.0)
      eslint-visitor-keys: 4.2.1

  esprima@4.0.1: {}

  esquery@1.6.0:
    dependencies:
      estraverse: 5.3.0

  esrecurse@4.3.0:
    dependencies:
      estraverse: 5.3.0

  estraverse@5.3.0: {}

  esutils@2.0.3: {}

  etag@1.8.1: {}

  eventemitter3@5.0.1: {}

  events-universal@1.0.1:
    dependencies:
      bare-events: 2.8.0
    transitivePeerDependencies:
      - bare-abort-controller

  execa@5.1.1:
    dependencies:
      cross-spawn: 7.0.6
      get-stream: 6.0.1
      human-signals: 2.1.0
      is-stream: 2.0.1
      merge-stream: 2.0.0
      npm-run-path: 4.0.1
      onetime: 5.1.2
      signal-exit: 3.0.7
      strip-final-newline: 2.0.0

  exit-hook@2.2.1: {}

  exit-x@0.2.2: {}

  expand-template@2.0.3: {}

  expect@30.2.0:
    dependencies:
      '@jest/expect-utils': 30.2.0
      '@jest/get-type': 30.1.0
      jest-matcher-utils: 30.2.0
      jest-message-util: 30.2.0
      jest-mock: 30.2.0
      jest-util: 30.2.0

  express@5.1.0:
    dependencies:
      accepts: 2.0.0
      body-parser: 2.2.0
      content-disposition: 1.0.0
      content-type: 1.0.5
      cookie: 0.7.2
      cookie-signature: 1.2.2
      debug: 4.4.3(supports-color@5.5.0)
      encodeurl: 2.0.0
      escape-html: 1.0.3
      etag: 1.8.1
      finalhandler: 2.1.0
      fresh: 2.0.0
      http-errors: 2.0.0
      merge-descriptors: 2.0.0
      mime-types: 3.0.1
      on-finished: 2.4.1
      once: 1.4.0
      parseurl: 1.3.3
      proxy-addr: 2.0.7
      qs: 6.14.0
      range-parser: 1.2.1
      router: 2.2.0
      send: 1.2.0
      serve-static: 2.2.0
      statuses: 2.0.2
      type-is: 2.0.1
      vary: 1.1.2
    transitivePeerDependencies:
      - supports-color

  exsolve@1.0.7: {}

  extend@3.0.2: {}

  extract-zip@2.0.1:
    dependencies:
      debug: 4.4.3(supports-color@5.5.0)
      get-stream: 5.2.0
      yauzl: 2.10.0
    optionalDependencies:
      '@types/yauzl': 2.10.3
    transitivePeerDependencies:
      - supports-color

  fast-deep-equal@3.1.3: {}

  fast-diff@1.3.0: {}

  fast-fifo@1.3.2: {}

  fast-glob@3.3.3:
    dependencies:
      '@nodelib/fs.stat': 2.0.5
      '@nodelib/fs.walk': 1.2.8
      glob-parent: 5.1.2
      merge2: 1.4.1
      micromatch: 4.0.8

  fast-json-stable-stringify@2.1.0: {}

  fast-levenshtein@2.0.6: {}

  fastq@1.19.1:
    dependencies:
      reusify: 1.1.0

  fb-watchman@2.0.2:
    dependencies:
      bser: 2.1.1

  fd-slicer@1.1.0:
    dependencies:
      pend: 1.2.0

  fetch-blob@3.2.0:
    dependencies:
      node-domexception: 1.0.0
      web-streams-polyfill: 3.3.3

  file-entry-cache@8.0.0:
    dependencies:
      flat-cache: 4.0.1

  file-uri-to-path@1.0.0: {}

  fill-range@7.1.1:
    dependencies:
      to-regex-range: 5.0.1

  finalhandler@2.1.0:
    dependencies:
      debug: 4.4.3(supports-color@5.5.0)
      encodeurl: 2.0.0
      escape-html: 1.0.3
      on-finished: 2.4.1
      parseurl: 1.3.3
      statuses: 2.0.2
    transitivePeerDependencies:
      - supports-color

  find-up-simple@1.0.1: {}

  find-up@4.1.0:
    dependencies:
      locate-path: 5.0.0
      path-exists: 4.0.0

  find-up@5.0.0:
    dependencies:
      locate-path: 6.0.0
      path-exists: 4.0.0

  flat-cache@4.0.1:
    dependencies:
      flatted: 3.3.3
      keyv: 4.5.4

  flatted@3.3.3: {}

  foreground-child@3.3.1:
    dependencies:
      cross-spawn: 7.0.6
      signal-exit: 4.1.0

  formdata-polyfill@4.0.10:
    dependencies:
      fetch-blob: 3.2.0

  forwarded@0.2.0: {}

  fresh@2.0.0: {}

  fs-constants@1.0.0: {}

  fs-extra@10.1.0:
    dependencies:
      graceful-fs: 4.2.11
      jsonfile: 6.2.0
      universalify: 2.0.1

  fs.realpath@1.0.0: {}

  fsevents@2.3.3:
    optional: true

  function-bind@1.1.2: {}

  gaxios@7.1.2:
    dependencies:
      extend: 3.0.2
      https-proxy-agent: 7.0.6
      node-fetch: 3.3.2
    transitivePeerDependencies:
      - supports-color

  gcp-metadata@7.0.1:
    dependencies:
      gaxios: 7.1.2
      google-logging-utils: 1.1.1
      json-bigint: 1.0.0
    transitivePeerDependencies:
      - supports-color

  gensync@1.0.0-beta.2: {}

  get-caller-file@2.0.5: {}

  get-east-asian-width@1.4.0: {}

  get-intrinsic@1.3.0:
    dependencies:
      call-bind-apply-helpers: 1.0.2
      es-define-property: 1.0.1
      es-errors: 1.3.0
      es-object-atoms: 1.1.1
      function-bind: 1.1.2
      get-proto: 1.0.1
      gopd: 1.2.0
      has-symbols: 1.1.0
      hasown: 2.0.2
      math-intrinsics: 1.1.0

  get-package-type@0.1.0: {}

  get-proto@1.0.1:
    dependencies:
      dunder-proto: 1.0.1
      es-object-atoms: 1.1.1

  get-stream@5.2.0:
    dependencies:
      pump: 3.0.3

  get-stream@6.0.1: {}

  get-uri@6.0.5:
    dependencies:
      basic-ftp: 5.0.5
      data-uri-to-buffer: 6.0.2
      debug: 4.4.3(supports-color@5.5.0)
    transitivePeerDependencies:
      - supports-color

  github-from-package@0.0.0: {}

  glob-parent@5.1.2:
    dependencies:
      is-glob: 4.0.3

  glob-parent@6.0.2:
    dependencies:
      is-glob: 4.0.3

  glob-to-regexp@0.4.1: {}

  glob@10.4.5:
    dependencies:
      foreground-child: 3.3.1
      jackspeak: 3.4.3
      minimatch: 9.0.5
      minipass: 7.1.2
      package-json-from-dist: 1.0.1
      path-scurry: 1.11.1

  glob@7.1.6:
    dependencies:
      fs.realpath: 1.0.0
      inflight: 1.0.6
      inherits: 2.0.4
      minimatch: 3.1.2
      once: 1.4.0
      path-is-absolute: 1.0.1

  glob@7.2.3:
    dependencies:
      fs.realpath: 1.0.0
      inflight: 1.0.6
      inherits: 2.0.4
      minimatch: 3.1.2
      once: 1.4.0
      path-is-absolute: 1.0.1

  globals@14.0.0: {}

  globals@16.4.0: {}

  google-auth-library@10.4.0:
    dependencies:
      base64-js: 1.5.1
      ecdsa-sig-formatter: 1.0.11
      gaxios: 7.1.2
      gcp-metadata: 7.0.1
      google-logging-utils: 1.1.1
      gtoken: 8.0.0
      jws: 4.0.0
    transitivePeerDependencies:
      - supports-color

  google-logging-utils@1.1.1: {}

  googleapis-common@8.0.0:
    dependencies:
      extend: 3.0.2
      gaxios: 7.1.2
      google-auth-library: 10.4.0
      qs: 6.14.0
      url-template: 2.0.8
    transitivePeerDependencies:
      - supports-color

  googleapis@162.0.0:
    dependencies:
      google-auth-library: 10.4.0
      googleapis-common: 8.0.0
    transitivePeerDependencies:
      - supports-color

  gopd@1.2.0: {}

  graceful-fs@4.2.11: {}

  graphemer@1.4.0: {}

  gtoken@8.0.0:
    dependencies:
      gaxios: 7.1.2
      jws: 4.0.0
    transitivePeerDependencies:
      - supports-color

  handlebars@4.7.8:
    dependencies:
      minimist: 1.2.8
      neo-async: 2.6.2
      source-map: 0.6.1
      wordwrap: 1.0.0
    optionalDependencies:
      uglify-js: 3.19.3

  has-flag@3.0.0: {}

  has-flag@4.0.0: {}

  has-symbols@1.1.0: {}

  hasown@2.0.2:
    dependencies:
      function-bind: 1.1.2

  html-entities@2.6.0: {}

  html-escaper@2.0.2: {}

  htmlparser2@10.0.0:
    dependencies:
      domelementtype: 2.3.0
      domhandler: 5.0.3
      domutils: 3.2.2
      entities: 6.0.1

  http-errors@2.0.0:
    dependencies:
      depd: 2.0.0
      inherits: 2.0.4
      setprototypeof: 1.2.0
      statuses: 2.0.1
      toidentifier: 1.0.1

  http-proxy-agent@7.0.2:
    dependencies:
      agent-base: 7.1.4
      debug: 4.4.3(supports-color@5.5.0)
    transitivePeerDependencies:
      - supports-color

  https-proxy-agent@7.0.6:
    dependencies:
      agent-base: 7.1.4
      debug: 4.4.3(supports-color@5.5.0)
    transitivePeerDependencies:
      - supports-color

  human-signals@2.1.0: {}

  husky@9.1.7: {}

  iconv-lite@0.6.3:
    dependencies:
      safer-buffer: 2.1.2

  iconv-lite@0.7.0:
    dependencies:
      safer-buffer: 2.1.2

  ieee754@1.2.1: {}

  ignore-by-default@1.0.1: {}

  ignore@5.3.2: {}

  ignore@7.0.5: {}

  import-fresh@3.3.1:
    dependencies:
      parent-module: 1.0.1
      resolve-from: 4.0.0

  import-local@3.2.0:
    dependencies:
      pkg-dir: 4.2.0
      resolve-cwd: 3.0.0

  imurmurhash@0.1.4: {}

  indent-string@5.0.0: {}

  inflight@1.0.6:
    dependencies:
      once: 1.4.0
      wrappy: 1.0.2

  inherits@2.0.4: {}

  ini@1.3.8: {}

  ip-address@10.0.1: {}

  ipaddr.js@1.9.1: {}

  is-arrayish@0.2.1: {}

  is-arrayish@0.3.4: {}

  is-binary-path@2.1.0:
    dependencies:
      binary-extensions: 2.3.0

  is-builtin-module@5.0.0:
    dependencies:
      builtin-modules: 5.0.0

  is-docker@2.2.1: {}

  is-extglob@2.1.1: {}

  is-fullwidth-code-point@3.0.0: {}

  is-fullwidth-code-point@5.1.0:
    dependencies:
      get-east-asian-width: 1.4.0

  is-generator-fn@2.1.0: {}

  is-glob@4.0.3:
    dependencies:
      is-extglob: 2.1.1

  is-number@7.0.0: {}

  is-promise@4.0.0: {}

  is-stream@2.0.1: {}

  is-wsl@2.2.0:
    dependencies:
      is-docker: 2.2.1

  isexe@2.0.0: {}

  istanbul-lib-coverage@3.2.2: {}

  istanbul-lib-instrument@6.0.3:
    dependencies:
      '@babel/core': 7.28.4
      '@babel/parser': 7.28.4
      '@istanbuljs/schema': 0.1.3
      istanbul-lib-coverage: 3.2.2
      semver: 7.7.3
    transitivePeerDependencies:
      - supports-color

  istanbul-lib-report@3.0.1:
    dependencies:
      istanbul-lib-coverage: 3.2.2
      make-dir: 4.0.0
      supports-color: 7.2.0

  istanbul-lib-source-maps@5.0.6:
    dependencies:
      '@jridgewell/trace-mapping': 0.3.31
      debug: 4.4.3(supports-color@5.5.0)
      istanbul-lib-coverage: 3.2.2
    transitivePeerDependencies:
      - supports-color

  istanbul-reports@3.2.0:
    dependencies:
      html-escaper: 2.0.2
      istanbul-lib-report: 3.0.1

  jackspeak@3.4.3:
    dependencies:
      '@isaacs/cliui': 8.0.2
    optionalDependencies:
      '@pkgjs/parseargs': 0.11.0

  jest-changed-files@30.2.0:
    dependencies:
      execa: 5.1.1
      jest-util: 30.2.0
      p-limit: 3.1.0

  jest-circus@30.2.0:
    dependencies:
      '@jest/environment': 30.2.0
      '@jest/expect': 30.2.0
      '@jest/test-result': 30.2.0
      '@jest/types': 30.2.0
      '@types/node': 24.7.2
      chalk: 4.1.2
      co: 4.6.0
      dedent: 1.7.0
      is-generator-fn: 2.1.0
      jest-each: 30.2.0
      jest-matcher-utils: 30.2.0
      jest-message-util: 30.2.0
      jest-runtime: 30.2.0
      jest-snapshot: 30.2.0
      jest-util: 30.2.0
      p-limit: 3.1.0
      pretty-format: 30.2.0
      pure-rand: 7.0.1
      slash: 3.0.0
      stack-utils: 2.0.6
    transitivePeerDependencies:
      - babel-plugin-macros
      - supports-color

  jest-cli@30.2.0(@types/node@24.7.2)(ts-node@10.9.2(@swc/core@1.13.20)(@types/node@24.7.2)(typescript@5.9.3)):
    dependencies:
      '@jest/core': 30.2.0(ts-node@10.9.2(@swc/core@1.13.20)(@types/node@24.7.2)(typescript@5.9.3))
      '@jest/test-result': 30.2.0
      '@jest/types': 30.2.0
      chalk: 4.1.2
      exit-x: 0.2.2
      import-local: 3.2.0
      jest-config: 30.2.0(@types/node@24.7.2)(ts-node@10.9.2(@swc/core@1.13.20)(@types/node@24.7.2)(typescript@5.9.3))
      jest-util: 30.2.0
      jest-validate: 30.2.0
      yargs: 17.7.2
    transitivePeerDependencies:
      - '@types/node'
      - babel-plugin-macros
      - esbuild-register
      - supports-color
      - ts-node

  jest-config@30.2.0(@types/node@24.7.2)(ts-node@10.9.2(@swc/core@1.13.20)(@types/node@24.7.2)(typescript@5.9.3)):
    dependencies:
      '@babel/core': 7.28.4
      '@jest/get-type': 30.1.0
      '@jest/pattern': 30.0.1
      '@jest/test-sequencer': 30.2.0
      '@jest/types': 30.2.0
      babel-jest: 30.2.0(@babel/core@7.28.4)
      chalk: 4.1.2
      ci-info: 4.3.1
      deepmerge: 4.3.1
      glob: 10.4.5
      graceful-fs: 4.2.11
      jest-circus: 30.2.0
      jest-docblock: 30.2.0
      jest-environment-node: 30.2.0
      jest-regex-util: 30.0.1
      jest-resolve: 30.2.0
      jest-runner: 30.2.0
      jest-util: 30.2.0
      jest-validate: 30.2.0
      micromatch: 4.0.8
      parse-json: 5.2.0
      pretty-format: 30.2.0
      slash: 3.0.0
      strip-json-comments: 3.1.1
    optionalDependencies:
      '@types/node': 24.7.2
      ts-node: 10.9.2(@swc/core@1.13.20)(@types/node@24.7.2)(typescript@5.9.3)
    transitivePeerDependencies:
      - babel-plugin-macros
      - supports-color

  jest-diff@30.2.0:
    dependencies:
      '@jest/diff-sequences': 30.0.1
      '@jest/get-type': 30.1.0
      chalk: 4.1.2
      pretty-format: 30.2.0

  jest-docblock@30.2.0:
    dependencies:
      detect-newline: 3.1.0

  jest-each@30.2.0:
    dependencies:
      '@jest/get-type': 30.1.0
      '@jest/types': 30.2.0
      chalk: 4.1.2
      jest-util: 30.2.0
      pretty-format: 30.2.0

  jest-environment-node@30.2.0:
    dependencies:
      '@jest/environment': 30.2.0
      '@jest/fake-timers': 30.2.0
      '@jest/types': 30.2.0
      '@types/node': 24.7.2
      jest-mock: 30.2.0
      jest-util: 30.2.0
      jest-validate: 30.2.0

  jest-haste-map@30.2.0:
    dependencies:
      '@jest/types': 30.2.0
      '@types/node': 24.7.2
      anymatch: 3.1.3
      fb-watchman: 2.0.2
      graceful-fs: 4.2.11
      jest-regex-util: 30.0.1
      jest-util: 30.2.0
      jest-worker: 30.2.0
      micromatch: 4.0.8
      walker: 1.0.8
    optionalDependencies:
      fsevents: 2.3.3

  jest-html-reporters@3.1.7:
    dependencies:
      fs-extra: 10.1.0
      open: 8.4.2

  jest-leak-detector@30.2.0:
    dependencies:
      '@jest/get-type': 30.1.0
      pretty-format: 30.2.0

  jest-matcher-utils@30.2.0:
    dependencies:
      '@jest/get-type': 30.1.0
      chalk: 4.1.2
      jest-diff: 30.2.0
      pretty-format: 30.2.0

  jest-message-util@30.2.0:
    dependencies:
      '@babel/code-frame': 7.27.1
      '@jest/types': 30.2.0
      '@types/stack-utils': 2.0.3
      chalk: 4.1.2
      graceful-fs: 4.2.11
      micromatch: 4.0.8
      pretty-format: 30.2.0
      slash: 3.0.0
      stack-utils: 2.0.6

  jest-mock@30.2.0:
    dependencies:
      '@jest/types': 30.2.0
      '@types/node': 24.7.2
      jest-util: 30.2.0

  jest-pnp-resolver@1.2.3(jest-resolve@30.2.0):
    optionalDependencies:
      jest-resolve: 30.2.0

  jest-regex-util@30.0.1: {}

  jest-resolve-dependencies@30.2.0:
    dependencies:
      jest-regex-util: 30.0.1
      jest-snapshot: 30.2.0
    transitivePeerDependencies:
      - supports-color

  jest-resolve@30.2.0:
    dependencies:
      chalk: 4.1.2
      graceful-fs: 4.2.11
      jest-haste-map: 30.2.0
      jest-pnp-resolver: 1.2.3(jest-resolve@30.2.0)
      jest-util: 30.2.0
      jest-validate: 30.2.0
      slash: 3.0.0
      unrs-resolver: 1.11.1

  jest-runner@30.2.0:
    dependencies:
      '@jest/console': 30.2.0
      '@jest/environment': 30.2.0
      '@jest/test-result': 30.2.0
      '@jest/transform': 30.2.0
      '@jest/types': 30.2.0
      '@types/node': 24.7.2
      chalk: 4.1.2
      emittery: 0.13.1
      exit-x: 0.2.2
      graceful-fs: 4.2.11
      jest-docblock: 30.2.0
      jest-environment-node: 30.2.0
      jest-haste-map: 30.2.0
      jest-leak-detector: 30.2.0
      jest-message-util: 30.2.0
      jest-resolve: 30.2.0
      jest-runtime: 30.2.0
      jest-util: 30.2.0
      jest-watcher: 30.2.0
      jest-worker: 30.2.0
      p-limit: 3.1.0
      source-map-support: 0.5.13
    transitivePeerDependencies:
      - supports-color

  jest-runtime@30.2.0:
    dependencies:
      '@jest/environment': 30.2.0
      '@jest/fake-timers': 30.2.0
      '@jest/globals': 30.2.0
      '@jest/source-map': 30.0.1
      '@jest/test-result': 30.2.0
      '@jest/transform': 30.2.0
      '@jest/types': 30.2.0
      '@types/node': 24.7.2
      chalk: 4.1.2
      cjs-module-lexer: 2.1.0
      collect-v8-coverage: 1.0.2
      glob: 10.4.5
      graceful-fs: 4.2.11
      jest-haste-map: 30.2.0
      jest-message-util: 30.2.0
      jest-mock: 30.2.0
      jest-regex-util: 30.0.1
      jest-resolve: 30.2.0
      jest-snapshot: 30.2.0
      jest-util: 30.2.0
      slash: 3.0.0
      strip-bom: 4.0.0
    transitivePeerDependencies:
      - supports-color

  jest-snapshot@30.2.0:
    dependencies:
      '@babel/core': 7.28.4
      '@babel/generator': 7.28.3
      '@babel/plugin-syntax-jsx': 7.27.1(@babel/core@7.28.4)
      '@babel/plugin-syntax-typescript': 7.27.1(@babel/core@7.28.4)
      '@babel/types': 7.28.4
      '@jest/expect-utils': 30.2.0
      '@jest/get-type': 30.1.0
      '@jest/snapshot-utils': 30.2.0
      '@jest/transform': 30.2.0
      '@jest/types': 30.2.0
      babel-preset-current-node-syntax: 1.2.0(@babel/core@7.28.4)
      chalk: 4.1.2
      expect: 30.2.0
      graceful-fs: 4.2.11
      jest-diff: 30.2.0
      jest-matcher-utils: 30.2.0
      jest-message-util: 30.2.0
      jest-util: 30.2.0
      pretty-format: 30.2.0
      semver: 7.7.3
      synckit: 0.11.11
    transitivePeerDependencies:
      - supports-color

  jest-util@30.2.0:
    dependencies:
      '@jest/types': 30.2.0
      '@types/node': 24.7.2
      chalk: 4.1.2
      ci-info: 4.3.1
      graceful-fs: 4.2.11
      picomatch: 4.0.3

  jest-validate@30.2.0:
    dependencies:
      '@jest/get-type': 30.1.0
      '@jest/types': 30.2.0
      camelcase: 6.3.0
      chalk: 4.1.2
      leven: 3.1.0
      pretty-format: 30.2.0

  jest-watcher@30.2.0:
    dependencies:
      '@jest/test-result': 30.2.0
      '@jest/types': 30.2.0
      '@types/node': 24.7.2
      ansi-escapes: 4.3.2
      chalk: 4.1.2
      emittery: 0.13.1
      jest-util: 30.2.0
      string-length: 4.0.2

  jest-worker@30.2.0:
    dependencies:
      '@types/node': 24.7.2
      '@ungap/structured-clone': 1.3.0
      jest-util: 30.2.0
      merge-stream: 2.0.0
      supports-color: 8.1.1

  jest@30.2.0(@types/node@24.7.2)(ts-node@10.9.2(@swc/core@1.13.20)(@types/node@24.7.2)(typescript@5.9.3)):
    dependencies:
      '@jest/core': 30.2.0(ts-node@10.9.2(@swc/core@1.13.20)(@types/node@24.7.2)(typescript@5.9.3))
      '@jest/types': 30.2.0
      import-local: 3.2.0
      jest-cli: 30.2.0(@types/node@24.7.2)(ts-node@10.9.2(@swc/core@1.13.20)(@types/node@24.7.2)(typescript@5.9.3))
    transitivePeerDependencies:
      - '@types/node'
      - babel-plugin-macros
      - esbuild-register
      - supports-color
      - ts-node

  js-tokens@4.0.0: {}

  js-yaml@3.14.1:
    dependencies:
      argparse: 1.0.10
      esprima: 4.0.1

  js-yaml@4.1.0:
    dependencies:
      argparse: 2.0.1

  jsdoc-type-pratt-parser@6.10.0: {}

  jsesc@3.0.2: {}

  jsesc@3.1.0: {}

  json-bigint@1.0.0:
    dependencies:
      bignumber.js: 9.3.1

  json-buffer@3.0.1: {}

  json-parse-even-better-errors@2.3.1: {}

  json-schema-traverse@0.4.1: {}

  json-stable-stringify-without-jsonify@1.0.1: {}

  json5@2.2.3: {}

  jsonc-parser@3.3.1: {}

  jsonfile@6.2.0:
    dependencies:
      universalify: 2.0.1
    optionalDependencies:
      graceful-fs: 4.2.11

  jwa@2.0.1:
    dependencies:
      buffer-equal-constant-time: 1.0.1
      ecdsa-sig-formatter: 1.0.11
      safe-buffer: 5.2.1

  jws@4.0.0:
    dependencies:
      jwa: 2.0.1
      safe-buffer: 5.2.1

  keyv@4.5.4:
    dependencies:
      json-buffer: 3.0.1

  kleur@4.1.5: {}

  leven@3.1.0: {}

  levn@0.4.1:
    dependencies:
      prelude-ls: 1.2.1
      type-check: 0.4.0

  lines-and-columns@1.2.4: {}

  linkify-it@5.0.0:
    dependencies:
      uc.micro: 2.1.0

  lint-staged@16.2.4:
    dependencies:
      commander: 14.0.1
      listr2: 9.0.4
      micromatch: 4.0.8
      nano-spawn: 2.0.0
      pidtree: 0.6.0
      string-argv: 0.3.2
      yaml: 2.8.1

  listr2@9.0.4:
    dependencies:
      cli-truncate: 5.1.0
      colorette: 2.0.20
      eventemitter3: 5.0.1
      log-update: 6.1.0
      rfdc: 1.4.1
      wrap-ansi: 9.0.2

  locate-path@5.0.0:
    dependencies:
      p-locate: 4.1.0

  locate-path@6.0.0:
    dependencies:
      p-locate: 5.0.0

  lodash.get@4.4.2: {}

  lodash.isequal@4.5.0: {}

  lodash.memoize@4.1.2: {}

  lodash.merge@4.6.2: {}

  lodash.mergewith@4.6.2: {}

  log-update@6.1.0:
    dependencies:
      ansi-escapes: 7.1.1
      cli-cursor: 5.0.0
      slice-ansi: 7.1.2
      strip-ansi: 7.1.2
      wrap-ansi: 9.0.2

  lru-cache@10.4.3: {}

  lru-cache@5.1.1:
    dependencies:
      yallist: 3.1.1

  lru-cache@7.18.3: {}

  lunr@2.3.9: {}

  make-dir@4.0.0:
    dependencies:
      semver: 7.7.3

  make-error@1.3.6: {}

  makeerror@1.0.12:
    dependencies:
      tmpl: 1.0.5

  markdown-it@14.1.0:
    dependencies:
      argparse: 2.0.1
      entities: 4.5.0
      linkify-it: 5.0.0
      mdurl: 2.0.0
      punycode.js: 2.3.1
      uc.micro: 2.1.0

  math-intrinsics@1.1.0: {}

  mdurl@2.0.0: {}

  media-typer@1.1.0: {}

  merge-descriptors@2.0.0: {}

  merge-stream@2.0.0: {}

  merge2@1.4.1: {}

  micromatch@4.0.8:
    dependencies:
      braces: 3.0.3
      picomatch: 2.3.1

  mime-db@1.54.0: {}

  mime-types@3.0.1:
    dependencies:
      mime-db: 1.54.0

  mime@3.0.0: {}

  mimic-fn@2.1.0: {}

  mimic-function@5.0.1: {}

  mimic-response@3.1.0: {}

  miniflare@4.20251008.0:
    dependencies:
      '@cspotcode/source-map-support': 0.8.1
      acorn: 8.14.0
      acorn-walk: 8.3.2
      exit-hook: 2.2.1
      glob-to-regexp: 0.4.1
      sharp: 0.33.5
      stoppable: 1.1.0
      undici: 7.14.0
      workerd: 1.20251008.0
      ws: 8.18.0
      youch: 4.1.0-beta.10
      zod: 3.22.3
    transitivePeerDependencies:
      - bufferutil
      - utf-8-validate

  minimatch@3.1.2:
    dependencies:
      brace-expansion: 1.1.12

  minimatch@9.0.5:
    dependencies:
      brace-expansion: 2.0.2

  minimist@1.2.8: {}

  minipass@7.1.2: {}

  mitt@3.0.1: {}

  mkdirp-classic@0.5.3: {}

  ms@2.1.3: {}

  nano-spawn@2.0.0: {}

  napi-build-utils@2.0.0: {}

  napi-postinstall@0.3.4: {}

  natural-compare@1.4.0: {}

  neat-csv@7.0.0:
    dependencies:
      csv-parser: 3.2.0
      get-stream: 6.0.1

  negotiator@1.0.0: {}

  neo-async@2.6.2: {}

  netmask@2.0.2: {}

  node-abi@3.78.0:
    dependencies:
      semver: 7.7.3

  node-domexception@1.0.0: {}

  node-fetch@3.3.2:
    dependencies:
      data-uri-to-buffer: 4.0.1
      fetch-blob: 3.2.0
      formdata-polyfill: 4.0.10

  node-int64@0.4.0: {}

  node-releases@2.0.23: {}

  nodemon@3.1.10:
    dependencies:
      chokidar: 3.6.0
      debug: 4.4.3(supports-color@5.5.0)
      ignore-by-default: 1.0.1
      minimatch: 3.1.2
      pstree.remy: 1.1.8
      semver: 7.7.2
      simple-update-notifier: 2.0.0
      supports-color: 5.5.0
      touch: 3.1.1
      undefsafe: 2.0.5

  normalize-path@3.0.0: {}

  npm-run-path@4.0.1:
    dependencies:
      path-key: 3.1.1

  nth-check@2.1.1:
    dependencies:
      boolbase: 1.0.0

  object-deep-merge@1.0.5:
    dependencies:
      type-fest: 4.2.0

  object-inspect@1.13.4: {}

  ohash@2.0.11: {}

  on-finished@2.4.1:
    dependencies:
      ee-first: 1.1.1

  once@1.4.0:
    dependencies:
      wrappy: 1.0.2

  onetime@5.1.2:
    dependencies:
      mimic-fn: 2.1.0

  onetime@7.0.0:
    dependencies:
      mimic-function: 5.0.1

  only-allow@1.2.1:
    dependencies:
      which-pm-runs: 1.1.0

  open@8.4.2:
    dependencies:
      define-lazy-prop: 2.0.0
      is-docker: 2.2.1
      is-wsl: 2.2.0

  openapi-types@12.1.3: {}

  optionator@0.9.4:
    dependencies:
      deep-is: 0.1.4
      fast-levenshtein: 2.0.6
      levn: 0.4.1
      prelude-ls: 1.2.1
      type-check: 0.4.0
      word-wrap: 1.2.5

  p-limit@2.3.0:
    dependencies:
      p-try: 2.2.0

  p-limit@3.1.0:
    dependencies:
      yocto-queue: 0.1.0

  p-locate@4.1.0:
    dependencies:
      p-limit: 2.3.0

  p-locate@5.0.0:
    dependencies:
      p-limit: 3.1.0

  p-try@2.2.0: {}

  pac-proxy-agent@7.2.0:
    dependencies:
      '@tootallnate/quickjs-emscripten': 0.23.0
      agent-base: 7.1.4
      debug: 4.4.3(supports-color@5.5.0)
      get-uri: 6.0.5
      http-proxy-agent: 7.0.2
      https-proxy-agent: 7.0.6
      pac-resolver: 7.0.1
      socks-proxy-agent: 8.0.5
    transitivePeerDependencies:
      - supports-color

  pac-resolver@7.0.1:
    dependencies:
      degenerator: 5.0.1
      netmask: 2.0.2

  package-json-from-dist@1.0.1: {}

  parent-module@1.0.1:
    dependencies:
      callsites: 3.1.0

  parse-imports-exports@0.2.4:
    dependencies:
      parse-statements: 1.0.11

  parse-json@5.2.0:
    dependencies:
      '@babel/code-frame': 7.27.1
      error-ex: 1.3.4
      json-parse-even-better-errors: 2.3.1
      lines-and-columns: 1.2.4

  parse-statements@1.0.11: {}

  parse5-htmlparser2-tree-adapter@7.1.0:
    dependencies:
      domhandler: 5.0.3
      parse5: 7.3.0

  parse5-parser-stream@7.1.2:
    dependencies:
      parse5: 7.3.0

  parse5@7.3.0:
    dependencies:
      entities: 6.0.1

  parseurl@1.3.3: {}

  path-exists@4.0.0: {}

  path-is-absolute@1.0.1: {}

  path-key@3.1.1: {}

  path-scurry@1.11.1:
    dependencies:
      lru-cache: 10.4.3
      minipass: 7.1.2

  path-to-regexp@6.3.0: {}

  path-to-regexp@8.3.0: {}

  pathe@2.0.3: {}

  pend@1.2.0: {}

  picocolors@1.1.1: {}

  picomatch@2.3.1: {}

  picomatch@4.0.3: {}

  pidtree@0.6.0: {}

  pirates@4.0.7: {}

  pkg-dir@4.2.0:
    dependencies:
      find-up: 4.1.0

  pluralize@8.0.0: {}

  prebuild-install@7.1.3:
    dependencies:
      detect-libc: 2.1.2
      expand-template: 2.0.3
      github-from-package: 0.0.0
      minimist: 1.2.8
      mkdirp-classic: 0.5.3
      napi-build-utils: 2.0.0
      node-abi: 3.78.0
      pump: 3.0.3
      rc: 1.2.8
      simple-get: 4.0.1
      tar-fs: 2.1.4
      tunnel-agent: 0.6.0

  prelude-ls@1.2.1: {}

  prettier-linter-helpers@1.0.0:
    dependencies:
      fast-diff: 1.3.0

  prettier@3.6.2: {}

  pretty-format@30.2.0:
    dependencies:
      '@jest/schemas': 30.0.5
      ansi-styles: 5.2.0
      react-is: 18.3.1

  progress@2.0.3: {}

  proxy-addr@2.0.7:
    dependencies:
      forwarded: 0.2.0
      ipaddr.js: 1.9.1

  proxy-agent@6.5.0:
    dependencies:
      agent-base: 7.1.4
      debug: 4.4.3(supports-color@5.5.0)
      http-proxy-agent: 7.0.2
      https-proxy-agent: 7.0.6
      lru-cache: 7.18.3
      pac-proxy-agent: 7.2.0
      proxy-from-env: 1.1.0
      socks-proxy-agent: 8.0.5
    transitivePeerDependencies:
      - supports-color

  proxy-from-env@1.1.0: {}

  pstree.remy@1.1.8: {}

  pump@3.0.3:
    dependencies:
      end-of-stream: 1.4.5
      once: 1.4.0

  punycode.js@2.3.1: {}

  punycode@2.3.1: {}

  puppeteer-core@24.24.0:
    dependencies:
      '@puppeteer/browsers': 2.10.11
      chromium-bidi: 9.1.0(devtools-protocol@0.0.1508733)
      debug: 4.4.3(supports-color@5.5.0)
      devtools-protocol: 0.0.1508733
      typed-query-selector: 2.12.0
      webdriver-bidi-protocol: 0.3.6
      ws: 8.18.3
    transitivePeerDependencies:
      - bare-abort-controller
      - bare-buffer
      - bufferutil
      - react-native-b4a
      - supports-color
      - utf-8-validate

  puppeteer@24.24.0(typescript@5.9.3):
    dependencies:
      '@puppeteer/browsers': 2.10.11
      chromium-bidi: 9.1.0(devtools-protocol@0.0.1508733)
      cosmiconfig: 9.0.0(typescript@5.9.3)
      devtools-protocol: 0.0.1508733
      puppeteer-core: 24.24.0
      typed-query-selector: 2.12.0
    transitivePeerDependencies:
      - bare-abort-controller
      - bare-buffer
      - bufferutil
      - react-native-b4a
      - supports-color
      - typescript
      - utf-8-validate

  pure-rand@7.0.1: {}

  qs@6.14.0:
    dependencies:
      side-channel: 1.1.0

  queue-microtask@1.2.3: {}

  range-parser@1.2.1: {}

  raw-body@3.0.1:
    dependencies:
      bytes: 3.1.2
      http-errors: 2.0.0
      iconv-lite: 0.7.0
      unpipe: 1.0.0

  rc@1.2.8:
    dependencies:
      deep-extend: 0.6.0
      ini: 1.3.8
      minimist: 1.2.8
      strip-json-comments: 2.0.1

  react-is@18.3.1: {}

  readable-stream@3.6.2:
    dependencies:
      inherits: 2.0.4
      string_decoder: 1.3.0
      util-deprecate: 1.0.2

  readdirp@3.6.0:
    dependencies:
      picomatch: 2.3.1

  reflect-metadata@0.2.2: {}

  regexp-tree@0.1.27: {}

  regjsparser@0.12.0:
    dependencies:
      jsesc: 3.0.2

  require-directory@2.1.1: {}

  resolve-cwd@3.0.0:
    dependencies:
      resolve-from: 5.0.0

  resolve-from@4.0.0: {}

  resolve-from@5.0.0: {}

  restore-cursor@5.1.0:
    dependencies:
      onetime: 7.0.0
      signal-exit: 4.1.0

  reusify@1.1.0: {}

  rfdc@1.4.1: {}

  router@2.2.0:
    dependencies:
      debug: 4.4.3(supports-color@5.5.0)
      depd: 2.0.0
      is-promise: 4.0.0
      parseurl: 1.3.3
      path-to-regexp: 8.3.0
    transitivePeerDependencies:
      - supports-color

  run-parallel@1.2.0:
    dependencies:
      queue-microtask: 1.2.3

  safe-buffer@5.2.1: {}

  safer-buffer@2.1.2: {}

  semver@6.3.1: {}

  semver@7.7.2: {}

  semver@7.7.3: {}

  send@1.2.0:
    dependencies:
      debug: 4.4.3(supports-color@5.5.0)
      encodeurl: 2.0.0
      escape-html: 1.0.3
      etag: 1.8.1
      fresh: 2.0.0
      http-errors: 2.0.0
      mime-types: 3.0.1
      ms: 2.1.3
      on-finished: 2.4.1
      range-parser: 1.2.1
      statuses: 2.0.2
    transitivePeerDependencies:
      - supports-color

  serve-static@2.2.0:
    dependencies:
      encodeurl: 2.0.0
      escape-html: 1.0.3
      parseurl: 1.3.3
      send: 1.2.0
    transitivePeerDependencies:
      - supports-color

  setprototypeof@1.2.0: {}

  sharp@0.33.5:
    dependencies:
      color: 4.2.3
      detect-libc: 2.1.2
      semver: 7.7.3
    optionalDependencies:
      '@img/sharp-darwin-arm64': 0.33.5
      '@img/sharp-darwin-x64': 0.33.5
      '@img/sharp-libvips-darwin-arm64': 1.0.4
      '@img/sharp-libvips-darwin-x64': 1.0.4
      '@img/sharp-libvips-linux-arm': 1.0.5
      '@img/sharp-libvips-linux-arm64': 1.0.4
      '@img/sharp-libvips-linux-s390x': 1.0.4
      '@img/sharp-libvips-linux-x64': 1.0.4
      '@img/sharp-libvips-linuxmusl-arm64': 1.0.4
      '@img/sharp-libvips-linuxmusl-x64': 1.0.4
      '@img/sharp-linux-arm': 0.33.5
      '@img/sharp-linux-arm64': 0.33.5
      '@img/sharp-linux-s390x': 0.33.5
      '@img/sharp-linux-x64': 0.33.5
      '@img/sharp-linuxmusl-arm64': 0.33.5
      '@img/sharp-linuxmusl-x64': 0.33.5
      '@img/sharp-wasm32': 0.33.5
      '@img/sharp-win32-ia32': 0.33.5
      '@img/sharp-win32-x64': 0.33.5

  shebang-command@2.0.0:
    dependencies:
      shebang-regex: 3.0.0

  shebang-regex@3.0.0: {}

  side-channel-list@1.0.0:
    dependencies:
      es-errors: 1.3.0
      object-inspect: 1.13.4

  side-channel-map@1.0.1:
    dependencies:
      call-bound: 1.0.4
      es-errors: 1.3.0
      get-intrinsic: 1.3.0
      object-inspect: 1.13.4

  side-channel-weakmap@1.0.2:
    dependencies:
      call-bound: 1.0.4
      es-errors: 1.3.0
      get-intrinsic: 1.3.0
      object-inspect: 1.13.4
      side-channel-map: 1.0.1

  side-channel@1.1.0:
    dependencies:
      es-errors: 1.3.0
      object-inspect: 1.13.4
      side-channel-list: 1.0.0
      side-channel-map: 1.0.1
      side-channel-weakmap: 1.0.2

  signal-exit@3.0.7: {}

  signal-exit@4.1.0: {}

  simple-concat@1.0.1: {}

  simple-get@4.0.1:
    dependencies:
      decompress-response: 6.0.0
      once: 1.4.0
      simple-concat: 1.0.1

  simple-swizzle@0.2.4:
    dependencies:
      is-arrayish: 0.3.4

  simple-update-notifier@2.0.0:
    dependencies:
      semver: 7.7.2

  slash@3.0.0: {}

  slice-ansi@7.1.2:
    dependencies:
      ansi-styles: 6.2.3
      is-fullwidth-code-point: 5.1.0

  smart-buffer@4.2.0: {}

  socks-proxy-agent@8.0.5:
    dependencies:
      agent-base: 7.1.4
      debug: 4.4.3(supports-color@5.5.0)
      socks: 2.8.7
    transitivePeerDependencies:
      - supports-color

  socks@2.8.7:
    dependencies:
      ip-address: 10.0.1
      smart-buffer: 4.2.0

  source-map-support@0.5.13:
    dependencies:
      buffer-from: 1.1.2
      source-map: 0.6.1

  source-map-support@0.5.21:
    dependencies:
      buffer-from: 1.1.2
      source-map: 0.6.1

  source-map@0.6.1: {}

  spdx-exceptions@2.5.0: {}

  spdx-expression-parse@4.0.0:
    dependencies:
      spdx-exceptions: 2.5.0
      spdx-license-ids: 3.0.22

  spdx-license-ids@3.0.22: {}

  sprintf-js@1.0.3: {}

  stack-utils@2.0.6:
    dependencies:
      escape-string-regexp: 2.0.0

  statuses@2.0.1: {}

  statuses@2.0.2: {}

  stoppable@1.1.0: {}

  streamx@2.23.0:
    dependencies:
      events-universal: 1.0.1
      fast-fifo: 1.3.2
      text-decoder: 1.2.3
    transitivePeerDependencies:
      - bare-abort-controller
      - react-native-b4a

  string-argv@0.3.2: {}

  string-length@4.0.2:
    dependencies:
      char-regex: 1.0.2
      strip-ansi: 6.0.1

  string-width@4.2.3:
    dependencies:
      emoji-regex: 8.0.0
      is-fullwidth-code-point: 3.0.0
      strip-ansi: 6.0.1

  string-width@5.1.2:
    dependencies:
      eastasianwidth: 0.2.0
      emoji-regex: 9.2.2
      strip-ansi: 7.1.2

  string-width@7.2.0:
    dependencies:
      emoji-regex: 10.5.0
      get-east-asian-width: 1.4.0
      strip-ansi: 7.1.2

  string-width@8.1.0:
    dependencies:
      get-east-asian-width: 1.4.0
      strip-ansi: 7.1.2

  string_decoder@1.3.0:
    dependencies:
      safe-buffer: 5.2.1

  strip-ansi@6.0.1:
    dependencies:
      ansi-regex: 5.0.1

  strip-ansi@7.1.2:
    dependencies:
      ansi-regex: 6.2.2

  strip-bom@4.0.0: {}

  strip-final-newline@2.0.0: {}

  strip-indent@4.1.0: {}

  strip-json-comments@2.0.1: {}

  strip-json-comments@3.1.1: {}

  supports-color@10.2.2: {}

  supports-color@5.5.0:
    dependencies:
      has-flag: 3.0.0

  supports-color@7.2.0:
    dependencies:
      has-flag: 4.0.0

  supports-color@8.1.1:
    dependencies:
      has-flag: 4.0.0

  swagger-autogen@2.23.7:
    dependencies:
      acorn: 7.4.1
      deepmerge: 4.3.1
      glob: 7.2.3
      json5: 2.2.3

  swagger-jsdoc@6.2.8(openapi-types@12.1.3):
    dependencies:
      commander: 6.2.0
      doctrine: 3.0.0
      glob: 7.1.6
      lodash.mergewith: 4.6.2
      swagger-parser: 10.0.3(openapi-types@12.1.3)
      yaml: 2.0.0-1
    transitivePeerDependencies:
      - openapi-types

  swagger-parser@10.0.3(openapi-types@12.1.3):
    dependencies:
      '@apidevtools/swagger-parser': 10.0.3(openapi-types@12.1.3)
    transitivePeerDependencies:
      - openapi-types

  swagger-ui-dist@5.29.3:
    dependencies:
      '@scarf/scarf': 1.4.0

  swagger-ui-express@5.0.1(express@5.1.0):
    dependencies:
      express: 5.1.0
      swagger-ui-dist: 5.29.3

  synckit@0.11.11:
    dependencies:
      '@pkgr/core': 0.2.9

  tar-fs@2.1.4:
    dependencies:
      chownr: 1.1.4
      mkdirp-classic: 0.5.3
      pump: 3.0.3
      tar-stream: 2.2.0

  tar-fs@3.1.1:
    dependencies:
      pump: 3.0.3
      tar-stream: 3.1.7
    optionalDependencies:
      bare-fs: 4.4.10
      bare-path: 3.0.0
    transitivePeerDependencies:
      - bare-abort-controller
      - bare-buffer
      - react-native-b4a

  tar-stream@2.2.0:
    dependencies:
      bl: 4.1.0
      end-of-stream: 1.4.5
      fs-constants: 1.0.0
      inherits: 2.0.4
      readable-stream: 3.6.2

  tar-stream@3.1.7:
    dependencies:
      b4a: 1.7.3
      fast-fifo: 1.3.2
      streamx: 2.23.0
    transitivePeerDependencies:
      - bare-abort-controller
      - react-native-b4a

  test-exclude@6.0.0:
    dependencies:
      '@istanbuljs/schema': 0.1.3
      glob: 7.2.3
      minimatch: 3.1.2

  text-decoder@1.2.3:
    dependencies:
      b4a: 1.7.3
    transitivePeerDependencies:
      - react-native-b4a

  tmpl@1.0.5: {}

  to-regex-range@5.0.1:
    dependencies:
      is-number: 7.0.0

  toidentifier@1.0.1: {}

  touch@3.1.1: {}

  ts-api-utils@2.1.0(typescript@5.9.3):
    dependencies:
      typescript: 5.9.3

  ts-jest@29.4.5(@babel/core@7.28.4)(@jest/transform@30.2.0)(@jest/types@30.2.0)(babel-jest@30.2.0(@babel/core@7.28.4))(esbuild@0.25.10)(jest-util@30.2.0)(jest@30.2.0(@types/node@24.7.2)(ts-node@10.9.2(@swc/core@1.13.20)(@types/node@24.7.2)(typescript@5.9.3)))(typescript@5.9.3):
    dependencies:
      bs-logger: 0.2.6
      fast-json-stable-stringify: 2.1.0
      handlebars: 4.7.8
      jest: 30.2.0(@types/node@24.7.2)(ts-node@10.9.2(@swc/core@1.13.20)(@types/node@24.7.2)(typescript@5.9.3))
      json5: 2.2.3
      lodash.memoize: 4.1.2
      make-error: 1.3.6
      semver: 7.7.3
      type-fest: 4.41.0
      typescript: 5.9.3
      yargs-parser: 21.1.1
    optionalDependencies:
      '@babel/core': 7.28.4
      '@jest/transform': 30.2.0
      '@jest/types': 30.2.0
      babel-jest: 30.2.0(@babel/core@7.28.4)
      esbuild: 0.25.10
      jest-util: 30.2.0

  ts-node@10.9.2(@swc/core@1.13.20)(@types/node@24.7.2)(typescript@5.9.3):
    dependencies:
      '@cspotcode/source-map-support': 0.8.1
      '@tsconfig/node10': 1.0.11
      '@tsconfig/node12': 1.0.11
      '@tsconfig/node14': 1.0.3
      '@tsconfig/node16': 1.0.4
      '@types/node': 24.7.2
      acorn: 8.15.0
      acorn-walk: 8.3.4
      arg: 4.1.3
      create-require: 1.1.1
      diff: 4.0.2
      make-error: 1.3.6
      typescript: 5.9.3
      v8-compile-cache-lib: 3.0.1
      yn: 3.1.1
    optionalDependencies:
      '@swc/core': 1.13.20

  tslib@1.14.1: {}

  tslib@2.8.1: {}

  tsyringe@4.10.0:
    dependencies:
      tslib: 1.14.1

  tunnel-agent@0.6.0:
    dependencies:
      safe-buffer: 5.2.1

  type-check@0.4.0:
    dependencies:
      prelude-ls: 1.2.1

  type-detect@4.0.8: {}

  type-fest@0.21.3: {}

  type-fest@4.2.0: {}

  type-fest@4.41.0: {}

  type-is@2.0.1:
    dependencies:
      content-type: 1.0.5
      media-typer: 1.1.0
      mime-types: 3.0.1

  typed-query-selector@2.12.0: {}

  typedoc@0.28.14(typescript@5.9.3):
    dependencies:
      '@gerrit0/mini-shiki': 3.13.1
      lunr: 2.3.9
      markdown-it: 14.1.0
      minimatch: 9.0.5
      typescript: 5.9.3
      yaml: 2.8.1

  typescript-eslint@8.46.0(eslint@9.37.0)(typescript@5.9.3):
    dependencies:
      '@typescript-eslint/eslint-plugin': 8.46.0(@typescript-eslint/parser@8.46.0(eslint@9.37.0)(typescript@5.9.3))(eslint@9.37.0)(typescript@5.9.3)
      '@typescript-eslint/parser': 8.46.0(eslint@9.37.0)(typescript@5.9.3)
      '@typescript-eslint/typescript-estree': 8.46.0(typescript@5.9.3)
      '@typescript-eslint/utils': 8.46.0(eslint@9.37.0)(typescript@5.9.3)
      eslint: 9.37.0
      typescript: 5.9.3
    transitivePeerDependencies:
      - supports-color

  typescript@5.9.3: {}

  uc.micro@2.1.0: {}

  ufo@1.6.1: {}

  uglify-js@3.19.3:
    optional: true

  undefsafe@2.0.5: {}

  undici-types@7.14.0: {}

  undici@7.14.0: {}

  undici@7.16.0: {}

  unenv@2.0.0-rc.21:
    dependencies:
      defu: 6.1.4
      exsolve: 1.0.7
      ohash: 2.0.11
      pathe: 2.0.3
      ufo: 1.6.1

  universalify@2.0.1: {}

  unpipe@1.0.0: {}

  unrs-resolver@1.11.1:
    dependencies:
      napi-postinstall: 0.3.4
    optionalDependencies:
      '@unrs/resolver-binding-android-arm-eabi': 1.11.1
      '@unrs/resolver-binding-android-arm64': 1.11.1
      '@unrs/resolver-binding-darwin-arm64': 1.11.1
      '@unrs/resolver-binding-darwin-x64': 1.11.1
      '@unrs/resolver-binding-freebsd-x64': 1.11.1
      '@unrs/resolver-binding-linux-arm-gnueabihf': 1.11.1
      '@unrs/resolver-binding-linux-arm-musleabihf': 1.11.1
      '@unrs/resolver-binding-linux-arm64-gnu': 1.11.1
      '@unrs/resolver-binding-linux-arm64-musl': 1.11.1
      '@unrs/resolver-binding-linux-ppc64-gnu': 1.11.1
      '@unrs/resolver-binding-linux-riscv64-gnu': 1.11.1
      '@unrs/resolver-binding-linux-riscv64-musl': 1.11.1
      '@unrs/resolver-binding-linux-s390x-gnu': 1.11.1
      '@unrs/resolver-binding-linux-x64-gnu': 1.11.1
      '@unrs/resolver-binding-linux-x64-musl': 1.11.1
      '@unrs/resolver-binding-wasm32-wasi': 1.11.1
      '@unrs/resolver-binding-win32-arm64-msvc': 1.11.1
      '@unrs/resolver-binding-win32-ia32-msvc': 1.11.1
      '@unrs/resolver-binding-win32-x64-msvc': 1.11.1

  update-browserslist-db@1.1.3(browserslist@4.26.3):
    dependencies:
      browserslist: 4.26.3
      escalade: 3.2.0
      picocolors: 1.1.1

  uri-js@4.4.1:
    dependencies:
      punycode: 2.3.1

  url-template@2.0.8: {}

  util-deprecate@1.0.2: {}

  v8-compile-cache-lib@3.0.1: {}

  v8-to-istanbul@9.3.0:
    dependencies:
      '@jridgewell/trace-mapping': 0.3.31
      '@types/istanbul-lib-coverage': 2.0.6
      convert-source-map: 2.0.0

  validator@13.15.15: {}

  vary@1.1.2: {}

  walker@1.0.8:
    dependencies:
      makeerror: 1.0.12

  web-streams-polyfill@3.3.3: {}

  webdriver-bidi-protocol@0.3.6: {}

  whatwg-encoding@3.1.1:
    dependencies:
      iconv-lite: 0.6.3

  whatwg-mimetype@4.0.0: {}

  which-pm-runs@1.1.0: {}

  which@2.0.2:
    dependencies:
      isexe: 2.0.0

  word-wrap@1.2.5: {}

  wordwrap@1.0.0: {}

  workerd@1.20251008.0:
    optionalDependencies:
      '@cloudflare/workerd-darwin-64': 1.20251008.0
      '@cloudflare/workerd-darwin-arm64': 1.20251008.0
      '@cloudflare/workerd-linux-64': 1.20251008.0
      '@cloudflare/workerd-linux-arm64': 1.20251008.0
      '@cloudflare/workerd-windows-64': 1.20251008.0

<<<<<<< HEAD
  wrangler@4.42.2(@cloudflare/workers-types@4.20251008.0):
=======
  wrangler@4.42.1(@cloudflare/workers-types@4.20251011.0):
>>>>>>> c51b6f90
    dependencies:
      '@cloudflare/kv-asset-handler': 0.4.0
      '@cloudflare/unenv-preset': 2.7.7(unenv@2.0.0-rc.21)(workerd@1.20251008.0)
      blake3-wasm: 2.1.5
      esbuild: 0.25.4
      miniflare: 4.20251008.0
      path-to-regexp: 6.3.0
      unenv: 2.0.0-rc.21
      workerd: 1.20251008.0
    optionalDependencies:
      '@cloudflare/workers-types': 4.20251011.0
      fsevents: 2.3.3
    transitivePeerDependencies:
      - bufferutil
      - utf-8-validate

  wrap-ansi@7.0.0:
    dependencies:
      ansi-styles: 4.3.0
      string-width: 4.2.3
      strip-ansi: 6.0.1

  wrap-ansi@8.1.0:
    dependencies:
      ansi-styles: 6.2.3
      string-width: 5.1.2
      strip-ansi: 7.1.2

  wrap-ansi@9.0.2:
    dependencies:
      ansi-styles: 6.2.3
      string-width: 7.2.0
      strip-ansi: 7.1.2

  wrappy@1.0.2: {}

  write-file-atomic@5.0.1:
    dependencies:
      imurmurhash: 0.1.4
      signal-exit: 4.1.0

  ws@8.18.0: {}

  ws@8.18.3: {}

  y18n@5.0.8: {}

  yallist@3.1.1: {}

  yaml@2.0.0-1: {}

  yaml@2.8.1: {}

  yargs-parser@21.1.1: {}

  yargs@17.7.2:
    dependencies:
      cliui: 8.0.1
      escalade: 3.2.0
      get-caller-file: 2.0.5
      require-directory: 2.1.1
      string-width: 4.2.3
      y18n: 5.0.8
      yargs-parser: 21.1.1

  yauzl@2.10.0:
    dependencies:
      buffer-crc32: 0.2.13
      fd-slicer: 1.1.0

  yn@3.1.1: {}

  yocto-queue@0.1.0: {}

  youch-core@0.3.3:
    dependencies:
      '@poppinss/exception': 1.2.2
      error-stack-parser-es: 1.0.5

  youch@4.1.0-beta.10:
    dependencies:
      '@poppinss/colors': 4.1.5
      '@poppinss/dumper': 0.6.4
      '@speed-highlight/core': 1.2.7
      cookie: 1.0.2
      youch-core: 0.3.3

  z-schema@5.0.5:
    dependencies:
      lodash.get: 4.4.2
      lodash.isequal: 4.5.0
      validator: 13.15.15
    optionalDependencies:
      commander: 9.5.0

  zod@3.22.3: {}

  zod@3.25.76: {}

  zod@4.1.12: {}<|MERGE_RESOLUTION|>--- conflicted
+++ resolved
@@ -172,13 +172,8 @@
         specifier: ^8.46.0
         version: 8.46.0(eslint@9.37.0)(typescript@5.9.3)
       wrangler:
-<<<<<<< HEAD
         specifier: ^4.42.2
-        version: 4.42.2(@cloudflare/workers-types@4.20251008.0)
-=======
-        specifier: ^4.42.1
-        version: 4.42.1(@cloudflare/workers-types@4.20251011.0)
->>>>>>> c51b6f90
+        version: 4.42.2(@cloudflare/workers-types@4.20251011.0)
 
 packages:
 
@@ -1614,8 +1609,8 @@
   base64-js@1.5.1:
     resolution: {integrity: sha512-AKpaYlHn8t4SVbOHCy+b5+KKgvR4vrsD8vbvrbiQJps7fKDTkjkDry6ji0rUJjC0kzbNePLwzxq8iypo41qeWA==}
 
-  baseline-browser-mapping@2.8.12:
-    resolution: {integrity: sha512-vAPMQdnyKCBtkmQA6FMCBvU9qFIppS3nzyXnEM+Lo2IAhG4Mpjv9cCxMudhgV3YdNNJv6TNqXy97dfRVL2LmaQ==}
+  baseline-browser-mapping@2.8.16:
+    resolution: {integrity: sha512-OMu3BGQ4E7P1ErFsIPpbJh0qvDudM/UuJeHgkAvfWe+0HFJCXh+t/l8L6fVLR55RI/UbKrVLnAXZSVwd9ysWYw==}
     hasBin: true
 
   basic-ftp@5.0.5:
@@ -1714,8 +1709,8 @@
     resolution: {integrity: sha512-Gmy6FhYlCY7uOElZUSbxo2UCDH8owEk996gkbrpsgGtrJLM3J7jGxl9Ic7Qwwj4ivOE5AWZWRMecDdF7hqGjFA==}
     engines: {node: '>=10'}
 
-  caniuse-lite@1.0.30001748:
-    resolution: {integrity: sha512-5P5UgAr0+aBmNiplks08JLw+AW/XG/SurlgZLgB1dDLfAw7EfRGxIwzPHxdSCGY/BTKDqIVyJL87cCN6s0ZR0w==}
+  caniuse-lite@1.0.30001750:
+    resolution: {integrity: sha512-cuom0g5sdX6rw00qOoLNSFCJ9/mYIsuSOA+yzpDw8eopiFqcVwQvZHqov0vmEighRxX++cfC0Vg1G+1Iy/mSpQ==}
 
   chalk@4.1.2:
     resolution: {integrity: sha512-oKnbhFyRIXpUuez8iBMmyEa4nbj4IOQyuhc/wy9kY7/WVPcwIO9VA668Pu8RkO7+0G76SLROeyw9CpQ061i4mA==}
@@ -1839,8 +1834,8 @@
     resolution: {integrity: sha512-9Kr/j4O16ISv8zBBhJoi4bXOYNTkFLOqSL3UDB0njXxCXNezjeyVrJyGOWtgfs/q2km1gwBcfH8q1yEGoMYunA==}
     engines: {node: '>=18'}
 
-  core-js-compat@3.45.1:
-    resolution: {integrity: sha512-tqTt5T4PzsMIZ430XGviK4vzYSoeNJ6CXODi6c/voxOT6IZqBht5/EKaSNnYiEjjRYxjVz7DQIsOsY0XNi8PIA==}
+  core-js-compat@3.46.0:
+    resolution: {integrity: sha512-p9hObIIEENxSV8xIu+V68JjSeARg6UVMG5mR+JEUguG3sI6MsiS1njz2jHmyJDvA+8jX/sytkBHup6kxhM9law==}
 
   cosmiconfig@9.0.0:
     resolution: {integrity: sha512-itvL5h8RETACmOTFc4UfIyB2RfEHi71Ax6E/PivVxq9NseKbOWpeyHEOIbmAw1rs8Ak0VursQNww7lf7YtUwzg==}
@@ -1983,15 +1978,15 @@
   ee-first@1.1.1:
     resolution: {integrity: sha512-WMwm9LhRUo+WUaRN+vRuETqG89IgZphVSNkdFgeb6sS/E4OrDIN7t48CAewSHXc6C8lefD8KKfr5vY61brQlow==}
 
-  electron-to-chromium@1.5.231:
-    resolution: {integrity: sha512-cyl6vqZGkEBnz/PmvFHn/u9G/hbo+FF2CNAOXriG87QOeLsUdifCZ9UbHNscE9wGdrC8XstNMli0CbQnZQ+fkA==}
+  electron-to-chromium@1.5.234:
+    resolution: {integrity: sha512-RXfEp2x+VRYn8jbKfQlRImzoJU01kyDvVPBmG39eU2iuRVhuS6vQNocB8J0/8GrIMLnPzgz4eW6WiRnJkTuNWg==}
 
   emittery@0.13.1:
     resolution: {integrity: sha512-DeWwawk6r5yR9jFgnDKYt4sLS0LmHJJi3ZOnb5/JdbYwj3nW+FxQnHIjhBKz8YLC7oRNPVM9NQ47I3CVx34eqQ==}
     engines: {node: '>=12'}
 
-  emoji-regex@10.5.0:
-    resolution: {integrity: sha512-lb49vf1Xzfx080OKA0o6l8DQQpV+6Vg95zyCJX9VB/BqKYlhG7N4wgROUUHRA+ZPUefLnteQOad7z1kT2bV7bg==}
+  emoji-regex@10.6.0:
+    resolution: {integrity: sha512-toUI84YS5YmxW219erniWD0CIVOo46xGKColeNQRgOzDorgBi1v4D71/OFzgD9GO2UGKIv1C3Sp8DAn0+j5w7A==}
 
   emoji-regex@8.0.0:
     resolution: {integrity: sha512-MSjYzcWNOA0ewAHpz0MxpYFvwg6yjy1NG3xteoqz644VCo/RPgnr1/GGt+ic3iJTzQ8Eu3TdM14SawnVUmGE6A==}
@@ -3337,11 +3332,6 @@
     resolution: {integrity: sha512-BR7VvDCVHO+q2xBEWskxS6DJE1qRnb7DxzUrogb71CWoSficBxYsiAGd+Kl0mmq/MprG9yArRkyrQxTO6XjMzA==}
     hasBin: true
 
-  semver@7.7.2:
-    resolution: {integrity: sha512-RF0Fw+rO5AMf9MAyaRXI4AV0Ulj5lMHqVxxdSgiVbixSCXoEmmX/jk0CuJw4+3SqroYO9VoUh+HcuJivvtJemA==}
-    engines: {node: '>=10'}
-    hasBin: true
-
   semver@7.7.3:
     resolution: {integrity: sha512-SdsKMrI9TdgjdweUSR9MweHA4EJ8YxHn8DFaDisvhVlUOe4BF1tLD7GAj0lIqWVl+dPb/rExr0Btby5loQm20Q==}
     engines: {node: '>=10'}
@@ -3510,8 +3500,8 @@
     resolution: {integrity: sha512-BrpvfNAE3dcvq7ll3xVumzjKjZQ5tI1sEUIKr3Uoks0XUl45St3FlatVqef9prk4jRDzhW6WZg+3bk93y6pLjA==}
     engines: {node: '>=6'}
 
-  strip-indent@4.1.0:
-    resolution: {integrity: sha512-OA95x+JPmL7kc7zCu+e+TeYxEiaIyndRx0OrBcK2QPPH09oAndr2ALvymxWA+Lx1PYYvFUm4O63pRkdJAaW96w==}
+  strip-indent@4.1.1:
+    resolution: {integrity: sha512-SlyRoSkdh1dYP0PzclLE7r0M9sgbFKKMFXpFRUMNuKhQSbC6VQIGzq3E0qsfvGJaUFJPGv6Ws1NZ/haTAjfbMA==}
     engines: {node: '>=12'}
 
   strip-json-comments@2.0.1:
@@ -3550,8 +3540,8 @@
     resolution: {integrity: sha512-nF7oMeL4KypldrQhac8RyHerJeGPD1p2xDh900GPvc+Nk7nWP6jX2FcC7WmkinMoAmoO774+AFXcWsW8gMWEIg==}
     engines: {node: '>=10'}
 
-  swagger-ui-dist@5.29.3:
-    resolution: {integrity: sha512-U99f/2YocRA2Mxqx3eUBRhQonWVtE5dIvMs0Zlsn4a4ip8awMq0JxXhU+Sidtna2WlZrHbK2Rro3RZvYUymRbA==}
+  swagger-ui-dist@5.29.4:
+    resolution: {integrity: sha512-gJFDz/gyLOCQtWwAgqs6Rk78z9ONnqTnlW11gimG9nLap8drKa3AJBKpzIQMIjl5PD2Ix+Tn+mc/tfoT2tgsng==}
 
   swagger-ui-express@5.0.1:
     resolution: {integrity: sha512-SrNU3RiBGTLLmFU8GIJdOdanJTl4TOmT27tt3bWWHppqYmAZ6IDuEuBvMU6nZq0zLEe6b/1rACXCgLZqO6ZfrA==}
@@ -5321,7 +5311,7 @@
 
   base64-js@1.5.1: {}
 
-  baseline-browser-mapping@2.8.12: {}
+  baseline-browser-mapping@2.8.16: {}
 
   basic-ftp@5.0.5: {}
 
@@ -5377,9 +5367,9 @@
 
   browserslist@4.26.3:
     dependencies:
-      baseline-browser-mapping: 2.8.12
-      caniuse-lite: 1.0.30001748
-      electron-to-chromium: 1.5.231
+      baseline-browser-mapping: 2.8.16
+      caniuse-lite: 1.0.30001750
+      electron-to-chromium: 1.5.234
       node-releases: 2.0.23
       update-browserslist-db: 1.1.3(browserslist@4.26.3)
 
@@ -5424,7 +5414,7 @@
 
   camelcase@6.3.0: {}
 
-  caniuse-lite@1.0.30001748: {}
+  caniuse-lite@1.0.30001750: {}
 
   chalk@4.1.2:
     dependencies:
@@ -5550,7 +5540,7 @@
 
   cookie@1.0.2: {}
 
-  core-js-compat@3.45.1:
+  core-js-compat@3.46.0:
     dependencies:
       browserslist: 4.26.3
 
@@ -5669,11 +5659,11 @@
 
   ee-first@1.1.1: {}
 
-  electron-to-chromium@1.5.231: {}
+  electron-to-chromium@1.5.234: {}
 
   emittery@0.13.1: {}
 
-  emoji-regex@10.5.0: {}
+  emoji-regex@10.6.0: {}
 
   emoji-regex@8.0.0: {}
 
@@ -5835,7 +5825,7 @@
       change-case: 5.4.4
       ci-info: 4.3.1
       clean-regexp: 1.0.0
-      core-js-compat: 3.45.1
+      core-js-compat: 3.46.0
       eslint: 9.37.0
       esquery: 1.6.0
       find-up-simple: 1.0.1
@@ -5846,8 +5836,8 @@
       pluralize: 8.0.0
       regexp-tree: 0.1.27
       regjsparser: 0.12.0
-      semver: 7.7.2
-      strip-indent: 4.1.0
+      semver: 7.7.3
+      strip-indent: 4.1.1
 
   eslint-plugin-unused-imports@4.2.0(@typescript-eslint/eslint-plugin@8.46.0(@typescript-eslint/parser@8.46.0(eslint@9.37.0)(typescript@5.9.3))(eslint@9.37.0)(typescript@5.9.3))(eslint@9.37.0):
     dependencies:
@@ -6998,7 +6988,7 @@
       ignore-by-default: 1.0.1
       minimatch: 3.1.2
       pstree.remy: 1.1.8
-      semver: 7.7.2
+      semver: 7.7.3
       simple-update-notifier: 2.0.0
       supports-color: 5.5.0
       touch: 3.1.1
@@ -7342,8 +7332,6 @@
   safer-buffer@2.1.2: {}
 
   semver@6.3.1: {}
-
-  semver@7.7.2: {}
 
   semver@7.7.3: {}
 
@@ -7452,7 +7440,7 @@
 
   simple-update-notifier@2.0.0:
     dependencies:
-      semver: 7.7.2
+      semver: 7.7.3
 
   slash@3.0.0: {}
 
@@ -7539,7 +7527,7 @@
 
   string-width@7.2.0:
     dependencies:
-      emoji-regex: 10.5.0
+      emoji-regex: 10.6.0
       get-east-asian-width: 1.4.0
       strip-ansi: 7.1.2
 
@@ -7564,7 +7552,7 @@
 
   strip-final-newline@2.0.0: {}
 
-  strip-indent@4.1.0: {}
+  strip-indent@4.1.1: {}
 
   strip-json-comments@2.0.1: {}
 
@@ -7608,14 +7596,14 @@
     transitivePeerDependencies:
       - openapi-types
 
-  swagger-ui-dist@5.29.3:
+  swagger-ui-dist@5.29.4:
     dependencies:
       '@scarf/scarf': 1.4.0
 
   swagger-ui-express@5.0.1(express@5.1.0):
     dependencies:
       express: 5.1.0
-      swagger-ui-dist: 5.29.3
+      swagger-ui-dist: 5.29.4
 
   synckit@0.11.11:
     dependencies:
@@ -7887,11 +7875,7 @@
       '@cloudflare/workerd-linux-arm64': 1.20251008.0
       '@cloudflare/workerd-windows-64': 1.20251008.0
 
-<<<<<<< HEAD
-  wrangler@4.42.2(@cloudflare/workers-types@4.20251008.0):
-=======
-  wrangler@4.42.1(@cloudflare/workers-types@4.20251011.0):
->>>>>>> c51b6f90
+  wrangler@4.42.2(@cloudflare/workers-types@4.20251011.0):
     dependencies:
       '@cloudflare/kv-asset-handler': 0.4.0
       '@cloudflare/unenv-preset': 2.7.7(unenv@2.0.0-rc.21)(workerd@1.20251008.0)
