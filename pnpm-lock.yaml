lockfileVersion: '9.0'

settings:
  autoInstallPeers: true
  excludeLinksFromLockfile: false

importers:

  .:
    dependencies:
      '@aws-sdk/client-s3':
        specifier: ^3.826.0
        version: 3.826.0
      '@codegenie/serverless-express':
        specifier: ^4.16.0
        version: 4.16.0
      '@types/aws-lambda':
        specifier: ^8.10.149
        version: 8.10.149
      '@types/better-sqlite3':
        specifier: ^7.6.13
        version: 7.6.13
      '@types/cheerio':
        specifier: ^0.22.35
        version: 0.22.35
      '@types/express':
        specifier: ^5.0.3
        version: 5.0.3
      aws-cdk-lib:
        specifier: 2.200.1
        version: 2.200.1(constructs@10.4.2)
      aws-lambda:
        specifier: ^1.0.7
        version: 1.0.7
      better-sqlite3:
        specifier: ^11.10.0
        version: 11.10.0
      cheerio:
        specifier: ^1.1.0
        version: 1.1.0
      constructs:
        specifier: ^10.4.2
        version: 10.4.2
      csv-writer:
        specifier: ^1.6.0
        version: 1.6.0
      date-fns:
        specifier: ^4.1.0
        version: 4.1.0
      dotenv:
        specifier: ^16.5.0
        version: 16.5.0
      eslint-config-prettier:
        specifier: ^10.1.5
        version: 10.1.5(eslint@9.28.0)
      eslint-plugin-prettier:
        specifier: ^5.4.1
        version: 5.4.1(@types/eslint@9.6.1)(eslint-config-prettier@10.1.5(eslint@9.28.0))(eslint@9.28.0)(prettier@3.5.3)
      eslint-plugin-simple-import-sort:
        specifier: ^12.1.1
        version: 12.1.1(eslint@9.28.0)
      express:
        specifier: ^5.1.0
        version: 5.1.0
<<<<<<< HEAD
      gaxios:
        specifier: ^7.0.0
        version: 7.0.0
=======
>>>>>>> e3e108d8
      google-auth-library:
        specifier: ^10.0.0
        version: 10.0.0
      googleapis:
        specifier: ^150.0.1
        version: 150.0.1
      jest-html-reporters:
        specifier: ^3.1.7
        version: 3.1.7
      nodemon:
        specifier: ^3.1.10
        version: 3.1.10
      only-allow:
        specifier: ^1.2.1
        version: 1.2.1
      prettier:
        specifier: ^3.5.3
        version: 3.5.3
      puppeteer:
        specifier: ^24.10.0
        version: 24.10.0(typescript@5.8.3)
      reflect-metadata:
        specifier: ^0.2.2
        version: 0.2.2
      source-map-support:
        specifier: ^0.5.21
        version: 0.5.21
      swagger-autogen:
        specifier: ^2.23.7
        version: 2.23.7
      swagger-jsdoc:
        specifier: ^6.2.8
        version: 6.2.8(openapi-types@12.1.3)
      swagger-ui-express:
        specifier: ^5.0.1
        version: 5.0.1(express@5.1.0)
      ts-jest:
        specifier: ^29.3.4
        version: 29.3.4(@babel/core@7.27.4)(@jest/transform@29.7.0)(@jest/types@29.6.3)(babel-jest@29.7.0(@babel/core@7.27.4))(jest@30.0.0(@types/node@24.0.0)(ts-node@10.9.2(@swc/core@1.12.0)(@types/node@24.0.0)(typescript@5.8.3)))(typescript@5.8.3)
      ts-node:
        specifier: ^10.9.2
        version: 10.9.2(@swc/core@1.12.0)(@types/node@24.0.0)(typescript@5.8.3)
      tsyringe:
        specifier: ^4.10.0
        version: 4.10.0
      typedoc:
        specifier: ^0.28.5
        version: 0.28.5(typescript@5.8.3)
      zod:
        specifier: ^3.25.58
        version: 3.25.58
    devDependencies:
      '@eslint/js':
        specifier: ^9.28.0
        version: 9.28.0
      '@swc/core':
        specifier: ^1.12.0
        version: 1.12.0
      '@swc/jest':
        specifier: ^0.2.38
        version: 0.2.38(@swc/core@1.12.0)
      '@types/jest':
        specifier: ^29.5.14
        version: 29.5.14
      '@types/node':
        specifier: 24.0.0
        version: 24.0.0
      '@types/swagger-jsdoc':
        specifier: ^6.0.4
        version: 6.0.4
      '@types/swagger-ui-express':
        specifier: ^4.1.8
        version: 4.1.8
      aws-cdk:
        specifier: 2.1018.0
        version: 2.1018.0
      eslint:
        specifier: ^9.28.0
        version: 9.28.0
      eslint-plugin-jsdoc:
        specifier: ^50.7.1
        version: 50.7.1(eslint@9.28.0)
      eslint-plugin-promise:
        specifier: ^7.2.1
        version: 7.2.1(eslint@9.28.0)
      eslint-plugin-unicorn:
        specifier: ^59.0.1
        version: 59.0.1(eslint@9.28.0)
      eslint-plugin-unused-imports:
        specifier: ^4.1.4
        version: 4.1.4(@typescript-eslint/eslint-plugin@8.34.0(@typescript-eslint/parser@8.34.0(eslint@9.28.0)(typescript@5.8.3))(eslint@9.28.0)(typescript@5.8.3))(eslint@9.28.0)
      globals:
        specifier: ^16.2.0
        version: 16.2.0
      jest:
        specifier: ^30.0.0
        version: 30.0.0(@types/node@24.0.0)(ts-node@10.9.2(@swc/core@1.12.0)(@types/node@24.0.0)(typescript@5.8.3))
      typescript:
        specifier: ~5.8.3
        version: 5.8.3
      typescript-eslint:
        specifier: ^8.34.0
        version: 8.34.0(eslint@9.28.0)(typescript@5.8.3)

packages:

  '@ampproject/remapping@2.3.0':
    resolution: {integrity: sha512-30iZtAPgz+LTIYoeivqYo853f02jBYSd5uGnGpkFV0M3xOt9aN73erkgYAmZU43x4VfqcnLxW9Kpg3R5LC4YYw==}
    engines: {node: '>=6.0.0'}

  '@apidevtools/json-schema-ref-parser@9.1.2':
    resolution: {integrity: sha512-r1w81DpR+KyRWd3f+rk6TNqMgedmAxZP5v5KWlXQWlgMUUtyEJch0DKEci1SorPMiSeM8XPl7MZ3miJ60JIpQg==}

  '@apidevtools/openapi-schemas@2.1.0':
    resolution: {integrity: sha512-Zc1AlqrJlX3SlpupFGpiLi2EbteyP7fXmUOGup6/DnkRgjP9bgMM/ag+n91rsv0U1Gpz0H3VILA/o3bW7Ua6BQ==}
    engines: {node: '>=10'}

  '@apidevtools/swagger-methods@3.0.2':
    resolution: {integrity: sha512-QAkD5kK2b1WfjDS/UQn/qQkbwF31uqRjPTrsCs5ZG9BQGAkjwvqGFjjPqAuzac/IYzpPtRzjCP1WrTuAIjMrXg==}

  '@apidevtools/swagger-parser@10.0.3':
    resolution: {integrity: sha512-sNiLY51vZOmSPFZA5TF35KZ2HbgYklQnTSDnkghamzLb3EkNtcQnrBQEj5AOCxHpTtXpqMCRM1CrmV2rG6nw4g==}
    peerDependencies:
      openapi-types: '>=7'

  '@aws-cdk/asset-awscli-v1@2.2.237':
    resolution: {integrity: sha512-OlXylbXI52lboFVJBFLae+WB99qWmI121x/wXQHEMj2RaVNVbWE+OAHcDk2Um1BitUQCaTf9ki57B0Fuqx0Rvw==}

  '@aws-cdk/asset-node-proxy-agent-v6@2.1.0':
    resolution: {integrity: sha512-7bY3J8GCVxLupn/kNmpPc5VJz8grx+4RKfnnJiO1LG+uxkZfANZG3RMHhE+qQxxwkyQ9/MfPtTpf748UhR425A==}

  '@aws-cdk/cloud-assembly-schema@44.2.0':
    resolution: {integrity: sha512-oB3fq8yudGMHsSOyh2rFge5HVUMS6MOiAqK/6a9pyG4kHPkza0xCPlpvLFVCliD8y/VrsfxIcA584x9O0cxDiQ==}
    engines: {node: '>= 18.0.0'}
    bundledDependencies:
      - jsonschema
      - semver

  '@aws-crypto/crc32@5.2.0':
    resolution: {integrity: sha512-nLbCWqQNgUiwwtFsen1AdzAtvuLRsQS8rYgMuxCrdKf9kOssamGLuPwyTY9wyYblNr9+1XM8v6zoDTPPSIeANg==}
    engines: {node: '>=16.0.0'}

  '@aws-crypto/crc32c@5.2.0':
    resolution: {integrity: sha512-+iWb8qaHLYKrNvGRbiYRHSdKRWhto5XlZUEBwDjYNf+ly5SVYG6zEoYIdxvf5R3zyeP16w4PLBn3rH1xc74Rag==}

  '@aws-crypto/sha1-browser@5.2.0':
    resolution: {integrity: sha512-OH6lveCFfcDjX4dbAvCFSYUjJZjDr/3XJ3xHtjn3Oj5b9RjojQo8npoLeA/bNwkOkrSQ0wgrHzXk4tDRxGKJeg==}

  '@aws-crypto/sha256-browser@5.2.0':
    resolution: {integrity: sha512-AXfN/lGotSQwu6HNcEsIASo7kWXZ5HYWvfOmSNKDsEqC4OashTp8alTmaz+F7TC2L083SFv5RdB+qU3Vs1kZqw==}

  '@aws-crypto/sha256-js@5.2.0':
    resolution: {integrity: sha512-FFQQyu7edu4ufvIZ+OadFpHHOt+eSTBaYaki44c+akjg7qZg9oOQeLlk77F6tSYqjDAFClrHJk9tMf0HdVyOvA==}
    engines: {node: '>=16.0.0'}

  '@aws-crypto/supports-web-crypto@5.2.0':
    resolution: {integrity: sha512-iAvUotm021kM33eCdNfwIN//F77/IADDSs58i+MDaOqFrVjZo9bAal0NK7HurRuWLLpF1iLX7gbWrjHjeo+YFg==}

  '@aws-crypto/util@5.2.0':
    resolution: {integrity: sha512-4RkU9EsI6ZpBve5fseQlGNUWKMa1RLPQ1dnjnQoe07ldfIzcsGb5hC5W0Dm7u423KWzawlrpbjXBrXCEv9zazQ==}

  '@aws-sdk/client-s3@3.826.0':
    resolution: {integrity: sha512-odX3C3CEbcBoxB06vgBjJ9jQheFsIFwHmvCIMXn8duuVyIL/klgp14+ICzbEwIgPv7xVjSlycaiURcKS876QHA==}
    engines: {node: '>=18.0.0'}

  '@aws-sdk/client-sso@3.826.0':
    resolution: {integrity: sha512-/FEKnUC3xPkLL4RuRydwzx+y4b55HIX6qLPbGnyIs+sNmCUyc/62ijtV1Ml+b++YzEF6jWNBsJOxeyZdgrJ3Ig==}
    engines: {node: '>=18.0.0'}

  '@aws-sdk/core@3.826.0':
    resolution: {integrity: sha512-BGbQYzWj3ps+dblq33FY5tz/SsgJCcXX0zjQlSC07tYvU1jHTUvsefphyig+fY38xZ4wdKjbTop+KUmXUYrOXw==}
    engines: {node: '>=18.0.0'}

  '@aws-sdk/credential-provider-env@3.826.0':
    resolution: {integrity: sha512-DK3pQY8+iKK3MGDdC3uOZQ2psU01obaKlTYhEwNu4VWzgwQL4Vi3sWj4xSWGEK41vqZxiRLq6fOq7ysRI+qEZA==}
    engines: {node: '>=18.0.0'}

  '@aws-sdk/credential-provider-http@3.826.0':
    resolution: {integrity: sha512-N+IVZBh+yx/9GbMZTKO/gErBi/FYZQtcFRItoLbY+6WU+0cSWyZYfkoeOxHmQV3iX9k65oljERIWUmL9x6OSQg==}
    engines: {node: '>=18.0.0'}

  '@aws-sdk/credential-provider-ini@3.826.0':
    resolution: {integrity: sha512-g7n+qSklq/Lzjxe2Ke5QFNCgYn26a3ydZnbFIk8QqYin4pzG+qiunaqJjpV3c/EeHMlfK8bBc7MXAylKzGRccQ==}
    engines: {node: '>=18.0.0'}

  '@aws-sdk/credential-provider-node@3.826.0':
    resolution: {integrity: sha512-UfIJXxHjmSxH6bea00HBPLkjNI2D04enQA/xNLZvB+4xtzt1/gYdCis1P4/73f5aGVVVB4/zQMobBbnjkrmbQw==}
    engines: {node: '>=18.0.0'}

  '@aws-sdk/credential-provider-process@3.826.0':
    resolution: {integrity: sha512-kURrc4amu3NLtw1yZw7EoLNEVhmOMRUTs+chaNcmS+ERm3yK0nKjaJzmKahmwlTQTSl3wJ8jjK7x962VPo+zWw==}
    engines: {node: '>=18.0.0'}

  '@aws-sdk/credential-provider-sso@3.826.0':
    resolution: {integrity: sha512-F19J3zcfoom6OnQ0MyAtvduVKQXPgkz9i5ExSO01J2CzjbyMhCDA99qAjHYe+LwhW+W7P/jzBPd0+uOQ2Nhh9Q==}
    engines: {node: '>=18.0.0'}

  '@aws-sdk/credential-provider-web-identity@3.826.0':
    resolution: {integrity: sha512-o27GZ6Hy7qhuvMFVUL2eFEpBzf33Jaa/x3u3SHwU0nL7ko7jmbpeF0x4+wmagpI9X2IvVlUxIs0VaQ3YayPLEA==}
    engines: {node: '>=18.0.0'}

  '@aws-sdk/middleware-bucket-endpoint@3.821.0':
    resolution: {integrity: sha512-cebgeytKlWOgGczLo3BPvNY9XlzAzGZQANSysgJ2/8PSldmUpXRIF+GKPXDVhXeInWYHIfB8zZi3RqrPoXcNYQ==}
    engines: {node: '>=18.0.0'}

  '@aws-sdk/middleware-expect-continue@3.821.0':
    resolution: {integrity: sha512-zAOoSZKe1njOrtynvK6ZORU57YGv5I7KP4+rwOvUN3ZhJbQ7QPf8gKtFUCYAPRMegaXCKF/ADPtDZBAmM+zZ9g==}
    engines: {node: '>=18.0.0'}

  '@aws-sdk/middleware-flexible-checksums@3.826.0':
    resolution: {integrity: sha512-Fz9w8CFYPfSlHEB6feSsi06hdS+s+FB8k5pO4L7IV0tUa78mlhxF/VNlAJaVWYyOkZXl4HPH2K48aapACSQOXw==}
    engines: {node: '>=18.0.0'}

  '@aws-sdk/middleware-host-header@3.821.0':
    resolution: {integrity: sha512-xSMR+sopSeWGx5/4pAGhhfMvGBHioVBbqGvDs6pG64xfNwM5vq5s5v6D04e2i+uSTj4qGa71dLUs5I0UzAK3sw==}
    engines: {node: '>=18.0.0'}

  '@aws-sdk/middleware-location-constraint@3.821.0':
    resolution: {integrity: sha512-sKrm80k0t3R0on8aA/WhWFoMaAl4yvdk+riotmMElLUpcMcRXAd1+600uFVrxJqZdbrKQ0mjX0PjT68DlkYXLg==}
    engines: {node: '>=18.0.0'}

  '@aws-sdk/middleware-logger@3.821.0':
    resolution: {integrity: sha512-0cvI0ipf2tGx7fXYEEN5fBeZDz2RnHyb9xftSgUsEq7NBxjV0yTZfLJw6Za5rjE6snC80dRN8+bTNR1tuG89zA==}
    engines: {node: '>=18.0.0'}

  '@aws-sdk/middleware-recursion-detection@3.821.0':
    resolution: {integrity: sha512-efmaifbhBoqKG3bAoEfDdcM8hn1psF+4qa7ykWuYmfmah59JBeqHLfz5W9m9JoTwoKPkFcVLWZxnyZzAnVBOIg==}
    engines: {node: '>=18.0.0'}

  '@aws-sdk/middleware-sdk-s3@3.826.0':
    resolution: {integrity: sha512-8F0qWaYKfvD/de1AKccXuigM+gb/IZSncCqxdnFWqd+TFzo9qI9Hh+TpUhWOMYSgxsMsYQ8ipmLzlD/lDhjrmA==}
    engines: {node: '>=18.0.0'}

  '@aws-sdk/middleware-ssec@3.821.0':
    resolution: {integrity: sha512-YYi1Hhr2AYiU/24cQc8HIB+SWbQo6FBkMYojVuz/zgrtkFmALxENGF/21OPg7f/QWd+eadZJRxCjmRwh5F2Cxg==}
    engines: {node: '>=18.0.0'}

  '@aws-sdk/middleware-user-agent@3.826.0':
    resolution: {integrity: sha512-j404+EcfBbtTlAhyObjXbdKwwDXO1pCxHvR5Fw8FXNvp/H330j6YnXgs3SJ6d3bZUwUJ/ztPx2S5AlBbLVLDFw==}
    engines: {node: '>=18.0.0'}

  '@aws-sdk/nested-clients@3.826.0':
    resolution: {integrity: sha512-p7olPq0uTtHqGuXI1GSc/gzKDvV55PMbLtnmupEDfnY9SoRu+QatbWQ6da9sI1lhOcNmRMgiNQBXFzaUFrG+SQ==}
    engines: {node: '>=18.0.0'}

  '@aws-sdk/region-config-resolver@3.821.0':
    resolution: {integrity: sha512-t8og+lRCIIy5nlId0bScNpCkif8sc0LhmtaKsbm0ZPm3sCa/WhCbSZibjbZ28FNjVCV+p0D9RYZx0VDDbtWyjw==}
    engines: {node: '>=18.0.0'}

  '@aws-sdk/signature-v4-multi-region@3.826.0':
    resolution: {integrity: sha512-3fEi/zy6tpMzomYosksGtu7jZqGFcdBXoL7YRsG7OEeQzBbOW9B+fVaQZ4jnsViSjzA/yKydLahMrfPnt+iaxg==}
    engines: {node: '>=18.0.0'}

  '@aws-sdk/token-providers@3.826.0':
    resolution: {integrity: sha512-iCOcVAqGPSHtQL8ZBXifZMEcHyUl9wJ8HvLZ5l1ohA/3ZNP+dqEPGi7jfhR5jZKs+xyp2jxByFqfil9PjI9c5A==}
    engines: {node: '>=18.0.0'}

  '@aws-sdk/types@3.821.0':
    resolution: {integrity: sha512-Znroqdai1a90TlxGaJ+FK1lwC0fHpo97Xjsp5UKGR5JODYm7f9+/fF17ebO1KdoBr/Rm0UIFiF5VmI8ts9F1eA==}
    engines: {node: '>=18.0.0'}

  '@aws-sdk/util-arn-parser@3.804.0':
    resolution: {integrity: sha512-wmBJqn1DRXnZu3b4EkE6CWnoWMo1ZMvlfkqU5zPz67xx1GMaXlDCchFvKAXMjk4jn/L1O3tKnoFDNsoLV1kgNQ==}
    engines: {node: '>=18.0.0'}

  '@aws-sdk/util-endpoints@3.821.0':
    resolution: {integrity: sha512-Uknt/zUZnLE76zaAAPEayOeF5/4IZ2puTFXvcSCWHsi9m3tqbb9UozlnlVqvCZLCRWfQryZQoG2W4XSS3qgk5A==}
    engines: {node: '>=18.0.0'}

  '@aws-sdk/util-locate-window@3.804.0':
    resolution: {integrity: sha512-zVoRfpmBVPodYlnMjgVjfGoEZagyRF5IPn3Uo6ZvOZp24chnW/FRstH7ESDHDDRga4z3V+ElUQHKpFDXWyBW5A==}
    engines: {node: '>=18.0.0'}

  '@aws-sdk/util-user-agent-browser@3.821.0':
    resolution: {integrity: sha512-irWZHyM0Jr1xhC+38OuZ7JB6OXMLPZlj48thElpsO1ZSLRkLZx5+I7VV6k3sp2yZ7BYbKz/G2ojSv4wdm7XTLw==}

  '@aws-sdk/util-user-agent-node@3.826.0':
    resolution: {integrity: sha512-wHw6bZQWIMcFF/8r03aY9Itp6JLBYY4absGGhCDK1dc3tPEfi8NVSdb05a/Oz+g4TVaDdxLo0OQ/OKMS1DFRHQ==}
    engines: {node: '>=18.0.0'}
    peerDependencies:
      aws-crt: '>=1.0.0'
    peerDependenciesMeta:
      aws-crt:
        optional: true

  '@aws-sdk/xml-builder@3.821.0':
    resolution: {integrity: sha512-DIIotRnefVL6DiaHtO6/21DhJ4JZnnIwdNbpwiAhdt/AVbttcE4yw925gsjur0OGv5BTYXQXU3YnANBYnZjuQA==}
    engines: {node: '>=18.0.0'}

  '@babel/code-frame@7.27.1':
    resolution: {integrity: sha512-cjQ7ZlQ0Mv3b47hABuTevyTuYN4i+loJKGeV9flcCgIK37cCXRh+L1bd3iBHlynerhQ7BhCkn2BPbQUL+rGqFg==}
    engines: {node: '>=6.9.0'}

  '@babel/compat-data@7.27.5':
    resolution: {integrity: sha512-KiRAp/VoJaWkkte84TvUd9qjdbZAdiqyvMxrGl1N6vzFogKmaLgoM3L1kgtLicp2HP5fBJS8JrZKLVIZGVJAVg==}
    engines: {node: '>=6.9.0'}

  '@babel/core@7.27.4':
    resolution: {integrity: sha512-bXYxrXFubeYdvB0NhD/NBB3Qi6aZeV20GOWVI47t2dkecCEoneR4NPVcb7abpXDEvejgrUfFtG6vG/zxAKmg+g==}
    engines: {node: '>=6.9.0'}

  '@babel/generator@7.27.5':
    resolution: {integrity: sha512-ZGhA37l0e/g2s1Cnzdix0O3aLYm66eF8aufiVteOgnwxgnRP8GoyMj7VWsgWnQbVKXyge7hqrFh2K2TQM6t1Hw==}
    engines: {node: '>=6.9.0'}

  '@babel/helper-compilation-targets@7.27.2':
    resolution: {integrity: sha512-2+1thGUUWWjLTYTHZWK1n8Yga0ijBz1XAhUXcKy81rd5g6yh7hGqMp45v7cadSbEHc9G3OTv45SyneRN3ps4DQ==}
    engines: {node: '>=6.9.0'}

  '@babel/helper-module-imports@7.27.1':
    resolution: {integrity: sha512-0gSFWUPNXNopqtIPQvlD5WgXYI5GY2kP2cCvoT8kczjbfcfuIljTbcWrulD1CIPIX2gt1wghbDy08yE1p+/r3w==}
    engines: {node: '>=6.9.0'}

  '@babel/helper-module-transforms@7.27.3':
    resolution: {integrity: sha512-dSOvYwvyLsWBeIRyOeHXp5vPj5l1I011r52FM1+r1jCERv+aFXYk4whgQccYEGYxK2H3ZAIA8nuPkQ0HaUo3qg==}
    engines: {node: '>=6.9.0'}
    peerDependencies:
      '@babel/core': ^7.0.0

  '@babel/helper-plugin-utils@7.27.1':
    resolution: {integrity: sha512-1gn1Up5YXka3YYAHGKpbideQ5Yjf1tDa9qYcgysz+cNCXukyLl6DjPXhD3VRwSb8c0J9tA4b2+rHEZtc6R0tlw==}
    engines: {node: '>=6.9.0'}

  '@babel/helper-string-parser@7.27.1':
    resolution: {integrity: sha512-qMlSxKbpRlAridDExk92nSobyDdpPijUq2DW6oDnUqd0iOGxmQjyqhMIihI9+zv4LPyZdRje2cavWPbCbWm3eA==}
    engines: {node: '>=6.9.0'}

  '@babel/helper-validator-identifier@7.27.1':
    resolution: {integrity: sha512-D2hP9eA+Sqx1kBZgzxZh0y1trbuU+JoDkiEwqhQ36nodYqJwyEIhPSdMNd7lOm/4io72luTPWH20Yda0xOuUow==}
    engines: {node: '>=6.9.0'}

  '@babel/helper-validator-option@7.27.1':
    resolution: {integrity: sha512-YvjJow9FxbhFFKDSuFnVCe2WxXk1zWc22fFePVNEaWJEu8IrZVlda6N0uHwzZrUM1il7NC9Mlp4MaJYbYd9JSg==}
    engines: {node: '>=6.9.0'}

  '@babel/helpers@7.27.6':
    resolution: {integrity: sha512-muE8Tt8M22638HU31A3CgfSUciwz1fhATfoVai05aPXGor//CdWDCbnlY1yvBPo07njuVOCNGCSp/GTt12lIug==}
    engines: {node: '>=6.9.0'}

  '@babel/parser@7.27.5':
    resolution: {integrity: sha512-OsQd175SxWkGlzbny8J3K8TnnDD0N3lrIUtB92xwyRpzaenGZhxDvxN/JgU00U3CDZNj9tPuDJ5H0WS4Nt3vKg==}
    engines: {node: '>=6.0.0'}
    hasBin: true

  '@babel/plugin-syntax-async-generators@7.8.4':
    resolution: {integrity: sha512-tycmZxkGfZaxhMRbXlPXuVFpdWlXpir2W4AMhSJgRKzk/eDlIXOhb2LHWoLpDF7TEHylV5zNhykX6KAgHJmTNw==}
    peerDependencies:
      '@babel/core': ^7.0.0-0

  '@babel/plugin-syntax-bigint@7.8.3':
    resolution: {integrity: sha512-wnTnFlG+YxQm3vDxpGE57Pj0srRU4sHE/mDkt1qv2YJJSeUAec2ma4WLUnUPeKjyrfntVwe/N6dCXpU+zL3Npg==}
    peerDependencies:
      '@babel/core': ^7.0.0-0

  '@babel/plugin-syntax-class-properties@7.12.13':
    resolution: {integrity: sha512-fm4idjKla0YahUNgFNLCB0qySdsoPiZP3iQE3rky0mBUtMZ23yDJ9SJdg6dXTSDnulOVqiF3Hgr9nbXvXTQZYA==}
    peerDependencies:
      '@babel/core': ^7.0.0-0

  '@babel/plugin-syntax-class-static-block@7.14.5':
    resolution: {integrity: sha512-b+YyPmr6ldyNnM6sqYeMWE+bgJcJpO6yS4QD7ymxgH34GBPNDM/THBh8iunyvKIZztiwLH4CJZ0RxTk9emgpjw==}
    engines: {node: '>=6.9.0'}
    peerDependencies:
      '@babel/core': ^7.0.0-0

  '@babel/plugin-syntax-import-attributes@7.27.1':
    resolution: {integrity: sha512-oFT0FrKHgF53f4vOsZGi2Hh3I35PfSmVs4IBFLFj4dnafP+hIWDLg3VyKmUHfLoLHlyxY4C7DGtmHuJgn+IGww==}
    engines: {node: '>=6.9.0'}
    peerDependencies:
      '@babel/core': ^7.0.0-0

  '@babel/plugin-syntax-import-meta@7.10.4':
    resolution: {integrity: sha512-Yqfm+XDx0+Prh3VSeEQCPU81yC+JWZ2pDPFSS4ZdpfZhp4MkFMaDC1UqseovEKwSUpnIL7+vK+Clp7bfh0iD7g==}
    peerDependencies:
      '@babel/core': ^7.0.0-0

  '@babel/plugin-syntax-json-strings@7.8.3':
    resolution: {integrity: sha512-lY6kdGpWHvjoe2vk4WrAapEuBR69EMxZl+RoGRhrFGNYVK8mOPAW8VfbT/ZgrFbXlDNiiaxQnAtgVCZ6jv30EA==}
    peerDependencies:
      '@babel/core': ^7.0.0-0

  '@babel/plugin-syntax-jsx@7.27.1':
    resolution: {integrity: sha512-y8YTNIeKoyhGd9O0Jiyzyyqk8gdjnumGTQPsz0xOZOQ2RmkVJeZ1vmmfIvFEKqucBG6axJGBZDE/7iI5suUI/w==}
    engines: {node: '>=6.9.0'}
    peerDependencies:
      '@babel/core': ^7.0.0-0

  '@babel/plugin-syntax-logical-assignment-operators@7.10.4':
    resolution: {integrity: sha512-d8waShlpFDinQ5MtvGU9xDAOzKH47+FFoney2baFIoMr952hKOLp1HR7VszoZvOsV/4+RRszNY7D17ba0te0ig==}
    peerDependencies:
      '@babel/core': ^7.0.0-0

  '@babel/plugin-syntax-nullish-coalescing-operator@7.8.3':
    resolution: {integrity: sha512-aSff4zPII1u2QD7y+F8oDsz19ew4IGEJg9SVW+bqwpwtfFleiQDMdzA/R+UlWDzfnHFCxxleFT0PMIrR36XLNQ==}
    peerDependencies:
      '@babel/core': ^7.0.0-0

  '@babel/plugin-syntax-numeric-separator@7.10.4':
    resolution: {integrity: sha512-9H6YdfkcK/uOnY/K7/aA2xpzaAgkQn37yzWUMRK7OaPOqOpGS1+n0H5hxT9AUw9EsSjPW8SVyMJwYRtWs3X3ug==}
    peerDependencies:
      '@babel/core': ^7.0.0-0

  '@babel/plugin-syntax-object-rest-spread@7.8.3':
    resolution: {integrity: sha512-XoqMijGZb9y3y2XskN+P1wUGiVwWZ5JmoDRwx5+3GmEplNyVM2s2Dg8ILFQm8rWM48orGy5YpI5Bl8U1y7ydlA==}
    peerDependencies:
      '@babel/core': ^7.0.0-0

  '@babel/plugin-syntax-optional-catch-binding@7.8.3':
    resolution: {integrity: sha512-6VPD0Pc1lpTqw0aKoeRTMiB+kWhAoT24PA+ksWSBrFtl5SIRVpZlwN3NNPQjehA2E/91FV3RjLWoVTglWcSV3Q==}
    peerDependencies:
      '@babel/core': ^7.0.0-0

  '@babel/plugin-syntax-optional-chaining@7.8.3':
    resolution: {integrity: sha512-KoK9ErH1MBlCPxV0VANkXW2/dw4vlbGDrFgz8bmUsBGYkFRcbRwMh6cIJubdPrkxRwuGdtCk0v/wPTKbQgBjkg==}
    peerDependencies:
      '@babel/core': ^7.0.0-0

  '@babel/plugin-syntax-private-property-in-object@7.14.5':
    resolution: {integrity: sha512-0wVnp9dxJ72ZUJDV27ZfbSj6iHLoytYZmh3rFcxNnvsJF3ktkzLDZPy/mA17HGsaQT3/DQsWYX1f1QGWkCoVUg==}
    engines: {node: '>=6.9.0'}
    peerDependencies:
      '@babel/core': ^7.0.0-0

  '@babel/plugin-syntax-top-level-await@7.14.5':
    resolution: {integrity: sha512-hx++upLv5U1rgYfwe1xBQUhRmU41NEvpUvrp8jkrSCdvGSnM5/qdRMtylJ6PG5OFkBaHkbTAKTnd3/YyESRHFw==}
    engines: {node: '>=6.9.0'}
    peerDependencies:
      '@babel/core': ^7.0.0-0

  '@babel/plugin-syntax-typescript@7.27.1':
    resolution: {integrity: sha512-xfYCBMxveHrRMnAWl1ZlPXOZjzkN82THFvLhQhFXFt81Z5HnN+EtUkZhv/zcKpmT3fzmWZB0ywiBrbC3vogbwQ==}
    engines: {node: '>=6.9.0'}
    peerDependencies:
      '@babel/core': ^7.0.0-0

  '@babel/template@7.27.2':
    resolution: {integrity: sha512-LPDZ85aEJyYSd18/DkjNh4/y1ntkE5KwUHWTiqgRxruuZL2F1yuHligVHLvcHY2vMHXttKFpJn6LwfI7cw7ODw==}
    engines: {node: '>=6.9.0'}

  '@babel/traverse@7.27.4':
    resolution: {integrity: sha512-oNcu2QbHqts9BtOWJosOVJapWjBDSxGCpFvikNR5TGDYDQf3JwpIoMzIKrvfoti93cLfPJEG4tH9SPVeyCGgdA==}
    engines: {node: '>=6.9.0'}

  '@babel/types@7.27.6':
    resolution: {integrity: sha512-ETyHEk2VHHvl9b9jZP5IHPavHYk57EhanlRRuae9XCpb/j5bDCbPPMOBfCWhnl/7EDJz0jEMCi/RhccCE8r1+Q==}
    engines: {node: '>=6.9.0'}

  '@bcoe/v8-coverage@0.2.3':
    resolution: {integrity: sha512-0hYQ8SB4Db5zvZB4axdMHGwEaQjkZzFjQiN9LVYvIFB2nSUHW9tYpxWriPrWDASIxiaXax83REcLxuSdnGPZtw==}

  '@codegenie/serverless-express@4.16.0':
    resolution: {integrity: sha512-TlvAHQysphN3OW6Ziz6AD2DnN9IIy/KkKNImZwMJpwGHHqLATi/9hMg8H8VBRg2L15pGt8ad3R6j6mfvHVWrCg==}
    engines: {node: '>=18'}

  '@cspotcode/source-map-support@0.8.1':
    resolution: {integrity: sha512-IchNf6dN4tHoMFIn/7OE8LWZ19Y6q/67Bmf6vnGREv8RSbBVb9LPJxEcnwrcwX6ixSvaiGoomAUvu4YSxXrVgw==}
    engines: {node: '>=12'}

  '@emnapi/core@1.4.3':
    resolution: {integrity: sha512-4m62DuCE07lw01soJwPiBGC0nAww0Q+RY70VZ+n49yDIO13yyinhbWCeNnaob0lakDtWQzSdtNWzJeOJt2ma+g==}

  '@emnapi/runtime@1.4.3':
    resolution: {integrity: sha512-pBPWdu6MLKROBX05wSNKcNb++m5Er+KQ9QkB+WVM+pW2Kx9hoSrVTnu3BdkI5eBLZoKu/J6mW/B6i6bJB2ytXQ==}

  '@emnapi/wasi-threads@1.0.2':
    resolution: {integrity: sha512-5n3nTJblwRi8LlXkJ9eBzu+kZR8Yxcc7ubakyQTFzPMtIhFpUBRbsnc2Dv88IZDIbCDlBiWrknhB4Lsz7mg6BA==}

  '@es-joy/jsdoccomment@0.50.2':
    resolution: {integrity: sha512-YAdE/IJSpwbOTiaURNCKECdAwqrJuFiZhylmesBcIRawtYKnBR2wxPhoIewMg+Yu+QuYvHfJNReWpoxGBKOChA==}
    engines: {node: '>=18'}

  '@eslint-community/eslint-utils@4.7.0':
    resolution: {integrity: sha512-dyybb3AcajC7uha6CvhdVRJqaKyn7w2YKqKyAN37NKYgZT36w+iRb0Dymmc5qEJ549c/S31cMMSFd75bteCpCw==}
    engines: {node: ^12.22.0 || ^14.17.0 || >=16.0.0}
    peerDependencies:
      eslint: ^6.0.0 || ^7.0.0 || >=8.0.0

  '@eslint-community/regexpp@4.12.1':
    resolution: {integrity: sha512-CCZCDJuduB9OUkFkY2IgppNZMi2lBQgD2qzwXkEia16cge2pijY/aXi96CJMquDMn3nJdlPV1A5KrJEXwfLNzQ==}
    engines: {node: ^12.0.0 || ^14.0.0 || >=16.0.0}

  '@eslint/config-array@0.20.0':
    resolution: {integrity: sha512-fxlS1kkIjx8+vy2SjuCB94q3htSNrufYTXubwiBFeaQHbH6Ipi43gFJq2zCMt6PHhImH3Xmr0NksKDvchWlpQQ==}
    engines: {node: ^18.18.0 || ^20.9.0 || >=21.1.0}

  '@eslint/config-helpers@0.2.2':
    resolution: {integrity: sha512-+GPzk8PlG0sPpzdU5ZvIRMPidzAnZDl/s9L+y13iodqvb8leL53bTannOrQ/Im7UkpsmFU5Ily5U60LWixnmLg==}
    engines: {node: ^18.18.0 || ^20.9.0 || >=21.1.0}

  '@eslint/core@0.13.0':
    resolution: {integrity: sha512-yfkgDw1KR66rkT5A8ci4irzDysN7FRpq3ttJolR88OqQikAWqwA8j5VZyas+vjyBNFIJ7MfybJ9plMILI2UrCw==}
    engines: {node: ^18.18.0 || ^20.9.0 || >=21.1.0}

  '@eslint/core@0.14.0':
    resolution: {integrity: sha512-qIbV0/JZr7iSDjqAc60IqbLdsj9GDt16xQtWD+B78d/HAlvysGdZZ6rpJHGAc2T0FQx1X6thsSPdnoiGKdNtdg==}
    engines: {node: ^18.18.0 || ^20.9.0 || >=21.1.0}

  '@eslint/eslintrc@3.3.1':
    resolution: {integrity: sha512-gtF186CXhIl1p4pJNGZw8Yc6RlshoePRvE0X91oPGb3vZ8pM3qOS9W9NGPat9LziaBV7XrJWGylNQXkGcnM3IQ==}
    engines: {node: ^18.18.0 || ^20.9.0 || >=21.1.0}

  '@eslint/js@9.28.0':
    resolution: {integrity: sha512-fnqSjGWd/CoIp4EXIxWVK/sHA6DOHN4+8Ix2cX5ycOY7LG0UY8nHCU5pIp2eaE1Mc7Qd8kHspYNzYXT2ojPLzg==}
    engines: {node: ^18.18.0 || ^20.9.0 || >=21.1.0}

  '@eslint/object-schema@2.1.6':
    resolution: {integrity: sha512-RBMg5FRL0I0gs51M/guSAj5/e14VQ4tpZnQNWwuDT66P14I43ItmPfIZRhO9fUVIPOAQXU47atlywZ/czoqFPA==}
    engines: {node: ^18.18.0 || ^20.9.0 || >=21.1.0}

  '@eslint/plugin-kit@0.2.8':
    resolution: {integrity: sha512-ZAoA40rNMPwSm+AeHpCq8STiNAwzWLJuP8Xv4CHIc9wv/PSuExjMrmjfYNj682vW0OOiZ1HKxzvjQr9XZIisQA==}
    engines: {node: ^18.18.0 || ^20.9.0 || >=21.1.0}

  '@eslint/plugin-kit@0.3.1':
    resolution: {integrity: sha512-0J+zgWxHN+xXONWIyPWKFMgVuJoZuGiIFu8yxk7RJjxkzpGmyja5wRFqZIVtjDVOQpV+Rw0iOAjYPE2eQyjr0w==}
    engines: {node: ^18.18.0 || ^20.9.0 || >=21.1.0}

  '@gerrit0/mini-shiki@3.6.0':
    resolution: {integrity: sha512-KaeJvPNofTEZR9EzVNp/GQzbQqkGfjiu6k3CXKvhVTX+8OoAKSX/k7qxLKOX3B0yh2XqVAc93rsOu48CGt2Qug==}

  '@humanfs/core@0.19.1':
    resolution: {integrity: sha512-5DyQ4+1JEUzejeK1JGICcideyfUbGixgS9jNgex5nqkW+cY7WZhxBigmieN5Qnw9ZosSNVC9KQKyb+GUaGyKUA==}
    engines: {node: '>=18.18.0'}

  '@humanfs/node@0.16.6':
    resolution: {integrity: sha512-YuI2ZHQL78Q5HbhDiBA1X4LmYdXCKCMQIfw0pw7piHJwyREFebJUvrQN4cMssyES6x+vfUbx1CIpaQUKYdQZOw==}
    engines: {node: '>=18.18.0'}

  '@humanwhocodes/module-importer@1.0.1':
    resolution: {integrity: sha512-bxveV4V8v5Yb4ncFTT3rPSgZBOpCkjfK0y4oVVVJwIuDVBRMDXrPyXRL988i5ap9m9bnyEEjWfm5WkBmtffLfA==}
    engines: {node: '>=12.22'}

  '@humanwhocodes/retry@0.3.1':
    resolution: {integrity: sha512-JBxkERygn7Bv/GbN5Rv8Ul6LVknS+5Bp6RgDC/O8gEBU/yeH5Ui5C/OlWrTb6qct7LjjfT6Re2NxB0ln0yYybA==}
    engines: {node: '>=18.18'}

  '@humanwhocodes/retry@0.4.3':
    resolution: {integrity: sha512-bV0Tgo9K4hfPCek+aMAn81RppFKv2ySDQeMoSZuvTASywNTnVJCArCZE2FWqpvIatKu7VMRLWlR1EazvVhDyhQ==}
    engines: {node: '>=18.18'}

  '@isaacs/cliui@8.0.2':
    resolution: {integrity: sha512-O8jcjabXaleOG9DQ0+ARXWZBTfnP4WNAqzuiJK7ll44AmxGKv/J2M4TPjxjY3znBCfvBXFzucm1twdyFybFqEA==}
    engines: {node: '>=12'}

  '@istanbuljs/load-nyc-config@1.1.0':
    resolution: {integrity: sha512-VjeHSlIzpv/NyD3N0YuHfXOPDIixcA1q2ZV98wsMqcYlPmv2n3Yb2lYP9XMElnaFVXg5A7YLTeLu6V84uQDjmQ==}
    engines: {node: '>=8'}

  '@istanbuljs/schema@0.1.3':
    resolution: {integrity: sha512-ZXRY4jNvVgSVQ8DL3LTcakaAtXwTVUxE81hslsyD2AtoXW/wVob10HkOJ1X/pAlcI7D+2YoZKg5do8G/w6RYgA==}
    engines: {node: '>=8'}

  '@jest/console@30.0.0':
    resolution: {integrity: sha512-vfpJap6JZQ3I8sUN8dsFqNAKJYO4KIGxkcB+3Fw7Q/BJiWY5HwtMMiuT1oP0avsiDhjE/TCLaDgbGfHwDdBVeg==}
    engines: {node: ^18.14.0 || ^20.0.0 || ^22.0.0 || >=24.0.0}

  '@jest/core@30.0.0':
    resolution: {integrity: sha512-1zU39zFtWSl5ZuDK3Rd6P8S28MmS4F11x6Z4CURrgJ99iaAJg68hmdJ2SAHEEO6ociaNk43UhUYtHxWKEWoNYw==}
    engines: {node: ^18.14.0 || ^20.0.0 || ^22.0.0 || >=24.0.0}
    peerDependencies:
      node-notifier: ^8.0.1 || ^9.0.0 || ^10.0.0
    peerDependenciesMeta:
      node-notifier:
        optional: true

  '@jest/create-cache-key-function@29.7.0':
    resolution: {integrity: sha512-4QqS3LY5PBmTRHj9sAg1HLoPzqAI0uOX6wI/TRqHIcOxlFidy6YEmCQJk6FSZjNLGCeubDMfmkWL+qaLKhSGQA==}
    engines: {node: ^14.15.0 || ^16.10.0 || >=18.0.0}

  '@jest/diff-sequences@30.0.0':
    resolution: {integrity: sha512-xMbtoCeKJDto86GW6AiwVv7M4QAuI56R7dVBr1RNGYbOT44M2TIzOiske2RxopBqkumDY+A1H55pGvuribRY9A==}
    engines: {node: ^18.14.0 || ^20.0.0 || ^22.0.0 || >=24.0.0}

  '@jest/environment@30.0.0':
    resolution: {integrity: sha512-09sFbMMgS5JxYnvgmmtwIHhvoyzvR5fUPrVl8nOCrC5KdzmmErTcAxfWyAhJ2bv3rvHNQaKiS+COSG+O7oNbXw==}
    engines: {node: ^18.14.0 || ^20.0.0 || ^22.0.0 || >=24.0.0}

  '@jest/expect-utils@29.7.0':
    resolution: {integrity: sha512-GlsNBWiFQFCVi9QVSx7f5AgMeLxe9YCCs5PuP2O2LdjDAA8Jh9eX7lA1Jq/xdXw3Wb3hyvlFNfZIfcRetSzYcA==}
    engines: {node: ^14.15.0 || ^16.10.0 || >=18.0.0}

  '@jest/expect-utils@30.0.0':
    resolution: {integrity: sha512-UiWfsqNi/+d7xepfOv8KDcbbzcYtkWBe3a3kVDtg6M1kuN6CJ7b4HzIp5e1YHrSaQaVS8sdCoyCMCZClTLNKFQ==}
    engines: {node: ^18.14.0 || ^20.0.0 || ^22.0.0 || >=24.0.0}

  '@jest/expect@30.0.0':
    resolution: {integrity: sha512-XZ3j6syhMeKiBknmmc8V3mNIb44kxLTbOQtaXA4IFdHy+vEN0cnXRzbRjdGBtrp4k1PWyMWNU3Fjz3iejrhpQg==}
    engines: {node: ^18.14.0 || ^20.0.0 || ^22.0.0 || >=24.0.0}

  '@jest/fake-timers@30.0.0':
    resolution: {integrity: sha512-yzBmJcrMHAMcAEbV2w1kbxmx8WFpEz8Cth3wjLMSkq+LO8VeGKRhpr5+BUp7PPK+x4njq/b6mVnDR8e/tPL5ng==}
    engines: {node: ^18.14.0 || ^20.0.0 || ^22.0.0 || >=24.0.0}

  '@jest/get-type@30.0.0':
    resolution: {integrity: sha512-VZWMjrBzqfDKngQ7sUctKeLxanAbsBFoZnPxNIG6CmxK7Gv6K44yqd0nzveNIBfuhGZMmk1n5PGbvdSTOu0yTg==}
    engines: {node: ^18.14.0 || ^20.0.0 || ^22.0.0 || >=24.0.0}

  '@jest/globals@30.0.0':
    resolution: {integrity: sha512-OEzYes5A1xwBJVMPqFRa8NCao8Vr42nsUZuf/SpaJWoLE+4kyl6nCQZ1zqfipmCrIXQVALC5qJwKy/7NQQLPhw==}
    engines: {node: ^18.14.0 || ^20.0.0 || ^22.0.0 || >=24.0.0}

  '@jest/pattern@30.0.0':
    resolution: {integrity: sha512-k+TpEThzLVXMkbdxf8KHjZ83Wl+G54ytVJoDIGWwS96Ql4xyASRjc6SU1hs5jHVql+hpyK9G8N7WuFhLpGHRpQ==}
    engines: {node: ^18.14.0 || ^20.0.0 || ^22.0.0 || >=24.0.0}

  '@jest/reporters@30.0.0':
    resolution: {integrity: sha512-5WHNlLO0Ok+/o6ML5IzgVm1qyERtLHBNhwn67PAq92H4hZ+n5uW/BYj1VVwmTdxIcNrZLxdV9qtpdZkXf16HxA==}
    engines: {node: ^18.14.0 || ^20.0.0 || ^22.0.0 || >=24.0.0}
    peerDependencies:
      node-notifier: ^8.0.1 || ^9.0.0 || ^10.0.0
    peerDependenciesMeta:
      node-notifier:
        optional: true

  '@jest/schemas@29.6.3':
    resolution: {integrity: sha512-mo5j5X+jIZmJQveBKeS/clAueipV7KgiX1vMgCxam1RNYiqE1w62n0/tJJnHtjW8ZHcQco5gY85jA3mi0L+nSA==}
    engines: {node: ^14.15.0 || ^16.10.0 || >=18.0.0}

  '@jest/schemas@30.0.0':
    resolution: {integrity: sha512-NID2VRyaEkevCRz6badhfqYwri/RvMbiHY81rk3AkK/LaiB0LSxi1RdVZ7MpZdTjNugtZeGfpL0mLs9Kp3MrQw==}
    engines: {node: ^18.14.0 || ^20.0.0 || ^22.0.0 || >=24.0.0}

  '@jest/snapshot-utils@30.0.0':
    resolution: {integrity: sha512-C/QSFUmvZEYptg2Vin84FggAphwHvj6la39vkw1CNOZQORWZ7O/H0BXmdeeeGnvlXDYY8TlFM5jgFnxLAxpFjA==}
    engines: {node: ^18.14.0 || ^20.0.0 || ^22.0.0 || >=24.0.0}

  '@jest/source-map@30.0.0':
    resolution: {integrity: sha512-oYBJ4d/NF4ZY3/7iq1VaeoERHRvlwKtrGClgescaXMIa1mmb+vfJd0xMgbW9yrI80IUA7qGbxpBWxlITrHkWoA==}
    engines: {node: ^18.14.0 || ^20.0.0 || ^22.0.0 || >=24.0.0}

  '@jest/test-result@30.0.0':
    resolution: {integrity: sha512-685zco9HdgBaaWiB9T4xjLtBuN0Q795wgaQPpmuAeZPHwHZSoKFAUnozUtU+ongfi4l5VCz8AclOE5LAQdyjxQ==}
    engines: {node: ^18.14.0 || ^20.0.0 || ^22.0.0 || >=24.0.0}

  '@jest/test-sequencer@30.0.0':
    resolution: {integrity: sha512-Hmvv5Yg6UmghXIcVZIydkT0nAK7M/hlXx9WMHR5cLVwdmc14/qUQt3mC72T6GN0olPC6DhmKE6Cd/pHsgDbuqQ==}
    engines: {node: ^18.14.0 || ^20.0.0 || ^22.0.0 || >=24.0.0}

  '@jest/transform@29.7.0':
    resolution: {integrity: sha512-ok/BTPFzFKVMwO5eOHRrvnBVHdRy9IrsrW1GpMaQ9MCnilNLXQKmAX8s1YXDFaai9xJpac2ySzV0YeRRECr2Vw==}
    engines: {node: ^14.15.0 || ^16.10.0 || >=18.0.0}

  '@jest/transform@30.0.0':
    resolution: {integrity: sha512-8xhpsCGYJsUjqpJOgLyMkeOSSlhqggFZEWAnZquBsvATtueoEs7CkMRxOUmJliF3E5x+mXmZ7gEEsHank029Og==}
    engines: {node: ^18.14.0 || ^20.0.0 || ^22.0.0 || >=24.0.0}

  '@jest/types@29.6.3':
    resolution: {integrity: sha512-u3UPsIilWKOM3F9CXtrG8LEJmNxwoCQC/XVj4IKYXvvpx7QIi/Kg1LI5uDmDpKlac62NUtX7eLjRh+jVZcLOzw==}
    engines: {node: ^14.15.0 || ^16.10.0 || >=18.0.0}

  '@jest/types@30.0.0':
    resolution: {integrity: sha512-1Nox8mAL52PKPfEnUQWBvKU/bp8FTT6AiDu76bFDEJj/qsRFSAVSldfCH3XYMqialti2zHXKvD5gN0AaHc0yKA==}
    engines: {node: ^18.14.0 || ^20.0.0 || ^22.0.0 || >=24.0.0}

  '@jridgewell/gen-mapping@0.3.8':
    resolution: {integrity: sha512-imAbBGkb+ebQyxKgzv5Hu2nmROxoDOXHh80evxdoXNOrvAnVx7zimzc1Oo5h9RlfV4vPXaE2iM5pOFbvOCClWA==}
    engines: {node: '>=6.0.0'}

  '@jridgewell/resolve-uri@3.1.2':
    resolution: {integrity: sha512-bRISgCIjP20/tbWSPWMEi54QVPRZExkuD9lJL+UIxUKtwVJA8wW1Trb1jMs1RFXo1CBTNZ/5hpC9QvmKWdopKw==}
    engines: {node: '>=6.0.0'}

  '@jridgewell/set-array@1.2.1':
    resolution: {integrity: sha512-R8gLRTZeyp03ymzP/6Lil/28tGeGEzhx1q2k703KGWRAI1VdvPIXdG70VJc2pAMw3NA6JKL5hhFu1sJX0Mnn/A==}
    engines: {node: '>=6.0.0'}

  '@jridgewell/sourcemap-codec@1.5.0':
    resolution: {integrity: sha512-gv3ZRaISU3fjPAgNsriBRqGWQL6quFx04YMPW/zD8XMLsU32mhCCbfbO6KZFLjvYpCZ8zyDEgqsgf+PwPaM7GQ==}

  '@jridgewell/trace-mapping@0.3.25':
    resolution: {integrity: sha512-vNk6aEwybGtawWmy/PzwnGDOjCkLWSD2wqvjGGAgOAwCGWySYXfYoxt00IJkTF+8Lb57DwOb3Aa0o9CApepiYQ==}

  '@jridgewell/trace-mapping@0.3.9':
    resolution: {integrity: sha512-3Belt6tdc8bPgAtbcmdtNJlirVoTmEb5e2gC94PnkwEW9jI6CAHUeoG85tjWP5WquqfavoMtMwiG4P926ZKKuQ==}

  '@jsdevtools/ono@7.1.3':
    resolution: {integrity: sha512-4JQNk+3mVzK3xh2rqd6RB4J46qUR19azEHBneZyTZM+c456qOrbbM/5xcR8huNCCcbVt7+UmizG6GuUvPvKUYg==}

  '@napi-rs/wasm-runtime@0.2.11':
    resolution: {integrity: sha512-9DPkXtvHydrcOsopiYpUgPHpmj0HWZKMUnL2dZqpvC42lsratuBG06V5ipyno0fUek5VlFsNQ+AcFATSrJXgMA==}

  '@nodelib/fs.scandir@2.1.5':
    resolution: {integrity: sha512-vq24Bq3ym5HEQm2NKCr3yXDwjc7vTsEThRDnkp2DK9p1uqLR+DHurm/NOTo0KG7HYHU7eppKZj3MyqYuMBf62g==}
    engines: {node: '>= 8'}

  '@nodelib/fs.stat@2.0.5':
    resolution: {integrity: sha512-RkhPPp2zrqDAQA/2jNhnztcPAlv64XdhIp7a7454A5ovI7Bukxgt7MX7udwAu3zg1DcpPU0rz3VV1SeaqvY4+A==}
    engines: {node: '>= 8'}

  '@nodelib/fs.walk@1.2.8':
    resolution: {integrity: sha512-oGB+UxlgWcgQkgwo8GcEGwemoTFt3FIO9ababBmaGwXIoBKZ+GTy0pP185beGg7Llih/NSHSV2XAs1lnznocSg==}
    engines: {node: '>= 8'}

  '@pkgjs/parseargs@0.11.0':
    resolution: {integrity: sha512-+1VkjdD0QBLPodGrJUeqarH8VAIvQODIbwh9XpP5Syisf7YoQgsJKPNFoqqLQlu+VQ/tVSshMR6loPMn8U+dPg==}
    engines: {node: '>=14'}

  '@pkgr/core@0.2.7':
    resolution: {integrity: sha512-YLT9Zo3oNPJoBjBc4q8G2mjU4tqIbf5CEOORbUUr48dCD9q3umJ3IPlVqOqDakPfd2HuwccBaqlGhN4Gmr5OWg==}
    engines: {node: ^12.20.0 || ^14.18.0 || >=16.0.0}

  '@puppeteer/browsers@2.10.5':
    resolution: {integrity: sha512-eifa0o+i8dERnngJwKrfp3dEq7ia5XFyoqB17S4gK8GhsQE4/P8nxOfQSE0zQHxzzLo/cmF+7+ywEQ7wK7Fb+w==}
    engines: {node: '>=18'}
    hasBin: true

  '@scarf/scarf@1.4.0':
    resolution: {integrity: sha512-xxeapPiUXdZAE3che6f3xogoJPeZgig6omHEy1rIY5WVsB3H2BHNnZH+gHG6x91SCWyQCzWGsuL2Hh3ClO5/qQ==}

  '@shikijs/engine-oniguruma@3.6.0':
    resolution: {integrity: sha512-nmOhIZ9yT3Grd+2plmW/d8+vZ2pcQmo/UnVwXMUXAKTXdi+LK0S08Ancrz5tQQPkxvjBalpMW2aKvwXfelauvA==}

  '@shikijs/langs@3.6.0':
    resolution: {integrity: sha512-IdZkQJaLBu1LCYCwkr30hNuSDfllOT8RWYVZK1tD2J03DkiagYKRxj/pDSl8Didml3xxuyzUjgtioInwEQM/TA==}

  '@shikijs/themes@3.6.0':
    resolution: {integrity: sha512-Fq2j4nWr1DF4drvmhqKq8x5vVQ27VncF8XZMBuHuQMZvUSS3NBgpqfwz/FoGe36+W6PvniZ1yDlg2d4kmYDU6w==}

  '@shikijs/types@3.6.0':
    resolution: {integrity: sha512-cLWFiToxYu0aAzJqhXTQsFiJRTFDAGl93IrMSBNaGSzs7ixkLfdG6pH11HipuWFGW5vyx4X47W8HDQ7eSrmBUg==}

  '@shikijs/vscode-textmate@10.0.2':
    resolution: {integrity: sha512-83yeghZ2xxin3Nj8z1NMd/NCuca+gsYXswywDy5bHvwlWL8tpTQmzGeUuHd9FC3E/SBEMvzJRwWEOz5gGes9Qg==}

  '@sinclair/typebox@0.27.8':
    resolution: {integrity: sha512-+Fj43pSMwJs4KRrH/938Uf+uAELIgVBmQzg/q1YG10djyfA3TnrU8N8XzqCh/okZdszqBQTZf96idMfE5lnwTA==}

  '@sinclair/typebox@0.34.33':
    resolution: {integrity: sha512-5HAV9exOMcXRUxo+9iYB5n09XxzCXnfy4VTNW4xnDv+FgjzAGY989C28BIdljKqmF+ZltUwujE3aossvcVtq6g==}

  '@sinonjs/commons@3.0.1':
    resolution: {integrity: sha512-K3mCHKQ9sVh8o1C9cxkwxaOmXoAMlDxC1mYyHrjqOWEcBjYr76t96zL2zlj5dUGZ3HSw240X1qgH3Mjf1yJWpQ==}

  '@sinonjs/fake-timers@13.0.5':
    resolution: {integrity: sha512-36/hTbH2uaWuGVERyC6da9YwGWnzUZXuPro/F2LfsdOsLnCojz/iSH8MxUt/FD2S5XBSVPhmArFUXcpCQ2Hkiw==}

  '@smithy/abort-controller@4.0.4':
    resolution: {integrity: sha512-gJnEjZMvigPDQWHrW3oPrFhQtkrgqBkyjj3pCIdF3A5M6vsZODG93KNlfJprv6bp4245bdT32fsHK4kkH3KYDA==}
    engines: {node: '>=18.0.0'}

  '@smithy/chunked-blob-reader-native@4.0.0':
    resolution: {integrity: sha512-R9wM2yPmfEMsUmlMlIgSzOyICs0x9uu7UTHoccMyt7BWw8shcGM8HqB355+BZCPBcySvbTYMs62EgEQkNxz2ig==}
    engines: {node: '>=18.0.0'}

  '@smithy/chunked-blob-reader@5.0.0':
    resolution: {integrity: sha512-+sKqDBQqb036hh4NPaUiEkYFkTUGYzRsn3EuFhyfQfMy6oGHEUJDurLP9Ufb5dasr/XiAmPNMr6wa9afjQB+Gw==}
    engines: {node: '>=18.0.0'}

  '@smithy/config-resolver@4.1.4':
    resolution: {integrity: sha512-prmU+rDddxHOH0oNcwemL+SwnzcG65sBF2yXRO7aeXIn/xTlq2pX7JLVbkBnVLowHLg4/OL4+jBmv9hVrVGS+w==}
    engines: {node: '>=18.0.0'}

  '@smithy/core@3.5.3':
    resolution: {integrity: sha512-xa5byV9fEguZNofCclv6v9ra0FYh5FATQW/da7FQUVTic94DfrN/NvmKZjrMyzbpqfot9ZjBaO8U1UeTbmSLuA==}
    engines: {node: '>=18.0.0'}

  '@smithy/credential-provider-imds@4.0.6':
    resolution: {integrity: sha512-hKMWcANhUiNbCJouYkZ9V3+/Qf9pteR1dnwgdyzR09R4ODEYx8BbUysHwRSyex4rZ9zapddZhLFTnT4ZijR4pw==}
    engines: {node: '>=18.0.0'}

  '@smithy/eventstream-codec@4.0.4':
    resolution: {integrity: sha512-7XoWfZqWb/QoR/rAU4VSi0mWnO2vu9/ltS6JZ5ZSZv0eovLVfDfu0/AX4ub33RsJTOth3TiFWSHS5YdztvFnig==}
    engines: {node: '>=18.0.0'}

  '@smithy/eventstream-serde-browser@4.0.4':
    resolution: {integrity: sha512-3fb/9SYaYqbpy/z/H3yIi0bYKyAa89y6xPmIqwr2vQiUT2St+avRt8UKwsWt9fEdEasc5d/V+QjrviRaX1JRFA==}
    engines: {node: '>=18.0.0'}

  '@smithy/eventstream-serde-config-resolver@4.1.2':
    resolution: {integrity: sha512-JGtambizrWP50xHgbzZI04IWU7LdI0nh/wGbqH3sJesYToMi2j/DcoElqyOcqEIG/D4tNyxgRuaqBXWE3zOFhQ==}
    engines: {node: '>=18.0.0'}

  '@smithy/eventstream-serde-node@4.0.4':
    resolution: {integrity: sha512-RD6UwNZ5zISpOWPuhVgRz60GkSIp0dy1fuZmj4RYmqLVRtejFqQ16WmfYDdoSoAjlp1LX+FnZo+/hkdmyyGZ1w==}
    engines: {node: '>=18.0.0'}

  '@smithy/eventstream-serde-universal@4.0.4':
    resolution: {integrity: sha512-UeJpOmLGhq1SLox79QWw/0n2PFX+oPRE1ZyRMxPIaFEfCqWaqpB7BU9C8kpPOGEhLF7AwEqfFbtwNxGy4ReENA==}
    engines: {node: '>=18.0.0'}

  '@smithy/fetch-http-handler@5.0.4':
    resolution: {integrity: sha512-AMtBR5pHppYMVD7z7G+OlHHAcgAN7v0kVKEpHuTO4Gb199Gowh0taYi9oDStFeUhetkeP55JLSVlTW1n9rFtUw==}
    engines: {node: '>=18.0.0'}

  '@smithy/hash-blob-browser@4.0.4':
    resolution: {integrity: sha512-WszRiACJiQV3QG6XMV44i5YWlkrlsM5Yxgz4jvsksuu7LDXA6wAtypfPajtNTadzpJy3KyJPoWehYpmZGKUFIQ==}
    engines: {node: '>=18.0.0'}

  '@smithy/hash-node@4.0.4':
    resolution: {integrity: sha512-qnbTPUhCVnCgBp4z4BUJUhOEkVwxiEi1cyFM+Zj6o+aY8OFGxUQleKWq8ltgp3dujuhXojIvJWdoqpm6dVO3lQ==}
    engines: {node: '>=18.0.0'}

  '@smithy/hash-stream-node@4.0.4':
    resolution: {integrity: sha512-wHo0d8GXyVmpmMh/qOR0R7Y46/G1y6OR8U+bSTB4ppEzRxd1xVAQ9xOE9hOc0bSjhz0ujCPAbfNLkLrpa6cevg==}
    engines: {node: '>=18.0.0'}

  '@smithy/invalid-dependency@4.0.4':
    resolution: {integrity: sha512-bNYMi7WKTJHu0gn26wg8OscncTt1t2b8KcsZxvOv56XA6cyXtOAAAaNP7+m45xfppXfOatXF3Sb1MNsLUgVLTw==}
    engines: {node: '>=18.0.0'}

  '@smithy/is-array-buffer@2.2.0':
    resolution: {integrity: sha512-GGP3O9QFD24uGeAXYUjwSTXARoqpZykHadOmA8G5vfJPK0/DC67qa//0qvqrJzL1xc8WQWX7/yc7fwudjPHPhA==}
    engines: {node: '>=14.0.0'}

  '@smithy/is-array-buffer@4.0.0':
    resolution: {integrity: sha512-saYhF8ZZNoJDTvJBEWgeBccCg+yvp1CX+ed12yORU3NilJScfc6gfch2oVb4QgxZrGUx3/ZJlb+c/dJbyupxlw==}
    engines: {node: '>=18.0.0'}

  '@smithy/md5-js@4.0.4':
    resolution: {integrity: sha512-uGLBVqcOwrLvGh/v/jw423yWHq/ofUGK1W31M2TNspLQbUV1Va0F5kTxtirkoHawODAZcjXTSGi7JwbnPcDPJg==}
    engines: {node: '>=18.0.0'}

  '@smithy/middleware-content-length@4.0.4':
    resolution: {integrity: sha512-F7gDyfI2BB1Kc+4M6rpuOLne5LOcEknH1n6UQB69qv+HucXBR1rkzXBnQTB2q46sFy1PM/zuSJOB532yc8bg3w==}
    engines: {node: '>=18.0.0'}

  '@smithy/middleware-endpoint@4.1.11':
    resolution: {integrity: sha512-zDogwtRLzKl58lVS8wPcARevFZNBOOqnmzWWxVe9XiaXU2CADFjvJ9XfNibgkOWs08sxLuSr81NrpY4mgp9OwQ==}
    engines: {node: '>=18.0.0'}

  '@smithy/middleware-retry@4.1.12':
    resolution: {integrity: sha512-wvIH70c4e91NtRxdaLZF+mbLZ/HcC6yg7ySKUiufL6ESp6zJUSnJucZ309AvG9nqCFHSRB5I6T3Ez1Q9wCh0Ww==}
    engines: {node: '>=18.0.0'}

  '@smithy/middleware-serde@4.0.8':
    resolution: {integrity: sha512-iSSl7HJoJaGyMIoNn2B7czghOVwJ9nD7TMvLhMWeSB5vt0TnEYyRRqPJu/TqW76WScaNvYYB8nRoiBHR9S1Ddw==}
    engines: {node: '>=18.0.0'}

  '@smithy/middleware-stack@4.0.4':
    resolution: {integrity: sha512-kagK5ggDrBUCCzI93ft6DjteNSfY8Ulr83UtySog/h09lTIOAJ/xUSObutanlPT0nhoHAkpmW9V5K8oPyLh+QA==}
    engines: {node: '>=18.0.0'}

  '@smithy/node-config-provider@4.1.3':
    resolution: {integrity: sha512-HGHQr2s59qaU1lrVH6MbLlmOBxadtzTsoO4c+bF5asdgVik3I8o7JIOzoeqWc5MjVa+vD36/LWE0iXKpNqooRw==}
    engines: {node: '>=18.0.0'}

  '@smithy/node-http-handler@4.0.6':
    resolution: {integrity: sha512-NqbmSz7AW2rvw4kXhKGrYTiJVDHnMsFnX4i+/FzcZAfbOBauPYs2ekuECkSbtqaxETLLTu9Rl/ex6+I2BKErPA==}
    engines: {node: '>=18.0.0'}

  '@smithy/property-provider@4.0.4':
    resolution: {integrity: sha512-qHJ2sSgu4FqF4U/5UUp4DhXNmdTrgmoAai6oQiM+c5RZ/sbDwJ12qxB1M6FnP+Tn/ggkPZf9ccn4jqKSINaquw==}
    engines: {node: '>=18.0.0'}

  '@smithy/protocol-http@5.1.2':
    resolution: {integrity: sha512-rOG5cNLBXovxIrICSBm95dLqzfvxjEmuZx4KK3hWwPFHGdW3lxY0fZNXfv2zebfRO7sJZ5pKJYHScsqopeIWtQ==}
    engines: {node: '>=18.0.0'}

  '@smithy/querystring-builder@4.0.4':
    resolution: {integrity: sha512-SwREZcDnEYoh9tLNgMbpop+UTGq44Hl9tdj3rf+yeLcfH7+J8OXEBaMc2kDxtyRHu8BhSg9ADEx0gFHvpJgU8w==}
    engines: {node: '>=18.0.0'}

  '@smithy/querystring-parser@4.0.4':
    resolution: {integrity: sha512-6yZf53i/qB8gRHH/l2ZwUG5xgkPgQF15/KxH0DdXMDHjesA9MeZje/853ifkSY0x4m5S+dfDZ+c4x439PF0M2w==}
    engines: {node: '>=18.0.0'}

  '@smithy/service-error-classification@4.0.5':
    resolution: {integrity: sha512-LvcfhrnCBvCmTee81pRlh1F39yTS/+kYleVeLCwNtkY8wtGg8V/ca9rbZZvYIl8OjlMtL6KIjaiL/lgVqHD2nA==}
    engines: {node: '>=18.0.0'}

  '@smithy/shared-ini-file-loader@4.0.4':
    resolution: {integrity: sha512-63X0260LoFBjrHifPDs+nM9tV0VMkOTl4JRMYNuKh/f5PauSjowTfvF3LogfkWdcPoxsA9UjqEOgjeYIbhb7Nw==}
    engines: {node: '>=18.0.0'}

  '@smithy/signature-v4@5.1.2':
    resolution: {integrity: sha512-d3+U/VpX7a60seHziWnVZOHuEgJlclufjkS6zhXvxcJgkJq4UWdH5eOBLzHRMx6gXjsdT9h6lfpmLzbrdupHgQ==}
    engines: {node: '>=18.0.0'}

  '@smithy/smithy-client@4.4.3':
    resolution: {integrity: sha512-xxzNYgA0HD6ETCe5QJubsxP0hQH3QK3kbpJz3QrosBCuIWyEXLR/CO5hFb2OeawEKUxMNhz3a1nuJNN2np2RMA==}
    engines: {node: '>=18.0.0'}

  '@smithy/types@4.3.1':
    resolution: {integrity: sha512-UqKOQBL2x6+HWl3P+3QqFD4ncKq0I8Nuz9QItGv5WuKuMHuuwlhvqcZCoXGfc+P1QmfJE7VieykoYYmrOoFJxA==}
    engines: {node: '>=18.0.0'}

  '@smithy/url-parser@4.0.4':
    resolution: {integrity: sha512-eMkc144MuN7B0TDA4U2fKs+BqczVbk3W+qIvcoCY6D1JY3hnAdCuhCZODC+GAeaxj0p6Jroz4+XMUn3PCxQQeQ==}
    engines: {node: '>=18.0.0'}

  '@smithy/util-base64@4.0.0':
    resolution: {integrity: sha512-CvHfCmO2mchox9kjrtzoHkWHxjHZzaFojLc8quxXY7WAAMAg43nuxwv95tATVgQFNDwd4M9S1qFzj40Ul41Kmg==}
    engines: {node: '>=18.0.0'}

  '@smithy/util-body-length-browser@4.0.0':
    resolution: {integrity: sha512-sNi3DL0/k64/LO3A256M+m3CDdG6V7WKWHdAiBBMUN8S3hK3aMPhwnPik2A/a2ONN+9doY9UxaLfgqsIRg69QA==}
    engines: {node: '>=18.0.0'}

  '@smithy/util-body-length-node@4.0.0':
    resolution: {integrity: sha512-q0iDP3VsZzqJyje8xJWEJCNIu3lktUGVoSy1KB0UWym2CL1siV3artm+u1DFYTLejpsrdGyCSWBdGNjJzfDPjg==}
    engines: {node: '>=18.0.0'}

  '@smithy/util-buffer-from@2.2.0':
    resolution: {integrity: sha512-IJdWBbTcMQ6DA0gdNhh/BwrLkDR+ADW5Kr1aZmd4k3DIF6ezMV4R2NIAmT08wQJ3yUK82thHWmC/TnK/wpMMIA==}
    engines: {node: '>=14.0.0'}

  '@smithy/util-buffer-from@4.0.0':
    resolution: {integrity: sha512-9TOQ7781sZvddgO8nxueKi3+yGvkY35kotA0Y6BWRajAv8jjmigQ1sBwz0UX47pQMYXJPahSKEKYFgt+rXdcug==}
    engines: {node: '>=18.0.0'}

  '@smithy/util-config-provider@4.0.0':
    resolution: {integrity: sha512-L1RBVzLyfE8OXH+1hsJ8p+acNUSirQnWQ6/EgpchV88G6zGBTDPdXiiExei6Z1wR2RxYvxY/XLw6AMNCCt8H3w==}
    engines: {node: '>=18.0.0'}

  '@smithy/util-defaults-mode-browser@4.0.19':
    resolution: {integrity: sha512-mvLMh87xSmQrV5XqnUYEPoiFFeEGYeAKIDDKdhE2ahqitm8OHM3aSvhqL6rrK6wm1brIk90JhxDf5lf2hbrLbQ==}
    engines: {node: '>=18.0.0'}

  '@smithy/util-defaults-mode-node@4.0.19':
    resolution: {integrity: sha512-8tYnx+LUfj6m+zkUUIrIQJxPM1xVxfRBvoGHua7R/i6qAxOMjqR6CpEpDwKoIs1o0+hOjGvkKE23CafKL0vJ9w==}
    engines: {node: '>=18.0.0'}

  '@smithy/util-endpoints@3.0.6':
    resolution: {integrity: sha512-YARl3tFL3WgPuLzljRUnrS2ngLiUtkwhQtj8PAL13XZSyUiNLQxwG3fBBq3QXFqGFUXepIN73pINp3y8c2nBmA==}
    engines: {node: '>=18.0.0'}

  '@smithy/util-hex-encoding@4.0.0':
    resolution: {integrity: sha512-Yk5mLhHtfIgW2W2WQZWSg5kuMZCVbvhFmC7rV4IO2QqnZdbEFPmQnCcGMAX2z/8Qj3B9hYYNjZOhWym+RwhePw==}
    engines: {node: '>=18.0.0'}

  '@smithy/util-middleware@4.0.4':
    resolution: {integrity: sha512-9MLKmkBmf4PRb0ONJikCbCwORACcil6gUWojwARCClT7RmLzF04hUR4WdRprIXal7XVyrddadYNfp2eF3nrvtQ==}
    engines: {node: '>=18.0.0'}

  '@smithy/util-retry@4.0.5':
    resolution: {integrity: sha512-V7MSjVDTlEt/plmOFBn1762Dyu5uqMrV2Pl2X0dYk4XvWfdWJNe9Bs5Bzb56wkCuiWjSfClVMGcsuKrGj7S/yg==}
    engines: {node: '>=18.0.0'}

  '@smithy/util-stream@4.2.2':
    resolution: {integrity: sha512-aI+GLi7MJoVxg24/3J1ipwLoYzgkB4kUfogZfnslcYlynj3xsQ0e7vk4TnTro9hhsS5PvX1mwmkRqqHQjwcU7w==}
    engines: {node: '>=18.0.0'}

  '@smithy/util-uri-escape@4.0.0':
    resolution: {integrity: sha512-77yfbCbQMtgtTylO9itEAdpPXSog3ZxMe09AEhm0dU0NLTalV70ghDZFR+Nfi1C60jnJoh/Re4090/DuZh2Omg==}
    engines: {node: '>=18.0.0'}

  '@smithy/util-utf8@2.3.0':
    resolution: {integrity: sha512-R8Rdn8Hy72KKcebgLiv8jQcQkXoLMOGGv5uI1/k0l+snqkOzQ1R0ChUBCxWMlBsFMekWjq0wRudIweFs7sKT5A==}
    engines: {node: '>=14.0.0'}

  '@smithy/util-utf8@4.0.0':
    resolution: {integrity: sha512-b+zebfKCfRdgNJDknHCob3O7FpeYQN6ZG6YLExMcasDHsCXlsXCEuiPZeLnJLpwa5dvPetGlnGCiMHuLwGvFow==}
    engines: {node: '>=18.0.0'}

  '@smithy/util-waiter@4.0.5':
    resolution: {integrity: sha512-4QvC49HTteI1gfemu0I1syWovJgPvGn7CVUoN9ZFkdvr/cCFkrEL7qNCdx/2eICqDWEGnnr68oMdSIPCLAriSQ==}
    engines: {node: '>=18.0.0'}

  '@swc/core-darwin-arm64@1.12.0':
    resolution: {integrity: sha512-usLr8kC80GDv3pwH2zoEaS279kxtWY0MY3blbMFw7zA8fAjqxa8IDxm3WcgyNLNWckWn4asFfguEwz/Weem3nA==}
    engines: {node: '>=10'}
    cpu: [arm64]
    os: [darwin]

  '@swc/core-darwin-x64@1.12.0':
    resolution: {integrity: sha512-Cvv4sqDcTY7QF2Dh1vn2Xbt/1ENYQcpmrGHzITJrXzxA2aBopsz/n4yQDiyRxTR0t802m4xu0CzMoZIHvVruWQ==}
    engines: {node: '>=10'}
    cpu: [x64]
    os: [darwin]

  '@swc/core-linux-arm-gnueabihf@1.12.0':
    resolution: {integrity: sha512-seM4/XMJMOupkzfLfHl8sRa3NdhsVZp+XgwA/vVeYZYJE4wuWUxVzhCYzwmNftVY32eF2IiRaWnhG6ho6jusnQ==}
    engines: {node: '>=10'}
    cpu: [arm]
    os: [linux]

  '@swc/core-linux-arm64-gnu@1.12.0':
    resolution: {integrity: sha512-Al0x33gUVxNY5tutEYpSyv7mze6qQS1ONa0HEwoRxcK9WXsX0NHLTiOSGZoCUS1SsXM37ONlbA6/Bsp1MQyP+g==}
    engines: {node: '>=10'}
    cpu: [arm64]
    os: [linux]

  '@swc/core-linux-arm64-musl@1.12.0':
    resolution: {integrity: sha512-OeFHz/5Hl9v75J9TYA5jQxNIYAZMqaiPpd9dYSTK2Xyqa/ZGgTtNyPhIwVfxx+9mHBf6+9c1mTlXUtACMtHmaQ==}
    engines: {node: '>=10'}
    cpu: [arm64]
    os: [linux]

  '@swc/core-linux-x64-gnu@1.12.0':
    resolution: {integrity: sha512-ltIvqNi7H0c5pRawyqjeYSKEIfZP4vv/datT3mwT6BW7muJtd1+KIDCPFLMIQ4wm/h76YQwPocsin3fzmnFdNA==}
    engines: {node: '>=10'}
    cpu: [x64]
    os: [linux]

  '@swc/core-linux-x64-musl@1.12.0':
    resolution: {integrity: sha512-Z/DhpjehaTK0uf+MhNB7mV9SuewpGs3P/q9/8+UsJeYoFr7yuOoPbAvrD6AqZkf6Bh7MRZ5OtG+KQgG5L+goiA==}
    engines: {node: '>=10'}
    cpu: [x64]
    os: [linux]

  '@swc/core-win32-arm64-msvc@1.12.0':
    resolution: {integrity: sha512-wHnvbfHIh2gfSbvuFT7qP97YCMUDh+fuiso+pcC6ug8IsMxuViNapHET4o0ZdFNWHhXJ7/s0e6w7mkOalsqQiQ==}
    engines: {node: '>=10'}
    cpu: [arm64]
    os: [win32]

  '@swc/core-win32-ia32-msvc@1.12.0':
    resolution: {integrity: sha512-88umlXwK+7J2p4DjfWHXQpmlZgCf1ayt6Ssj+PYlAfMCR0aBiJoAMwHWrvDXEozyOrsyP1j2X6WxbmA861vL5Q==}
    engines: {node: '>=10'}
    cpu: [ia32]
    os: [win32]

  '@swc/core-win32-x64-msvc@1.12.0':
    resolution: {integrity: sha512-KR9TSRp+FEVOhbgTU6c94p/AYpsyBk7dIvlKQiDp8oKScUoyHG5yjmMBFN/BqUyTq4kj6zlgsY2rFE4R8/yqWg==}
    engines: {node: '>=10'}
    cpu: [x64]
    os: [win32]

  '@swc/core@1.12.0':
    resolution: {integrity: sha512-/C0kiMHPY/HnLfqXYGMGxGck3A5Y3mqwxfv+EwHTPHGjAVRfHpWAEEBTSTF5C88vVY6CvwBEkhR2TX7t8Mahcw==}
    engines: {node: '>=10'}
    peerDependencies:
      '@swc/helpers': '>=0.5.17'
    peerDependenciesMeta:
      '@swc/helpers':
        optional: true

  '@swc/counter@0.1.3':
    resolution: {integrity: sha512-e2BR4lsJkkRlKZ/qCHPw9ZaSxc0MVUd7gtbtaB7aMvHeJVYe8sOB8DBZkP2DtISHGSku9sCK6T6cnY0CtXrOCQ==}

  '@swc/jest@0.2.38':
    resolution: {integrity: sha512-HMoZgXWMqChJwffdDjvplH53g9G2ALQes3HKXDEdliB/b85OQ0CTSbxG8VSeCwiAn7cOaDVEt4mwmZvbHcS52w==}
    engines: {npm: '>= 7.0.0'}
    peerDependencies:
      '@swc/core': '*'

  '@swc/types@0.1.22':
    resolution: {integrity: sha512-D13mY/ZA4PPEFSy6acki9eBT/3WgjMoRqNcdpIvjaYLQ44Xk5BdaL7UkDxAh6Z9UOe7tCCp67BVmZCojYp9owg==}

  '@tootallnate/quickjs-emscripten@0.23.0':
    resolution: {integrity: sha512-C5Mc6rdnsaJDjO3UpGW/CQTHtCKaYlScZTly4JIu97Jxo/odCiH0ITnDXSJPTOrEKk/ycSZ0AOgTmkDtkOsvIA==}

  '@tsconfig/node10@1.0.11':
    resolution: {integrity: sha512-DcRjDCujK/kCk/cUe8Xz8ZSpm8mS3mNNpta+jGCA6USEDfktlNvm1+IuZ9eTcDbNk41BHwpHHeW+N1lKCz4zOw==}

  '@tsconfig/node12@1.0.11':
    resolution: {integrity: sha512-cqefuRsh12pWyGsIoBKJA9luFu3mRxCA+ORZvA4ktLSzIuCUtWVxGIuXigEwO5/ywWFMZ2QEGKWvkZG1zDMTag==}

  '@tsconfig/node14@1.0.3':
    resolution: {integrity: sha512-ysT8mhdixWK6Hw3i1V2AeRqZ5WfXg1G43mqoYlM2nc6388Fq5jcXyr5mRsqViLx/GJYdoL0bfXD8nmF+Zn/Iow==}

  '@tsconfig/node16@1.0.4':
    resolution: {integrity: sha512-vxhUy4J8lyeyinH7Azl1pdd43GJhZH/tP2weN8TntQblOY+A0XbT8DJk1/oCPuOOyg/Ja757rG0CgHcWC8OfMA==}

  '@tybys/wasm-util@0.9.0':
    resolution: {integrity: sha512-6+7nlbMVX/PVDCwaIQ8nTOPveOcFLSt8GcXdx8hD0bt39uWxYT88uXzqTd4fTvqta7oeUJqudepapKNt2DYJFw==}

  '@types/aws-lambda@8.10.149':
    resolution: {integrity: sha512-NXSZIhfJjnXqJgtS7IwutqIF/SOy1Wz5Px4gUY1RWITp3AYTyuJS4xaXr/bIJY1v15XMzrJ5soGnPM+7uigZjA==}

  '@types/babel__core@7.20.5':
    resolution: {integrity: sha512-qoQprZvz5wQFJwMDqeseRXWv3rqMvhgpbXFfVyWhbx9X47POIA6i/+dXefEmZKoAgOaTdaIgNSMqMIU61yRyzA==}

  '@types/babel__generator@7.27.0':
    resolution: {integrity: sha512-ufFd2Xi92OAVPYsy+P4n7/U7e68fex0+Ee8gSG9KX7eo084CWiQ4sdxktvdl0bOPupXtVJPY19zk6EwWqUQ8lg==}

  '@types/babel__template@7.4.4':
    resolution: {integrity: sha512-h/NUaSyG5EyxBIp8YRxo4RMe2/qQgvyowRwVMzhYhBCONbW8PUsg4lkFMrhgZhUe5z3L3MiLDuvyJ/CaPa2A8A==}

  '@types/babel__traverse@7.20.7':
    resolution: {integrity: sha512-dkO5fhS7+/oos4ciWxyEyjWe48zmG6wbCheo/G2ZnHx4fs3EU6YC6UM8rk56gAjNJ9P3MTH2jo5jb92/K6wbng==}

  '@types/better-sqlite3@7.6.13':
    resolution: {integrity: sha512-NMv9ASNARoKksWtsq/SHakpYAYnhBrQgGD8zkLYk/jaK8jUGn08CfEdTRgYhMypUQAfzSP8W6gNLe0q19/t4VA==}

  '@types/body-parser@1.19.6':
    resolution: {integrity: sha512-HLFeCYgz89uk22N5Qg3dvGvsv46B8GLvKKo1zKG4NybA8U2DiEO3w9lqGg29t/tfLRJpJ6iQxnVw4OnB7MoM9g==}

  '@types/cheerio@0.22.35':
    resolution: {integrity: sha512-yD57BchKRvTV+JD53UZ6PD8KWY5g5rvvMLRnZR3EQBCZXiDT/HR+pKpMzFGlWNhFrXlo7VPZXtKvIEwZkAWOIA==}

  '@types/connect@3.4.38':
    resolution: {integrity: sha512-K6uROf1LD88uDQqJCktA4yzL1YYAK6NgfsI0v/mTgyPKWsX1CnJ0XPSDhViejru1GcRkLWb8RlzFYJRqGUbaug==}

  '@types/eslint@9.6.1':
    resolution: {integrity: sha512-FXx2pKgId/WyYo2jXw63kk7/+TY7u7AziEJxJAnSFzHlqTAS3Ync6SvgYAN/k4/PQpnnVuzoMuVnByKK2qp0ag==}

  '@types/estree@1.0.8':
    resolution: {integrity: sha512-dWHzHa2WqEXI/O1E9OjrocMTKJl2mSrEolh1Iomrv6U+JuNwaHXsXx9bLu5gG7BUWFIN0skIQJQ/L1rIex4X6w==}

  '@types/express-serve-static-core@5.0.6':
    resolution: {integrity: sha512-3xhRnjJPkULekpSzgtoNYYcTWgEZkp4myc+Saevii5JPnHNvHMRlBSHDbs7Bh1iPPoVTERHEZXyhyLbMEsExsA==}

  '@types/express@5.0.3':
    resolution: {integrity: sha512-wGA0NX93b19/dZC1J18tKWVIYWyyF2ZjT9vin/NRu0qzzvfVzWjs04iq2rQ3H65vCTQYlRqs3YHfY7zjdV+9Kw==}

  '@types/graceful-fs@4.1.9':
    resolution: {integrity: sha512-olP3sd1qOEe5dXTSaFvQG+02VdRXcdytWLAZsAq1PecU8uqQAhkrnbli7DagjtXKW/Bl7YJbUsa8MPcuc8LHEQ==}

  '@types/hast@3.0.4':
    resolution: {integrity: sha512-WPs+bbQw5aCj+x6laNGWLH3wviHtoCv/P3+otBhbOhJgG8qtpdAMlTCxLtsTWA7LH1Oh/bFCHsBn0TPS5m30EQ==}

  '@types/http-errors@2.0.5':
    resolution: {integrity: sha512-r8Tayk8HJnX0FztbZN7oVqGccWgw98T/0neJphO91KkmOzug1KkofZURD4UaD5uH8AqcFLfdPErnBod0u71/qg==}

  '@types/istanbul-lib-coverage@2.0.6':
    resolution: {integrity: sha512-2QF/t/auWm0lsy8XtKVPG19v3sSOQlJe/YHZgfjb/KBBHOGSV+J2q/S671rcq9uTBrLAXmZpqJiaQbMT+zNU1w==}

  '@types/istanbul-lib-report@3.0.3':
    resolution: {integrity: sha512-NQn7AHQnk/RSLOxrBbGyJM/aVQ+pjj5HCgasFxc0K/KhoATfQ/47AyUl15I2yBUpihjmas+a+VJBOqecrFH+uA==}

  '@types/istanbul-reports@3.0.4':
    resolution: {integrity: sha512-pk2B1NWalF9toCRu6gjBzR69syFjP4Od8WRAX+0mmf9lAjCRicLOWc+ZrxZHx/0XRjotgkF9t6iaMJ+aXcOdZQ==}

  '@types/jest@29.5.14':
    resolution: {integrity: sha512-ZN+4sdnLUbo8EVvVc2ao0GFW6oVrQRPn4K2lglySj7APvSrgzxHiNNK99us4WDMi57xxA2yggblIAMNhXOotLQ==}

  '@types/json-schema@7.0.15':
    resolution: {integrity: sha512-5+fP8P8MFNC+AyZCDxrB2pkZFPGzqQWUzpSeuuVLvm8VMcorNYavBqoFcxK8bQz4Qsbn4oUEEem4wDLfcysGHA==}

  '@types/mime@1.3.5':
    resolution: {integrity: sha512-/pyBZWSLD2n0dcHE3hq8s8ZvcETHtEuF+3E7XVt0Ig2nvsVQXdghHVcEkIWjy9A0wKfTn97a/PSDYohKIlnP/w==}

  '@types/node@24.0.0':
    resolution: {integrity: sha512-yZQa2zm87aRVcqDyH5+4Hv9KYgSdgwX1rFnGvpbzMaC7YAljmhBET93TPiTd3ObwTL+gSpIzPKg5BqVxdCvxKg==}

  '@types/qs@6.14.0':
    resolution: {integrity: sha512-eOunJqu0K1923aExK6y8p6fsihYEn/BYuQ4g0CxAAgFc4b/ZLN4CrsRZ55srTdqoiLzU2B2evC+apEIxprEzkQ==}

  '@types/range-parser@1.2.7':
    resolution: {integrity: sha512-hKormJbkJqzQGhziax5PItDUTMAM9uE2XXQmM37dyd4hVM+5aVl7oVxMVUiVQn2oCQFN/LKCZdvSM0pFRqbSmQ==}

  '@types/send@0.17.5':
    resolution: {integrity: sha512-z6F2D3cOStZvuk2SaP6YrwkNO65iTZcwA2ZkSABegdkAh/lf+Aa/YQndZVfmEXT5vgAp6zv06VQ3ejSVjAny4w==}

  '@types/serve-static@1.15.8':
    resolution: {integrity: sha512-roei0UY3LhpOJvjbIP6ZZFngyLKl5dskOtDhxY5THRSpO+ZI+nzJ+m5yUMzGrp89YRa7lvknKkMYjqQFGwA7Sg==}

  '@types/stack-utils@2.0.3':
    resolution: {integrity: sha512-9aEbYZ3TbYMznPdcdr3SmIrLXwC/AKZXQeCf9Pgao5CKb8CyHuEX5jzWPTkvregvhRJHcpRO6BFoGW9ycaOkYw==}

  '@types/swagger-jsdoc@6.0.4':
    resolution: {integrity: sha512-W+Xw5epcOZrF/AooUM/PccNMSAFOKWZA5dasNyMujTwsBkU74njSJBpvCCJhHAJ95XRMzQrrW844Btu0uoetwQ==}

  '@types/swagger-ui-express@4.1.8':
    resolution: {integrity: sha512-AhZV8/EIreHFmBV5wAs0gzJUNq9JbbSXgJLQubCC0jtIo6prnI9MIRRxnU4MZX9RB9yXxF1V4R7jtLl/Wcj31g==}

  '@types/unist@3.0.3':
    resolution: {integrity: sha512-ko/gIFJRv177XgZsZcBwnqJN5x/Gien8qNOn0D5bQU/zAzVf9Zt3BlcUiLqhV9y4ARk0GbT3tnUiPNgnTXzc/Q==}

  '@types/yargs-parser@21.0.3':
    resolution: {integrity: sha512-I4q9QU9MQv4oEOz4tAHJtNz1cwuLxn2F3xcc2iV5WdqLPpUnj30aUuxt1mAxYTG+oe8CZMV/+6rU4S4gRDzqtQ==}

  '@types/yargs@17.0.33':
    resolution: {integrity: sha512-WpxBCKWPLr4xSsHgz511rFJAM+wS28w2zEO1QDNY5zM/S8ok70NNfztH0xwhqKyaK0OHCbN98LDAZuy1ctxDkA==}

  '@types/yauzl@2.10.3':
    resolution: {integrity: sha512-oJoftv0LSuaDZE3Le4DbKX+KS9G36NzOeSap90UIK0yMA/NhKJhqlSGtNDORNRaIbQfzjXDrQa0ytJ6mNRGz/Q==}

  '@typescript-eslint/eslint-plugin@8.34.0':
    resolution: {integrity: sha512-QXwAlHlbcAwNlEEMKQS2RCgJsgXrTJdjXT08xEgbPFa2yYQgVjBymxP5DrfrE7X7iodSzd9qBUHUycdyVJTW1w==}
    engines: {node: ^18.18.0 || ^20.9.0 || >=21.1.0}
    peerDependencies:
      '@typescript-eslint/parser': ^8.34.0
      eslint: ^8.57.0 || ^9.0.0
      typescript: '>=4.8.4 <5.9.0'

  '@typescript-eslint/parser@8.34.0':
    resolution: {integrity: sha512-vxXJV1hVFx3IXz/oy2sICsJukaBrtDEQSBiV48/YIV5KWjX1dO+bcIr/kCPrW6weKXvsaGKFNlwH0v2eYdRRbA==}
    engines: {node: ^18.18.0 || ^20.9.0 || >=21.1.0}
    peerDependencies:
      eslint: ^8.57.0 || ^9.0.0
      typescript: '>=4.8.4 <5.9.0'

  '@typescript-eslint/project-service@8.34.0':
    resolution: {integrity: sha512-iEgDALRf970/B2YExmtPMPF54NenZUf4xpL3wsCRx/lgjz6ul/l13R81ozP/ZNuXfnLCS+oPmG7JIxfdNYKELw==}
    engines: {node: ^18.18.0 || ^20.9.0 || >=21.1.0}
    peerDependencies:
      typescript: '>=4.8.4 <5.9.0'

  '@typescript-eslint/scope-manager@8.34.0':
    resolution: {integrity: sha512-9Ac0X8WiLykl0aj1oYQNcLZjHgBojT6cW68yAgZ19letYu+Hxd0rE0veI1XznSSst1X5lwnxhPbVdwjDRIomRw==}
    engines: {node: ^18.18.0 || ^20.9.0 || >=21.1.0}

  '@typescript-eslint/tsconfig-utils@8.34.0':
    resolution: {integrity: sha512-+W9VYHKFIzA5cBeooqQxqNriAP0QeQ7xTiDuIOr71hzgffm3EL2hxwWBIIj4GuofIbKxGNarpKqIq6Q6YrShOA==}
    engines: {node: ^18.18.0 || ^20.9.0 || >=21.1.0}
    peerDependencies:
      typescript: '>=4.8.4 <5.9.0'

  '@typescript-eslint/type-utils@8.34.0':
    resolution: {integrity: sha512-n7zSmOcUVhcRYC75W2pnPpbO1iwhJY3NLoHEtbJwJSNlVAZuwqu05zY3f3s2SDWWDSo9FdN5szqc73DCtDObAg==}
    engines: {node: ^18.18.0 || ^20.9.0 || >=21.1.0}
    peerDependencies:
      eslint: ^8.57.0 || ^9.0.0
      typescript: '>=4.8.4 <5.9.0'

  '@typescript-eslint/types@8.33.1':
    resolution: {integrity: sha512-xid1WfizGhy/TKMTwhtVOgalHwPtV8T32MS9MaH50Cwvz6x6YqRIPdD2WvW0XaqOzTV9p5xdLY0h/ZusU5Lokg==}
    engines: {node: ^18.18.0 || ^20.9.0 || >=21.1.0}

  '@typescript-eslint/types@8.34.0':
    resolution: {integrity: sha512-9V24k/paICYPniajHfJ4cuAWETnt7Ssy+R0Rbcqo5sSFr3QEZ/8TSoUi9XeXVBGXCaLtwTOKSLGcInCAvyZeMA==}
    engines: {node: ^18.18.0 || ^20.9.0 || >=21.1.0}

  '@typescript-eslint/typescript-estree@8.34.0':
    resolution: {integrity: sha512-rOi4KZxI7E0+BMqG7emPSK1bB4RICCpF7QD3KCLXn9ZvWoESsOMlHyZPAHyG04ujVplPaHbmEvs34m+wjgtVtg==}
    engines: {node: ^18.18.0 || ^20.9.0 || >=21.1.0}
    peerDependencies:
      typescript: '>=4.8.4 <5.9.0'

  '@typescript-eslint/utils@8.34.0':
    resolution: {integrity: sha512-8L4tWatGchV9A1cKbjaavS6mwYwp39jql8xUmIIKJdm+qiaeHy5KMKlBrf30akXAWBzn2SqKsNOtSENWUwg7XQ==}
    engines: {node: ^18.18.0 || ^20.9.0 || >=21.1.0}
    peerDependencies:
      eslint: ^8.57.0 || ^9.0.0
      typescript: '>=4.8.4 <5.9.0'

  '@typescript-eslint/visitor-keys@8.34.0':
    resolution: {integrity: sha512-qHV7pW7E85A0x6qyrFn+O+q1k1p3tQCsqIZ1KZ5ESLXY57aTvUd3/a4rdPTeXisvhXn2VQG0VSKUqs8KHF2zcA==}
    engines: {node: ^18.18.0 || ^20.9.0 || >=21.1.0}

  '@ungap/structured-clone@1.3.0':
    resolution: {integrity: sha512-WmoN8qaIAo7WTYWbAZuG8PYEhn5fkz7dZrqTBZ7dtt//lL2Gwms1IcnQ5yHqjDfX8Ft5j4YzDM23f87zBfDe9g==}

  '@unrs/resolver-binding-darwin-arm64@1.7.13':
    resolution: {integrity: sha512-LIKeCzNSkTWwGHjtiUIfvS96+7kpuyrKq2pzw/0XT2S8ykczj40Hh27oLTbXguCX8tGrCoaD2yXxzwqMMhAzhA==}
    cpu: [arm64]
    os: [darwin]

  '@unrs/resolver-binding-darwin-x64@1.7.13':
    resolution: {integrity: sha512-GB5G3qUNrdo2l6xaZehpz1ln4wCQ75tr51HZ8OQEcX6XkBIFVL9E4ikCZvCmRmUgKGR+zP5ogyFib7ZbIMWKWA==}
    cpu: [x64]
    os: [darwin]

  '@unrs/resolver-binding-freebsd-x64@1.7.13':
    resolution: {integrity: sha512-rb8gzoBgqVhDkQiKaq+MrFPhNK3x8XkSFhgU55LfgOa5skv7KIdM3dELKzQVNZNlY49DuZmm0FsEfHK5xPKKiA==}
    cpu: [x64]
    os: [freebsd]

  '@unrs/resolver-binding-linux-arm-gnueabihf@1.7.13':
    resolution: {integrity: sha512-bqdzngbTGzhsqhTV3SWECyZUAyvtewKtrCW4E8QPcK6yHSaN0k1h9gKwNOBxFwIqkQRsAibpm18XDum8M5AiCw==}
    cpu: [arm]
    os: [linux]

  '@unrs/resolver-binding-linux-arm-musleabihf@1.7.13':
    resolution: {integrity: sha512-vkoL3DSS5tsUNLhNtBJWaqDJNNEQsMCr0o2N02sLCSpe5S8TQHz+klQT42Qgj4PqATMwnG3OF0QQ5BH0oAKIPg==}
    cpu: [arm]
    os: [linux]

  '@unrs/resolver-binding-linux-arm64-gnu@1.7.13':
    resolution: {integrity: sha512-uNpLKxlDF+NF6aUztbAVhhFSF65zf/6QEfk5NifUgYFbpBObzvMnl2ydEsXV96spwPcmeNTpG9byvq+Twwd3HQ==}
    cpu: [arm64]
    os: [linux]

  '@unrs/resolver-binding-linux-arm64-musl@1.7.13':
    resolution: {integrity: sha512-mEFL6q7vtxA6YJ9sLbxCnKOBynOvClVOcqwUErmaCxA94hgP11rlstouySxJCGeFAb8KfUX9mui82waYrqoBlQ==}
    cpu: [arm64]
    os: [linux]

  '@unrs/resolver-binding-linux-ppc64-gnu@1.7.13':
    resolution: {integrity: sha512-MjJaNk8HK3rCOIPS6AQPJXlrDfG1LaePum+CZddHZygPqDNZyVrVdWTadT+U51vIx5QOdEE0oXcgTY+7VYsU1g==}
    cpu: [ppc64]
    os: [linux]

  '@unrs/resolver-binding-linux-riscv64-gnu@1.7.13':
    resolution: {integrity: sha512-9gAuT1+ed2eIuOXHSu4SdJOe7SUEzPTpOTEuTjGePvMEoWHywY5pvlcY7xMn3d8rhKHpwMzEhl8F8Oy+rkudzA==}
    cpu: [riscv64]
    os: [linux]

  '@unrs/resolver-binding-linux-riscv64-musl@1.7.13':
    resolution: {integrity: sha512-CNrJythJN9jC8SIJGoawebYylzGNJuWAWTKxxxx5Fr3DGEXbex/We4U7N4u6/dQAK3cLVOuAE/9a4D2JH35JIA==}
    cpu: [riscv64]
    os: [linux]

  '@unrs/resolver-binding-linux-s390x-gnu@1.7.13':
    resolution: {integrity: sha512-J0MVXXPvM2Bv+f+gzOZHLHEmXUJNKwJqkfMDTwE763w/tD+OA7UlTMLQihrcYRXwW5jZ8nbM2cEWTeFsTiH2JQ==}
    cpu: [s390x]
    os: [linux]

  '@unrs/resolver-binding-linux-x64-gnu@1.7.13':
    resolution: {integrity: sha512-Ii2WhtIpeWUe6XG/YhPUX3JNL3PiyXe56PJzqAYDUyB0gctkk/nngpuPnNKlLMcN9FID0T39mIJPhA6YpRcGDQ==}
    cpu: [x64]
    os: [linux]

  '@unrs/resolver-binding-linux-x64-musl@1.7.13':
    resolution: {integrity: sha512-8F5E9EhtGYkfEM1OhyVgq76+SnMF5NfZS4v5Rq9JlfuqPnqXWgUjg903hxnG54PQr4I3jmG5bEeT77pGAA3Vvg==}
    cpu: [x64]
    os: [linux]

  '@unrs/resolver-binding-wasm32-wasi@1.7.13':
    resolution: {integrity: sha512-7RXGTyDtyR/5o1FlBcjEaQQmQ2rKvu5Jq0Uhvce3PsbreZ61M4LQ5Mey2OMomIq4opphAkfDdm/lkHhWJNKNrw==}
    engines: {node: '>=14.0.0'}
    cpu: [wasm32]

  '@unrs/resolver-binding-win32-arm64-msvc@1.7.13':
    resolution: {integrity: sha512-MomJVcaVZe3j+CvkcfIVEcQyOOzauKpJYGY8d6PoKXn1FalMVGHX9/c0kXCI0WCK+CRGMExAiQhD8jkhyUVKxg==}
    cpu: [arm64]
    os: [win32]

  '@unrs/resolver-binding-win32-ia32-msvc@1.7.13':
    resolution: {integrity: sha512-pnHfzbFj6e4gUARI1Yvz0TUhmFZae248O7JOMCSmSBN3R35RJiKyHmsMuIiPrUYWDzm5jUMPTxSs+b3Ipawusw==}
    cpu: [ia32]
    os: [win32]

  '@unrs/resolver-binding-win32-x64-msvc@1.7.13':
    resolution: {integrity: sha512-tI0+FTntE3BD0UxhTP12F/iTtkeMK+qh72/2aSxPZnTlOcMR9CTJid8CdppbSjj9wenq7PNcqScLtpPENH3Lvg==}
    cpu: [x64]
    os: [win32]

  accepts@2.0.0:
    resolution: {integrity: sha512-5cvg6CtKwfgdmVqY1WIiXKc3Q1bkRqGLi+2W/6ao+6Y7gu/RCwRuAhGEzh5B4KlszSuTLgZYuqFqo5bImjNKng==}
    engines: {node: '>= 0.6'}

  acorn-jsx@5.3.2:
    resolution: {integrity: sha512-rq9s+JNhf0IChjtDXxllJ7g41oZk5SlXtp0LHwyA5cejwn7vKmKp4pPri6YEePv2PU65sAsegbXtIinmDFDXgQ==}
    peerDependencies:
      acorn: ^6.0.0 || ^7.0.0 || ^8.0.0

  acorn-walk@8.3.4:
    resolution: {integrity: sha512-ueEepnujpqee2o5aIYnvHU6C0A42MNdsIDeqy5BydrkuC5R1ZuUFnm27EeFJGoEHJQgn3uleRvmTXaJgfXbt4g==}
    engines: {node: '>=0.4.0'}

  acorn@7.4.1:
    resolution: {integrity: sha512-nQyp0o1/mNdbTO1PO6kHkwSrmgZ0MT/jCCpNiwbUjGoRN4dlBhqJtoQuCnEOKzgTVwg0ZWiCoQy6SxMebQVh8A==}
    engines: {node: '>=0.4.0'}
    hasBin: true

  acorn@8.14.1:
    resolution: {integrity: sha512-OvQ/2pUDKmgfCg++xsTX1wGxfTaszcHVcTctW4UJB4hibJx2HXxxO5UmVgyjMa+ZDsiaf5wWLXYpRWMmBI0QHg==}
    engines: {node: '>=0.4.0'}
    hasBin: true

  agent-base@7.1.3:
    resolution: {integrity: sha512-jRR5wdylq8CkOe6hei19GGZnxM6rBGwFl3Bg0YItGDimvjGtAvdZk4Pu6Cl4u4Igsws4a1fd1Vq3ezrhn4KmFw==}
    engines: {node: '>= 14'}

  ajv@6.12.6:
    resolution: {integrity: sha512-j3fVLgvTo527anyYyJOGTYJbG+vnnQYvE0m5mmkc1TK+nxAppkCLMIL0aZ4dblVCNoGShhm+kzE4ZUykBoMg4g==}

  ansi-escapes@4.3.2:
    resolution: {integrity: sha512-gKXj5ALrKWQLsYG9jlTRmR/xKluxHV+Z9QEwNIgCfM1/uwPMCuzVVnh5mwTd+OuBZcwSIMbqssNWRm1lE51QaQ==}
    engines: {node: '>=8'}

  ansi-regex@5.0.1:
    resolution: {integrity: sha512-quJQXlTSUGL2LH9SUXo8VwsY4soanhgo6LNSm84E1LBcE8s3O0wpdiRzyR9z/ZZJMlMWv37qOOb9pdJlMUEKFQ==}
    engines: {node: '>=8'}

  ansi-regex@6.1.0:
    resolution: {integrity: sha512-7HSX4QQb4CspciLpVFwyRe79O3xsIZDDLER21kERQ71oaPodF8jL725AgJMFAYbooIqolJoRLuM81SpeUkpkvA==}
    engines: {node: '>=12'}

  ansi-styles@4.3.0:
    resolution: {integrity: sha512-zbB9rCJAT1rbjiVDb2hqKFHNYLxgtk8NURxZ3IZwD3F6NtxbXZQCnnSi1Lkx+IDohdPlFp222wVALIheZJQSEg==}
    engines: {node: '>=8'}

  ansi-styles@5.2.0:
    resolution: {integrity: sha512-Cxwpt2SfTzTtXcfOlzGEee8O+c+MmUgGrNiBcXnuWxuFJHe6a5Hz7qwhwe5OgaSYI0IJvkLqWX1ASG+cJOkEiA==}
    engines: {node: '>=10'}

  ansi-styles@6.2.1:
    resolution: {integrity: sha512-bN798gFfQX+viw3R7yrGWRqnrN2oRkEkUjjl4JNn4E8GxxbjtG3FbrEIIY3l8/hrwUwIeCZvi4QuOTP4MErVug==}
    engines: {node: '>=12'}

  anymatch@3.1.3:
    resolution: {integrity: sha512-KMReFUr0B4t+D+OBkjR3KYqvocp2XaSzO55UcB6mgQMd3KbcE+mWTyvVV7D/zsdEbNnV6acZUutkiHQXvTr1Rw==}
    engines: {node: '>= 8'}

  are-docs-informative@0.0.2:
    resolution: {integrity: sha512-ixiS0nLNNG5jNQzgZJNoUpBKdo9yTYZMGJ+QgT2jmjR7G7+QHRCc4v6LQ3NgE7EBJq+o0ams3waJwkrlBom8Ig==}
    engines: {node: '>=14'}

  arg@4.1.3:
    resolution: {integrity: sha512-58S9QDqG0Xx27YwPSt9fJxivjYl432YCwfDMfZ+71RAqUrZef7LrKQZ3LHLOwCS4FLNBplP533Zx895SeOCHvA==}

  argparse@1.0.10:
    resolution: {integrity: sha512-o5Roy6tNG4SL/FOkCAN6RzjiakZS25RLYFrcMttJqbdd8BWrnA+fGz57iN5Pb06pvBGvl5gQ0B48dJlslXvoTg==}

  argparse@2.0.1:
    resolution: {integrity: sha512-8+9WqebbFzpX9OR+Wa6O29asIogeRMzcGtAINdpMHHyAg10f05aSFVBbcEqGf/PXw1EjAZ+q2/bEBg3DvurK3Q==}

  ast-types@0.13.4:
    resolution: {integrity: sha512-x1FCFnFifvYDDzTaLII71vG5uvDwgtmDTEVWAxrgeiR8VjMONcCXJx7E+USjDtHlwFmt9MysbqgF9b9Vjr6w+w==}
    engines: {node: '>=4'}

  async@3.2.6:
    resolution: {integrity: sha512-htCUDlxyyCLMgaM3xXg0C0LW2xqfuQ6p05pCEIsXuyQ+a1koYKTuBMzRNwmybfLgvJDMd0r1LTn4+E0Ti6C2AA==}

  available-typed-arrays@1.0.7:
    resolution: {integrity: sha512-wvUjBtSGN7+7SjNpq/9M2Tg350UZD3q62IFZLbRAR1bSMlCo1ZaeW+BJ+D090e4hIIZLBcTDWe4Mh4jvUDajzQ==}
    engines: {node: '>= 0.4'}

  aws-cdk-lib@2.200.1:
    resolution: {integrity: sha512-kLeDtMJPYX3qSAGPONNa3XZk8Z/K3d0As8ui10/Hbv0ohsEsphxSy0xRoxdyj58/hGxOwj1TZsBezMp+TuPPrg==}
    engines: {node: '>= 14.15.0'}
    peerDependencies:
      constructs: ^10.0.0
    bundledDependencies:
      - '@balena/dockerignore'
      - case
      - fs-extra
      - ignore
      - jsonschema
      - minimatch
      - punycode
      - semver
      - table
      - yaml
      - mime-types

  aws-cdk@2.1018.0:
    resolution: {integrity: sha512-sppVsNtFJTW4wawS/PBudHCSNHb8xwaZ2WX1mpsfwaPNyTWm0eSUVJsRbRiRBu9O/Us8pgrd4woUjfM1lgD7Kw==}
    engines: {node: '>= 18.0.0'}
    hasBin: true

  aws-lambda@1.0.7:
    resolution: {integrity: sha512-9GNFMRrEMG5y3Jvv+V4azWvc+qNWdWLTjDdhf/zgMlz8haaaLWv0xeAIWxz9PuWUBawsVxy0zZotjCdR3Xq+2w==}
    hasBin: true

  aws-sdk@2.1692.0:
    resolution: {integrity: sha512-x511uiJ/57FIsbgUe5csJ13k3uzu25uWQE+XqfBis/sB0SFoiElJWXRkgEAUh0U6n40eT3ay5Ue4oPkRMu1LYw==}
    engines: {node: '>= 10.0.0'}

  b4a@1.6.7:
    resolution: {integrity: sha512-OnAYlL5b7LEkALw87fUVafQw5rVR9RjwGd4KUwNQ6DrrNmaVaUCgLipfVlzrPQ4tWOR9P0IXGNOx50jYCCdSJg==}

  babel-jest@29.7.0:
    resolution: {integrity: sha512-BrvGY3xZSwEcCzKvKsCi2GgHqDqsYkOP4/by5xCgIwGXQxIEh+8ew3gmrE1y7XRR6LHZIj6yLYnUi/mm2KXKBg==}
    engines: {node: ^14.15.0 || ^16.10.0 || >=18.0.0}
    peerDependencies:
      '@babel/core': ^7.8.0

  babel-jest@30.0.0:
    resolution: {integrity: sha512-JQ0DhdFjODbSawDf0026uZuwaqfKkQzk+9mwWkq2XkKFIaMhFVOxlVmbFCOnnC76jATdxrff3IiUAvOAJec6tw==}
    engines: {node: ^18.14.0 || ^20.0.0 || ^22.0.0 || >=24.0.0}
    peerDependencies:
      '@babel/core': ^7.11.0

  babel-plugin-istanbul@6.1.1:
    resolution: {integrity: sha512-Y1IQok9821cC9onCx5otgFfRm7Lm+I+wwxOx738M/WLPZ9Q42m4IG5W0FNX8WLL2gYMZo3JkuXIH2DOpWM+qwA==}
    engines: {node: '>=8'}

  babel-plugin-istanbul@7.0.0:
    resolution: {integrity: sha512-C5OzENSx/A+gt7t4VH1I2XsflxyPUmXRFPKBxt33xncdOmq7oROVM3bZv9Ysjjkv8OJYDMa+tKuKMvqU/H3xdw==}
    engines: {node: '>=12'}

  babel-plugin-jest-hoist@29.6.3:
    resolution: {integrity: sha512-ESAc/RJvGTFEzRwOTT4+lNDk/GNHMkKbNzsvT0qKRfDyyYTskxB5rnU2njIDYVxXCBHHEI1c0YwHob3WaYujOg==}
    engines: {node: ^14.15.0 || ^16.10.0 || >=18.0.0}

  babel-plugin-jest-hoist@30.0.0:
    resolution: {integrity: sha512-DSRm+US/FCB4xPDD6Rnslb6PAF9Bej1DZ+1u4aTiqJnk7ZX12eHsnDiIOqjGvITCq+u6wLqUhgS+faCNbVY8+g==}
    engines: {node: ^18.14.0 || ^20.0.0 || ^22.0.0 || >=24.0.0}

  babel-preset-current-node-syntax@1.1.0:
    resolution: {integrity: sha512-ldYss8SbBlWva1bs28q78Ju5Zq1F+8BrqBZZ0VFhLBvhh6lCpC2o3gDJi/5DRLs9FgYZCnmPYIVFU4lRXCkyUw==}
    peerDependencies:
      '@babel/core': ^7.0.0

  babel-preset-jest@29.6.3:
    resolution: {integrity: sha512-0B3bhxR6snWXJZtR/RliHTDPRgn1sNHOR0yVtq/IiQFyuOVjFS+wuio/R4gSNkyYmKmJB4wGZv2NZanmKmTnNA==}
    engines: {node: ^14.15.0 || ^16.10.0 || >=18.0.0}
    peerDependencies:
      '@babel/core': ^7.0.0

  babel-preset-jest@30.0.0:
    resolution: {integrity: sha512-hgEuu/W7gk8QOWUA9+m3Zk+WpGvKc1Egp6rFQEfYxEoM9Fk/q8nuTXNL65OkhwGrTApauEGgakOoWVXj+UfhKw==}
    engines: {node: ^18.14.0 || ^20.0.0 || ^22.0.0 || >=24.0.0}
    peerDependencies:
      '@babel/core': ^7.11.0

  balanced-match@1.0.2:
    resolution: {integrity: sha512-3oSeUO0TMV67hN1AmbXsK4yaqU7tjiHlbxRDZOpH0KW9+CeX4bRAaX0Anxt0tx2MrpRpWwQaPwIlISEJhYU5Pw==}

  bare-events@2.5.4:
    resolution: {integrity: sha512-+gFfDkR8pj4/TrWCGUGWmJIkBwuxPS5F+a5yWjOHQt2hHvNZd5YLzadjmDUtFmMM4y429bnKLa8bYBMHcYdnQA==}

  bare-fs@4.1.5:
    resolution: {integrity: sha512-1zccWBMypln0jEE05LzZt+V/8y8AQsQQqxtklqaIyg5nu6OAYFhZxPXinJTSG+kU5qyNmeLgcn9AW7eHiCHVLA==}
    engines: {bare: '>=1.16.0'}
    peerDependencies:
      bare-buffer: '*'
    peerDependenciesMeta:
      bare-buffer:
        optional: true

  bare-os@3.6.1:
    resolution: {integrity: sha512-uaIjxokhFidJP+bmmvKSgiMzj2sV5GPHaZVAIktcxcpCyBFFWO+YlikVAdhmUo2vYFvFhOXIAlldqV29L8126g==}
    engines: {bare: '>=1.14.0'}

  bare-path@3.0.0:
    resolution: {integrity: sha512-tyfW2cQcB5NN8Saijrhqn0Zh7AnFNsnczRcuWODH0eYAXBsJ5gVxAUuNr7tsHSC6IZ77cA0SitzT+s47kot8Mw==}

  bare-stream@2.6.5:
    resolution: {integrity: sha512-jSmxKJNJmHySi6hC42zlZnq00rga4jjxcgNZjY9N5WlOe/iOoGRtdwGsHzQv2RlH2KOYMwGUXhf2zXd32BA9RA==}
    peerDependencies:
      bare-buffer: '*'
      bare-events: '*'
    peerDependenciesMeta:
      bare-buffer:
        optional: true
      bare-events:
        optional: true

  base64-js@1.5.1:
    resolution: {integrity: sha512-AKpaYlHn8t4SVbOHCy+b5+KKgvR4vrsD8vbvrbiQJps7fKDTkjkDry6ji0rUJjC0kzbNePLwzxq8iypo41qeWA==}

  basic-ftp@5.0.5:
    resolution: {integrity: sha512-4Bcg1P8xhUuqcii/S0Z9wiHIrQVPMermM1any+MX5GeGD7faD3/msQUDGLol9wOcz4/jbg/WJnGqoJF6LiBdtg==}
    engines: {node: '>=10.0.0'}

  better-sqlite3@11.10.0:
    resolution: {integrity: sha512-EwhOpyXiOEL/lKzHz9AW1msWFNzGc/z+LzeB3/jnFJpxu+th2yqvzsSWas1v9jgs9+xiXJcD5A8CJxAG2TaghQ==}

  bignumber.js@9.3.0:
    resolution: {integrity: sha512-EM7aMFTXbptt/wZdMlBv2t8IViwQL+h6SLHosp8Yf0dqJMTnY6iL32opnAB6kAdL0SZPuvcAzFr31o0c/R3/RA==}

  binary-extensions@2.3.0:
    resolution: {integrity: sha512-Ceh+7ox5qe7LJuLHoY0feh3pHuUDHAcRUeyL2VYghZwfpkNIy/+8Ocg0a3UuSoYzavmylwuLWQOf3hl0jjMMIw==}
    engines: {node: '>=8'}

  bindings@1.5.0:
    resolution: {integrity: sha512-p2q/t/mhvuOj/UeLlV6566GD/guowlr0hHxClI0W9m7MWYkL1F0hLo+0Aexs9HSPCtR1SXQ0TD3MMKrXZajbiQ==}

  bl@4.1.0:
    resolution: {integrity: sha512-1W07cM9gS6DcLperZfFSj+bWLtaPGSOHWhPiGzXmvVJbRLdG82sH/Kn8EtW1VqWVA54AKf2h5k5BbnIbwF3h6w==}

  body-parser@2.2.0:
    resolution: {integrity: sha512-02qvAaxv8tp7fBa/mw1ga98OGm+eCbqzJOKoRt70sLmfEEi+jyBYVTDGfCL/k06/4EMk/z01gCe7HoCH/f2LTg==}
    engines: {node: '>=18'}

  boolbase@1.0.0:
    resolution: {integrity: sha512-JZOSA7Mo9sNGB8+UjSgzdLtokWAky1zbztM3WRLCbZ70/3cTANmQmOdR7y2g+J0e2WXywy1yS468tY+IruqEww==}

  bowser@2.11.0:
    resolution: {integrity: sha512-AlcaJBi/pqqJBIQ8U9Mcpc9i8Aqxn88Skv5d+xBX006BY5u8N3mGLHa5Lgppa7L/HfwgwLgZ6NYs+Ag6uUmJRA==}

  brace-expansion@1.1.11:
    resolution: {integrity: sha512-iCuPHDFgrHX7H2vEI/5xpz07zSHB00TpugqhmYtVmMO6518mCuRMoOYFldEBl0g187ufozdaHgWKcYFb61qGiA==}

  brace-expansion@2.0.1:
    resolution: {integrity: sha512-XnAIvQ8eM+kC6aULx6wuQiwVsnzsi9d3WxzV3FpWTGA19F621kwdbsAcFKXgKUHZWsy+mY6iL1sHTxWEFCytDA==}

  braces@3.0.3:
    resolution: {integrity: sha512-yQbXgO/OSZVD2IsiLlro+7Hf6Q18EJrKSEsdoMzKePKXct3gvD8oLcOQdIzGupr5Fj+EDe8gO/lxc1BzfMpxvA==}
    engines: {node: '>=8'}

  browserslist@4.25.0:
    resolution: {integrity: sha512-PJ8gYKeS5e/whHBh8xrwYK+dAvEj7JXtz6uTucnMRB8OiGTsKccFekoRrjajPBHV8oOY+2tI4uxeceSimKwMFA==}
    engines: {node: ^6 || ^7 || ^8 || ^9 || ^10 || ^11 || ^12 || >=13.7}
    hasBin: true

  bs-logger@0.2.6:
    resolution: {integrity: sha512-pd8DCoxmbgc7hyPKOvxtqNcjYoOsABPQdcCUjGp3d42VR2CX1ORhk2A87oqqu5R1kk+76nsxZupkmyd+MVtCog==}
    engines: {node: '>= 6'}

  bser@2.1.1:
    resolution: {integrity: sha512-gQxTNE/GAfIIrmHLUE3oJyp5FO6HRBfhjnw4/wMmA63ZGDJnWBmgY/lyQBpnDUkGmAhbSe39tx2d/iTOAfglwQ==}

  buffer-crc32@0.2.13:
    resolution: {integrity: sha512-VO9Ht/+p3SN7SKWqcrgEzjGbRSJYTx+Q1pTQC0wrWqHx0vpJraQ6GtHx8tvcg1rlK1byhU5gccxgOgj7B0TDkQ==}

  buffer-equal-constant-time@1.0.1:
    resolution: {integrity: sha512-zRpUiDwd/xk6ADqPMATG8vc9VPrkck7T07OIx0gnjmJAnHnTVXNQG3vfvWNuiZIkwu9KrKdA1iJKfsfTVxE6NA==}

  buffer-from@1.1.2:
    resolution: {integrity: sha512-E+XQCRwSbaaiChtv6k6Dwgc+bx+Bs6vuKJHHl5kox/BaKbhiXzqQOwK4cO22yElGp2OCmjwVhT3HmxgyPGnJfQ==}

  buffer@4.9.2:
    resolution: {integrity: sha512-xq+q3SRMOxGivLhBNaUdC64hDTQwejJ+H0T/NB1XMtTVEwNTrfFF3gAxiyW0Bu/xWEGhjVKgUcMhCrUy2+uCWg==}

  buffer@5.7.1:
    resolution: {integrity: sha512-EHcyIPBQ4BSGlvjB16k5KgAJ27CIsHY/2JBmCRReo48y9rQ3MaUzWX3KVlBa4U7MyX02HdVj0K7C3WaB3ju7FQ==}

  builtin-modules@5.0.0:
    resolution: {integrity: sha512-bkXY9WsVpY7CvMhKSR6pZilZu9Ln5WDrKVBUXf2S443etkmEO4V58heTecXcUIsNsi4Rx8JUO4NfX1IcQl4deg==}
    engines: {node: '>=18.20'}

  bytes@3.1.2:
    resolution: {integrity: sha512-/Nf7TyzTx6S3yRJObOAV7956r8cr2+Oj8AC5dt8wSP3BQAoeX58NoHyCU8P8zGkNXStjTSi6fzO6F0pBdcYbEg==}
    engines: {node: '>= 0.8'}

  call-bind-apply-helpers@1.0.2:
    resolution: {integrity: sha512-Sp1ablJ0ivDkSzjcaJdxEunN5/XvksFJ2sMBFfq6x0ryhQV/2b/KwFe21cMpmHtPOSij8K99/wSfoEuTObmuMQ==}
    engines: {node: '>= 0.4'}

  call-bind@1.0.8:
    resolution: {integrity: sha512-oKlSFMcMwpUg2ednkhQ454wfWiU/ul3CkJe/PEHcTKuiX6RpbehUiFMXu13HalGZxfUwCQzZG747YXBn1im9ww==}
    engines: {node: '>= 0.4'}

  call-bound@1.0.4:
    resolution: {integrity: sha512-+ys997U96po4Kx/ABpBCqhA9EuxJaQWDQg7295H4hBphv3IZg0boBKuwYpt4YXp6MZ5AmZQnU/tyMTlRpaSejg==}
    engines: {node: '>= 0.4'}

  call-me-maybe@1.0.2:
    resolution: {integrity: sha512-HpX65o1Hnr9HH25ojC1YGs7HCQLq0GCOibSaWER0eNpgJ/Z1MZv2mTc7+xh6WOPxbRVcmgbv4hGU+uSQ/2xFZQ==}

  callsites@3.1.0:
    resolution: {integrity: sha512-P8BjAsXvZS+VIDUI11hHCQEv74YT67YUi5JJFNWIqL235sBmjX4+qx9Muvls5ivyNENctx46xQLQ3aTuE7ssaQ==}
    engines: {node: '>=6'}

  camelcase@5.3.1:
    resolution: {integrity: sha512-L28STB170nwWS63UjtlEOE3dldQApaJXZkOI1uMFfzf3rRuPegHaHesyee+YxQ+W6SvRDQV6UrdOdRiR153wJg==}
    engines: {node: '>=6'}

  camelcase@6.3.0:
    resolution: {integrity: sha512-Gmy6FhYlCY7uOElZUSbxo2UCDH8owEk996gkbrpsgGtrJLM3J7jGxl9Ic7Qwwj4ivOE5AWZWRMecDdF7hqGjFA==}
    engines: {node: '>=10'}

  caniuse-lite@1.0.30001721:
    resolution: {integrity: sha512-cOuvmUVtKrtEaoKiO0rSc29jcjwMwX5tOHDy4MgVFEWiUXj4uBMJkwI8MDySkgXidpMiHUcviogAvFi4pA2hDQ==}

  chalk@4.1.2:
    resolution: {integrity: sha512-oKnbhFyRIXpUuez8iBMmyEa4nbj4IOQyuhc/wy9kY7/WVPcwIO9VA668Pu8RkO7+0G76SLROeyw9CpQ061i4mA==}
    engines: {node: '>=10'}

  char-regex@1.0.2:
    resolution: {integrity: sha512-kWWXztvZ5SBQV+eRgKFeh8q5sLuZY2+8WUIzlxWVTg+oGwY14qylx1KbKzHd8P6ZYkAg0xyIDU9JMHhyJMZ1jw==}
    engines: {node: '>=10'}

  cheerio-select@2.1.0:
    resolution: {integrity: sha512-9v9kG0LvzrlcungtnJtpGNxY+fzECQKhK4EGJX2vByejiMX84MFNQw4UxPJl3bFbTMw+Dfs37XaIkCwTZfLh4g==}

  cheerio@1.1.0:
    resolution: {integrity: sha512-+0hMx9eYhJvWbgpKV9hN7jg0JcwydpopZE4hgi+KvQtByZXPp04NiCWU0LzcAbP63abZckIHkTQaXVF52mX3xQ==}
    engines: {node: '>=18.17'}

  chokidar@3.6.0:
    resolution: {integrity: sha512-7VT13fmjotKpGipCW9JEQAusEPE+Ei8nl6/g4FBAmIm0GOOLMua9NDDo/DWp0ZAxCr3cPq5ZpBqmPAQgDda2Pw==}
    engines: {node: '>= 8.10.0'}

  chownr@1.1.4:
    resolution: {integrity: sha512-jJ0bqzaylmJtVnNgzTeSOs8DPavpbYgEr/b0YL8/2GO3xJEhInFmhKMUnEJQjZumK7KXGFhUy89PrsJWlakBVg==}

  chromium-bidi@5.1.0:
    resolution: {integrity: sha512-9MSRhWRVoRPDG0TgzkHrshFSJJNZzfY5UFqUMuksg7zL1yoZIZ3jLB0YAgHclbiAxPI86pBnwDX1tbzoiV8aFw==}
    peerDependencies:
      devtools-protocol: '*'

  ci-info@3.9.0:
    resolution: {integrity: sha512-NIxF55hv4nSqQswkAeiOi1r83xy8JldOFDTWiug55KBu9Jnblncd2U6ViHmYgHf01TPZS77NJBhBMKdWj9HQMQ==}
    engines: {node: '>=8'}

  ci-info@4.2.0:
    resolution: {integrity: sha512-cYY9mypksY8NRqgDB1XD1RiJL338v/551niynFTGkZOO2LHuB2OmOYxDIe/ttN9AHwrqdum1360G3ald0W9kCg==}
    engines: {node: '>=8'}

  cjs-module-lexer@2.1.0:
    resolution: {integrity: sha512-UX0OwmYRYQQetfrLEZeewIFFI+wSTofC+pMBLNuH3RUuu/xzG1oz84UCEDOSoQlN3fZ4+AzmV50ZYvGqkMh9yA==}

  clean-regexp@1.0.0:
    resolution: {integrity: sha512-GfisEZEJvzKrmGWkvfhgzcz/BllN1USeqD2V6tg14OAOgaCD2Z/PUEuxnAZ/nPvmaHRG7a8y77p1T/IRQ4D1Hw==}
    engines: {node: '>=4'}

  cliui@8.0.1:
    resolution: {integrity: sha512-BSeNnyus75C4//NQ9gQt1/csTXyo/8Sb+afLAkzAptFuMsod9HFokGNudZpi/oQV73hnVK+sR+5PVRMd+Dr7YQ==}
    engines: {node: '>=12'}

  co@4.6.0:
    resolution: {integrity: sha512-QVb0dM5HvG+uaxitm8wONl7jltx8dqhfU33DcqtOZcLSVIKSDDLDi7+0LbAKiyI8hD9u42m2YxXSkMGWThaecQ==}
    engines: {iojs: '>= 1.0.0', node: '>= 0.12.0'}

  collect-v8-coverage@1.0.2:
    resolution: {integrity: sha512-lHl4d5/ONEbLlJvaJNtsF/Lz+WvB07u2ycqTYbdrq7UypDXailES4valYb2eWiJFxZlVmpGekfqoxQhzyFdT4Q==}

  color-convert@2.0.1:
    resolution: {integrity: sha512-RRECPsj7iu/xb5oKYcsFHSppFNnsj/52OVTRKb4zP5onXwVF3zVmmToNcOfGC+CRDpfK/U584fMg38ZHCaElKQ==}
    engines: {node: '>=7.0.0'}

  color-name@1.1.4:
    resolution: {integrity: sha512-dOy+3AuW3a2wNbZHIuMZpTcgjGuLU/uBL/ubcZF9OXbDo8ff4O8yVp5Bf0efS8uEoYo5q4Fx7dY9OgQGXgAsQA==}

  commander@3.0.2:
    resolution: {integrity: sha512-Gar0ASD4BDyKC4hl4DwHqDrmvjoxWKZigVnAbn5H1owvm4CxCPdb0HQDehwNYMJpla5+M2tPmPARzhtYuwpHow==}

  commander@6.2.0:
    resolution: {integrity: sha512-zP4jEKbe8SHzKJYQmq8Y9gYjtO/POJLgIdKgV7B9qNmABVFVc+ctqSX6iXh4mCpJfRBOabiZ2YKPg8ciDw6C+Q==}
    engines: {node: '>= 6'}

  commander@9.5.0:
    resolution: {integrity: sha512-KRs7WVDKg86PWiuAqhDrAQnTXZKraVcCc6vFdL14qrZ/DcWwuRo7VoiYXalXO7S5GKpqYiVEwCbgFDfxNHKJBQ==}
    engines: {node: ^12.20.0 || >=14}

  comment-parser@1.4.1:
    resolution: {integrity: sha512-buhp5kePrmda3vhc5B9t7pUQXAb2Tnd0qgpkIhPhkHXxJpiPJ11H0ZEU0oBpJ2QztSbzG/ZxMj/CHsYJqRHmyg==}
    engines: {node: '>= 12.0.0'}

  concat-map@0.0.1:
    resolution: {integrity: sha512-/Srv4dswyQNBfohGpz9o6Yb3Gz3SrUDqBH5rTuhGR7ahtlbYKnVxw2bCFMRljaA7EXHaXZ8wsHdodFvbkhKmqg==}

  constructs@10.4.2:
    resolution: {integrity: sha512-wsNxBlAott2qg8Zv87q3eYZYgheb9lchtBfjHzzLHtXbttwSrHPs1NNQbBrmbb1YZvYg2+Vh0Dor76w4mFxJkA==}

  content-disposition@1.0.0:
    resolution: {integrity: sha512-Au9nRL8VNUut/XSzbQA38+M78dzP4D+eqg3gfJHMIHHYa3bg067xj1KxMUWj+VULbiZMowKngFFbKczUrNJ1mg==}
    engines: {node: '>= 0.6'}

  content-type@1.0.5:
    resolution: {integrity: sha512-nTjqfcBFEipKdXCv4YDQWCfmcLZKm81ldF0pAopTvyrFGVbcR6P/VAAd5G7N+0tTr8QqiU0tFadD6FK4NtJwOA==}
    engines: {node: '>= 0.6'}

  convert-source-map@2.0.0:
    resolution: {integrity: sha512-Kvp459HrV2FEJ1CAsi1Ku+MY3kasH19TFykTz2xWmMeq6bk2NU3XXvfJ+Q61m0xktWwt+1HSYf3JZsTms3aRJg==}

  cookie-signature@1.2.2:
    resolution: {integrity: sha512-D76uU73ulSXrD1UXF4KE2TMxVVwhsnCgfAyTg9k8P6KGZjlXKrOLe4dJQKI3Bxi5wjesZoFXJWElNWBjPZMbhg==}
    engines: {node: '>=6.6.0'}

  cookie@0.7.2:
    resolution: {integrity: sha512-yki5XnKuf750l50uGTllt6kKILY4nQ1eNIQatoXEByZ5dWgnKqbnqmTrBE5B4N7lrMJKQ2ytWMiTO2o0v6Ew/w==}
    engines: {node: '>= 0.6'}

  core-js-compat@3.42.0:
    resolution: {integrity: sha512-bQasjMfyDGyaeWKBIu33lHh9qlSR0MFE/Nmc6nMjf/iU9b3rSMdAYz1Baxrv4lPdGUsTqZudHA4jIGSJy0SWZQ==}

  cosmiconfig@9.0.0:
    resolution: {integrity: sha512-itvL5h8RETACmOTFc4UfIyB2RfEHi71Ax6E/PivVxq9NseKbOWpeyHEOIbmAw1rs8Ak0VursQNww7lf7YtUwzg==}
    engines: {node: '>=14'}
    peerDependencies:
      typescript: '>=4.9.5'
    peerDependenciesMeta:
      typescript:
        optional: true

  create-require@1.1.1:
    resolution: {integrity: sha512-dcKFX3jn0MpIaXjisoRvexIJVEKzaq7z2rZKxf+MSr9TkdmHmsU4m2lcLojrj/FHl8mk5VxMmYA+ftRkP/3oKQ==}

  cross-spawn@7.0.6:
    resolution: {integrity: sha512-uV2QOWP2nWzsy2aMp8aRibhi9dlzF5Hgh5SHaB9OiTGEyDTiJJyx0uy51QXdyWbtAHNua4XJzUKca3OzKUd3vA==}
    engines: {node: '>= 8'}

  css-select@5.1.0:
    resolution: {integrity: sha512-nwoRF1rvRRnnCqqY7updORDsuqKzqYJ28+oSMaJMMgOauh3fvwHqMS7EZpIPqK8GL+g9mKxF1vP/ZjSeNjEVHg==}

  css-what@6.1.0:
    resolution: {integrity: sha512-HTUrgRJ7r4dsZKU6GjmpfRK1O76h97Z8MfS1G0FozR+oF2kG6Vfe8JE6zwrkbxigziPHinCJ+gCPjA9EaBDtRw==}
    engines: {node: '>= 6'}

  csv-writer@1.6.0:
    resolution: {integrity: sha512-NOx7YDFWEsM/fTRAJjRpPp8t+MKRVvniAg9wQlUKx20MFrPs73WLJhFf5iteqrxNYnsy924K3Iroh3yNHeYd2g==}

  data-uri-to-buffer@4.0.1:
    resolution: {integrity: sha512-0R9ikRb668HB7QDxT1vkpuUBtqc53YyAwMwGeUFKRojY/NWKvdZ+9UYtRfGmhqNbRkTSVpMbmyhXipFFv2cb/A==}
    engines: {node: '>= 12'}

  data-uri-to-buffer@6.0.2:
    resolution: {integrity: sha512-7hvf7/GW8e86rW0ptuwS3OcBGDjIi6SZva7hCyWC0yYry2cOPmLIjXAUHI6DK2HsnwJd9ifmt57i8eV2n4YNpw==}
    engines: {node: '>= 14'}

  date-fns@4.1.0:
    resolution: {integrity: sha512-Ukq0owbQXxa/U3EGtsdVBkR1w7KOQ5gIBqdH2hkvknzZPYvBxb/aa6E8L7tmjFtkwZBu3UXBbjIgPo/Ez4xaNg==}

  debug@4.4.1:
    resolution: {integrity: sha512-KcKCqiftBJcZr++7ykoDIEwSa3XWowTfNPo92BYxjXiyYEVrUQh2aLyhxBCwww+heortUFxEJYcRzosstTEBYQ==}
    engines: {node: '>=6.0'}
    peerDependencies:
      supports-color: '*'
    peerDependenciesMeta:
      supports-color:
        optional: true

  decompress-response@6.0.0:
    resolution: {integrity: sha512-aW35yZM6Bb/4oJlZncMH2LCoZtJXTRxES17vE3hoRiowU2kWHaJKFkSBDnDR+cm9J+9QhXmREyIfv0pji9ejCQ==}
    engines: {node: '>=10'}

  dedent@1.6.0:
    resolution: {integrity: sha512-F1Z+5UCFpmQUzJa11agbyPVMbpgT/qA3/SKyJ1jyBgm7dUcUEa8v9JwDkerSQXfakBwFljIxhOJqGkjUwZ9FSA==}
    peerDependencies:
      babel-plugin-macros: ^3.1.0
    peerDependenciesMeta:
      babel-plugin-macros:
        optional: true

  deep-extend@0.6.0:
    resolution: {integrity: sha512-LOHxIOaPYdHlJRtCQfDIVZtfw/ufM8+rVj649RIHzcm/vGwQRXFt6OPqIFWsm2XEMrNIEtWR64sY1LEKD2vAOA==}
    engines: {node: '>=4.0.0'}

  deep-is@0.1.4:
    resolution: {integrity: sha512-oIPzksmTg4/MriiaYGO+okXDT7ztn/w3Eptv/+gSIdMdKsJo0u4CfYNFJPy+4SKMuCqGw2wxnA+URMg3t8a/bQ==}

  deepmerge@4.3.1:
    resolution: {integrity: sha512-3sUqbMEc77XqpdNO7FRyRog+eW3ph+GYCbj+rK+uYyRMuwsVy0rMiVtPn+QJlKFvWP/1PYpapqYn0Me2knFn+A==}
    engines: {node: '>=0.10.0'}

  define-data-property@1.1.4:
    resolution: {integrity: sha512-rBMvIzlpA8v6E+SJZoo++HAYqsLrkg7MSfIinMPFhmkorw7X+dOXVJQs+QT69zGkzMyfDnIMN2Wid1+NbL3T+A==}
    engines: {node: '>= 0.4'}

  define-lazy-prop@2.0.0:
    resolution: {integrity: sha512-Ds09qNh8yw3khSjiJjiUInaGX9xlqZDY7JVryGxdxV7NPeuqQfplOpQ66yJFZut3jLa5zOwkXw1g9EI2uKh4Og==}
    engines: {node: '>=8'}

  degenerator@5.0.1:
    resolution: {integrity: sha512-TllpMR/t0M5sqCXfj85i4XaAzxmS5tVA16dqvdkMwGmzI+dXLXnw3J+3Vdv7VKw+ThlTMboK6i9rnZ6Nntj5CQ==}
    engines: {node: '>= 14'}

  depd@2.0.0:
    resolution: {integrity: sha512-g7nH6P6dyDioJogAAGprGpCtVImJhpPk/roCzdb3fIh61/s/nPsfR6onyMwkCAR/OlC3yBC0lESvUoQEAssIrw==}
    engines: {node: '>= 0.8'}

  detect-libc@2.0.4:
    resolution: {integrity: sha512-3UDv+G9CsCKO1WKMGw9fwq/SWJYbI0c5Y7LU1AXYoDdbhE2AHQ6N6Nb34sG8Fj7T5APy8qXDCKuuIHd1BR0tVA==}
    engines: {node: '>=8'}

  detect-newline@3.1.0:
    resolution: {integrity: sha512-TLz+x/vEXm/Y7P7wn1EJFNLxYpUD4TgMosxY6fAVJUnJMbupHBOncxyWUG9OpTaH9EBD7uFI5LfEgmMOc54DsA==}
    engines: {node: '>=8'}

  devtools-protocol@0.0.1452169:
    resolution: {integrity: sha512-FOFDVMGrAUNp0dDKsAU1TorWJUx2JOU1k9xdgBKKJF3IBh/Uhl2yswG5r3TEAOrCiGY2QRp1e6LVDQrCsTKO4g==}

  diff-sequences@29.6.3:
    resolution: {integrity: sha512-EjePK1srD3P08o2j4f0ExnylqRs5B9tJjcp9t1krH2qRi8CCdsYfwe9JgSLurFBWwq4uOlipzfk5fHNvwFKr8Q==}
    engines: {node: ^14.15.0 || ^16.10.0 || >=18.0.0}

  diff@4.0.2:
    resolution: {integrity: sha512-58lmxKSA4BNyLz+HHMUzlOEpg09FV+ev6ZMe3vJihgdxzgcwZ8VoEEPmALCZG9LmqfVoNMMKpttIYTVG6uDY7A==}
    engines: {node: '>=0.3.1'}

  doctrine@3.0.0:
    resolution: {integrity: sha512-yS+Q5i3hBf7GBkd4KG8a7eBNNWNGLTaEwwYWUijIYM7zrlYDM0BFXHjjPWlWZ1Rg7UaddZeIDmi9jF3HmqiQ2w==}
    engines: {node: '>=6.0.0'}

  dom-serializer@2.0.0:
    resolution: {integrity: sha512-wIkAryiqt/nV5EQKqQpo3SToSOV9J0DnbJqwK7Wv/Trc92zIAYZ4FlMu+JPFW1DfGFt81ZTCGgDEabffXeLyJg==}

  domelementtype@2.3.0:
    resolution: {integrity: sha512-OLETBj6w0OsagBwdXnPdN0cnMfF9opN69co+7ZrbfPGrdpPVNBUj02spi6B1N7wChLQiPn4CSH/zJvXw56gmHw==}

  domhandler@5.0.3:
    resolution: {integrity: sha512-cgwlv/1iFQiFnU96XXgROh8xTeetsnJiDsTc7TYCLFd9+/WNkIqPTxiM/8pSd8VIrhXGTf1Ny1q1hquVqDJB5w==}
    engines: {node: '>= 4'}

  domutils@3.2.2:
    resolution: {integrity: sha512-6kZKyUajlDuqlHKVX1w7gyslj9MPIXzIFiz/rGu35uC1wMi+kMhQwGhl4lt9unC9Vb9INnY9Z3/ZA3+FhASLaw==}

  dotenv@16.5.0:
    resolution: {integrity: sha512-m/C+AwOAr9/W1UOIZUo232ejMNnJAJtYQjUbHoNTBNTJSvqzzDh7vnrei3o3r3m9blf6ZoDkvcw0VmozNRFJxg==}
    engines: {node: '>=12'}

  dunder-proto@1.0.1:
    resolution: {integrity: sha512-KIN/nDJBQRcXw0MLVhZE9iQHmG68qAVIBg9CqmUYjmQIhgij9U5MFvrqkUL5FbtyyzZuOeOt0zdeRe4UY7ct+A==}
    engines: {node: '>= 0.4'}

  eastasianwidth@0.2.0:
    resolution: {integrity: sha512-I88TYZWc9XiYHRQ4/3c5rjjfgkjhLyW2luGIheGERbNQ6OY7yTybanSpDXZa8y7VUP9YmDcYa+eyq4ca7iLqWA==}

  ecdsa-sig-formatter@1.0.11:
    resolution: {integrity: sha512-nagl3RYrbNv6kQkeJIpt6NJZy8twLB/2vtz6yN9Z4vRKHN4/QZJIEbqohALSgwKdnksuY3k5Addp5lg8sVoVcQ==}

  ee-first@1.1.1:
    resolution: {integrity: sha512-WMwm9LhRUo+WUaRN+vRuETqG89IgZphVSNkdFgeb6sS/E4OrDIN7t48CAewSHXc6C8lefD8KKfr5vY61brQlow==}

  ejs@3.1.10:
    resolution: {integrity: sha512-UeJmFfOrAQS8OJWPZ4qtgHyWExa088/MtK5UEyoJGFH67cDEXkZSviOiKRCZ4Xij0zxI3JECgYs3oKx+AizQBA==}
    engines: {node: '>=0.10.0'}
    hasBin: true

  electron-to-chromium@1.5.165:
    resolution: {integrity: sha512-naiMx1Z6Nb2TxPU6fiFrUrDTjyPMLdTtaOd2oLmG8zVSg2hCWGkhPyxwk+qRmZ1ytwVqUv0u7ZcDA5+ALhaUtw==}

  emittery@0.13.1:
    resolution: {integrity: sha512-DeWwawk6r5yR9jFgnDKYt4sLS0LmHJJi3ZOnb5/JdbYwj3nW+FxQnHIjhBKz8YLC7oRNPVM9NQ47I3CVx34eqQ==}
    engines: {node: '>=12'}

  emoji-regex@8.0.0:
    resolution: {integrity: sha512-MSjYzcWNOA0ewAHpz0MxpYFvwg6yjy1NG3xteoqz644VCo/RPgnr1/GGt+ic3iJTzQ8Eu3TdM14SawnVUmGE6A==}

  emoji-regex@9.2.2:
    resolution: {integrity: sha512-L18DaJsXSUk2+42pv8mLs5jJT2hqFkFE4j21wOmgbUqsZ2hL72NsUU785g9RXgo3s0ZNgVl42TiHp3ZtOv/Vyg==}

  encodeurl@2.0.0:
    resolution: {integrity: sha512-Q0n9HRi4m6JuGIV1eFlmvJB7ZEVxu93IrMyiMsGC0lrMJMWzRgx6WGquyfQgZVb31vhGgXnfmPNNXmxnOkRBrg==}
    engines: {node: '>= 0.8'}

  encoding-sniffer@0.2.0:
    resolution: {integrity: sha512-ju7Wq1kg04I3HtiYIOrUrdfdDvkyO9s5XM8QAj/bN61Yo/Vb4vgJxy5vi4Yxk01gWHbrofpPtpxM8bKger9jhg==}

  end-of-stream@1.4.4:
    resolution: {integrity: sha512-+uw1inIHVPQoaVuHzRyXd21icM+cnt4CzD5rW+NC1wjOUSTOs+Te7FOv7AhN7vS9x/oIyhLP5PR1H+phQAHu5Q==}

  entities@4.5.0:
    resolution: {integrity: sha512-V0hjH4dGPh9Ao5p0MoRY6BVqtwCjhz6vI5LT8AJ55H+4g9/4vbHx1I54fS0XuclLhDHArPQCiMjDxjaL8fPxhw==}
    engines: {node: '>=0.12'}

  entities@6.0.0:
    resolution: {integrity: sha512-aKstq2TDOndCn4diEyp9Uq/Flu2i1GlLkc6XIDQSDMuaFE3OPW5OphLCyQ5SpSJZTb4reN+kTcYru5yIfXoRPw==}
    engines: {node: '>=0.12'}

  env-paths@2.2.1:
    resolution: {integrity: sha512-+h1lkLKhZMTYjog1VEpJNG7NZJWcuc2DDk/qsqSTRRCOXiLjeQ1d1/udrUGhqMxUgAlwKNZ0cf2uqan5GLuS2A==}
    engines: {node: '>=6'}

  error-ex@1.3.2:
    resolution: {integrity: sha512-7dFHNmqeFSEt2ZBsCriorKnn3Z2pj+fd9kmI6QoWw4//DL+icEBfc0U7qJCisqrTsKTjw4fNFy2pW9OqStD84g==}

  es-define-property@1.0.1:
    resolution: {integrity: sha512-e3nRfgfUZ4rNGL232gUgX06QNyyez04KdjFrF+LTRoOXmrOgFKDg4BCdsjW8EnT69eqdYGmRpJwiPVYNrCaW3g==}
    engines: {node: '>= 0.4'}

  es-errors@1.3.0:
    resolution: {integrity: sha512-Zf5H2Kxt2xjTvbJvP2ZWLEICxA6j+hAmMzIlypy4xcBg1vKVnx89Wy0GbS+kf5cwCVFFzdCFh2XSCFNULS6csw==}
    engines: {node: '>= 0.4'}

  es-object-atoms@1.1.1:
    resolution: {integrity: sha512-FGgH2h8zKNim9ljj7dankFPcICIK9Cp5bm+c2gQSYePhpaG5+esrLODihIorn+Pe6FGJzWhXQotPv73jTaldXA==}
    engines: {node: '>= 0.4'}

  escalade@3.2.0:
    resolution: {integrity: sha512-WUj2qlxaQtO4g6Pq5c29GTcWGDyd8itL8zTlipgECz3JesAiiOKotd8JU6otB3PACgG6xkJUyVhboMS+bje/jA==}
    engines: {node: '>=6'}

  escape-html@1.0.3:
    resolution: {integrity: sha512-NiSupZ4OeuGwr68lGIeym/ksIZMJodUGOSCZ/FSnTxcrekbvqrgdUxlJOMpijaKZVjAJrWrGs/6Jy8OMuyj9ow==}

  escape-string-regexp@1.0.5:
    resolution: {integrity: sha512-vbRorB5FUQWvla16U8R/qgaFIya2qGzwDrNmCZuYKrbdSUMG6I1ZCGQRefkRVhuOkIGVne7BQ35DSfo1qvJqFg==}
    engines: {node: '>=0.8.0'}

  escape-string-regexp@2.0.0:
    resolution: {integrity: sha512-UpzcLCXolUWcNu5HtVMHYdXJjArjsF9C0aNnquZYY4uW/Vu0miy5YoWvbV345HauVvcAUnpRuhMMcqTcGOY2+w==}
    engines: {node: '>=8'}

  escape-string-regexp@4.0.0:
    resolution: {integrity: sha512-TtpcNJ3XAzx3Gq8sWRzJaVajRs0uVxA2YAkdb1jm2YkPz4G6egUFAyA3n5vtEIZefPk5Wa4UXbKuS5fKkJWdgA==}
    engines: {node: '>=10'}

  escodegen@2.1.0:
    resolution: {integrity: sha512-2NlIDTwUWJN0mRPQOdtQBzbUHvdGY2P1VXSyU83Q3xKxM7WHX2Ql8dKq782Q9TgQUNOLEzEYu9bzLNj1q88I5w==}
    engines: {node: '>=6.0'}
    hasBin: true

  eslint-config-prettier@10.1.5:
    resolution: {integrity: sha512-zc1UmCpNltmVY34vuLRV61r1K27sWuX39E+uyUnY8xS2Bex88VV9cugG+UZbRSRGtGyFboj+D8JODyme1plMpw==}
    hasBin: true
    peerDependencies:
      eslint: '>=7.0.0'

  eslint-plugin-jsdoc@50.7.1:
    resolution: {integrity: sha512-XBnVA5g2kUVokTNUiE1McEPse5n9/mNUmuJcx52psT6zBs2eVcXSmQBvjfa7NZdfLVSy3u1pEDDUxoxpwy89WA==}
    engines: {node: '>=18'}
    peerDependencies:
      eslint: ^7.0.0 || ^8.0.0 || ^9.0.0

  eslint-plugin-prettier@5.4.1:
    resolution: {integrity: sha512-9dF+KuU/Ilkq27A8idRP7N2DH8iUR6qXcjF3FR2wETY21PZdBrIjwCau8oboyGj9b7etWmTGEeM8e7oOed6ZWg==}
    engines: {node: ^14.18.0 || >=16.0.0}
    peerDependencies:
      '@types/eslint': '>=8.0.0'
      eslint: '>=8.0.0'
      eslint-config-prettier: '>= 7.0.0 <10.0.0 || >=10.1.0'
      prettier: '>=3.0.0'
    peerDependenciesMeta:
      '@types/eslint':
        optional: true
      eslint-config-prettier:
        optional: true

  eslint-plugin-promise@7.2.1:
    resolution: {integrity: sha512-SWKjd+EuvWkYaS+uN2csvj0KoP43YTu7+phKQ5v+xw6+A0gutVX2yqCeCkC3uLCJFiPfR2dD8Es5L7yUsmvEaA==}
    engines: {node: ^18.18.0 || ^20.9.0 || >=21.1.0}
    peerDependencies:
      eslint: ^7.0.0 || ^8.0.0 || ^9.0.0

  eslint-plugin-simple-import-sort@12.1.1:
    resolution: {integrity: sha512-6nuzu4xwQtE3332Uz0to+TxDQYRLTKRESSc2hefVT48Zc8JthmN23Gx9lnYhu0FtkRSL1oxny3kJ2aveVhmOVA==}
    peerDependencies:
      eslint: '>=5.0.0'

  eslint-plugin-unicorn@59.0.1:
    resolution: {integrity: sha512-EtNXYuWPUmkgSU2E7Ttn57LbRREQesIP1BiLn7OZLKodopKfDXfBUkC/0j6mpw2JExwf43Uf3qLSvrSvppgy8Q==}
    engines: {node: ^18.20.0 || ^20.10.0 || >=21.0.0}
    peerDependencies:
      eslint: '>=9.22.0'

  eslint-plugin-unused-imports@4.1.4:
    resolution: {integrity: sha512-YptD6IzQjDardkl0POxnnRBhU1OEePMV0nd6siHaRBbd+lyh6NAhFEobiznKU7kTsSsDeSD62Pe7kAM1b7dAZQ==}
    peerDependencies:
      '@typescript-eslint/eslint-plugin': ^8.0.0-0 || ^7.0.0 || ^6.0.0 || ^5.0.0
      eslint: ^9.0.0 || ^8.0.0
    peerDependenciesMeta:
      '@typescript-eslint/eslint-plugin':
        optional: true

  eslint-scope@8.3.0:
    resolution: {integrity: sha512-pUNxi75F8MJ/GdeKtVLSbYg4ZI34J6C0C7sbL4YOp2exGwen7ZsuBqKzUhXd0qMQ362yET3z+uPwKeg/0C2XCQ==}
    engines: {node: ^18.18.0 || ^20.9.0 || >=21.1.0}

  eslint-visitor-keys@3.4.3:
    resolution: {integrity: sha512-wpc+LXeiyiisxPlEkUzU6svyS1frIO3Mgxj1fdy7Pm8Ygzguax2N3Fa/D/ag1WqbOprdI+uY6wMUl8/a2G+iag==}
    engines: {node: ^12.22.0 || ^14.17.0 || >=16.0.0}

  eslint-visitor-keys@4.2.0:
    resolution: {integrity: sha512-UyLnSehNt62FFhSwjZlHmeokpRK59rcz29j+F1/aDgbkbRTk7wIc9XzdoasMUbRNKDM0qQt/+BJ4BrpFeABemw==}
    engines: {node: ^18.18.0 || ^20.9.0 || >=21.1.0}

  eslint@9.28.0:
    resolution: {integrity: sha512-ocgh41VhRlf9+fVpe7QKzwLj9c92fDiqOj8Y3Sd4/ZmVA4Btx4PlUYPq4pp9JDyupkf1upbEXecxL2mwNV7jPQ==}
    engines: {node: ^18.18.0 || ^20.9.0 || >=21.1.0}
    hasBin: true
    peerDependencies:
      jiti: '*'
    peerDependenciesMeta:
      jiti:
        optional: true

  espree@10.3.0:
    resolution: {integrity: sha512-0QYC8b24HWY8zjRnDTL6RiHfDbAWn63qb4LMj1Z4b076A4une81+z03Kg7l7mn/48PUTqoLptSXez8oknU8Clg==}
    engines: {node: ^18.18.0 || ^20.9.0 || >=21.1.0}

  esprima@4.0.1:
    resolution: {integrity: sha512-eGuFFw7Upda+g4p+QHvnW0RyTX/SVeJBDM/gCtMARO0cLuT2HcEKnTPvhjV6aGeqrCB/sbNop0Kszm0jsaWU4A==}
    engines: {node: '>=4'}
    hasBin: true

  esquery@1.6.0:
    resolution: {integrity: sha512-ca9pw9fomFcKPvFLXhBKUK90ZvGibiGOvRJNbjljY7s7uq/5YO4BOzcYtJqExdx99rF6aAcnRxHmcUHcz6sQsg==}
    engines: {node: '>=0.10'}

  esrecurse@4.3.0:
    resolution: {integrity: sha512-KmfKL3b6G+RXvP8N1vr3Tq1kL/oCFgn2NYXEtqP8/L3pKapUA4G8cFVaoF3SU323CD4XypR/ffioHmkti6/Tag==}
    engines: {node: '>=4.0'}

  estraverse@5.3.0:
    resolution: {integrity: sha512-MMdARuVEQziNTeJD8DgMqmhwR11BRQ/cBP+pLtYdSTnf3MIO8fFeiINEbX36ZdNlfU/7A9f3gUw49B3oQsvwBA==}
    engines: {node: '>=4.0'}

  esutils@2.0.3:
    resolution: {integrity: sha512-kVscqXk4OCp68SZ0dkgEKVi6/8ij300KBWTJq32P/dYeWTSwK41WyTxalN1eRmA5Z9UU/LX9D7FWSmV9SAYx6g==}
    engines: {node: '>=0.10.0'}

  etag@1.8.1:
    resolution: {integrity: sha512-aIL5Fx7mawVa300al2BnEE4iNvo1qETxLrPI/o05L7z6go7fCw1J6EQmbK4FmJ2AS7kgVF/KEZWufBfdClMcPg==}
    engines: {node: '>= 0.6'}

  events@1.1.1:
    resolution: {integrity: sha512-kEcvvCBByWXGnZy6JUlgAp2gBIUjfCAV6P6TgT1/aaQKcmuAEC4OZTV1I4EWQLz2gxZw76atuVyvHhTxvi0Flw==}
    engines: {node: '>=0.4.x'}

  execa@5.1.1:
    resolution: {integrity: sha512-8uSpZZocAZRBAPIEINJj3Lo9HyGitllczc27Eh5YYojjMFMn8yHMDMaUHE2Jqfq05D/wucwI4JGURyXt1vchyg==}
    engines: {node: '>=10'}

  exit-x@0.2.2:
    resolution: {integrity: sha512-+I6B/IkJc1o/2tiURyz/ivu/O0nKNEArIUB5O7zBrlDVJr22SCLH3xTeEry428LvFhRzIA1g8izguxJ/gbNcVQ==}
    engines: {node: '>= 0.8.0'}

  expand-template@2.0.3:
    resolution: {integrity: sha512-XYfuKMvj4O35f/pOXLObndIRvyQ+/+6AhODh+OKWj9S9498pHHn/IMszH+gt0fBCRWMNfk1ZSp5x3AifmnI2vg==}
    engines: {node: '>=6'}

  expect@29.7.0:
    resolution: {integrity: sha512-2Zks0hf1VLFYI1kbh0I5jP3KHHyCHpkfyHBzsSXRFgl/Bg9mWYfMW8oD+PdMPlEwy5HNsR9JutYy6pMeOh61nw==}
    engines: {node: ^14.15.0 || ^16.10.0 || >=18.0.0}

  expect@30.0.0:
    resolution: {integrity: sha512-xCdPp6gwiR9q9lsPCHANarIkFTN/IMZso6Kkq03sOm9IIGtzK/UJqml0dkhHibGh8HKOj8BIDIpZ0BZuU7QK6w==}
    engines: {node: ^18.14.0 || ^20.0.0 || ^22.0.0 || >=24.0.0}

  express@5.1.0:
    resolution: {integrity: sha512-DT9ck5YIRU+8GYzzU5kT3eHGA5iL+1Zd0EutOmTE9Dtk+Tvuzd23VBU+ec7HPNSTxXYO55gPV/hq4pSBJDjFpA==}
    engines: {node: '>= 18'}

  extend@3.0.2:
    resolution: {integrity: sha512-fjquC59cD7CyW6urNXK0FBufkZcoiGG80wTuPujX590cB5Ttln20E2UB4S/WARVqhXffZl2LNgS+gQdPIIim/g==}

  extract-zip@2.0.1:
    resolution: {integrity: sha512-GDhU9ntwuKyGXdZBUgTIe+vXnWj0fppUEtMDL0+idd5Sta8TGpHssn/eusA9mrPr9qNDym6SxAYZjNvCn/9RBg==}
    engines: {node: '>= 10.17.0'}
    hasBin: true

  fast-deep-equal@3.1.3:
    resolution: {integrity: sha512-f3qQ9oQy9j2AhBe/H9VC91wLmKBCCU/gDOnKNAYG5hswO7BLKj09Hc5HYNz9cGI++xlpDCIgDaitVs03ATR84Q==}

  fast-diff@1.3.0:
    resolution: {integrity: sha512-VxPP4NqbUjj6MaAOafWeUn2cXWLcCtljklUtZf0Ind4XQ+QPtmA0b18zZy0jIQx+ExRVCR/ZQpBmik5lXshNsw==}

  fast-fifo@1.3.2:
    resolution: {integrity: sha512-/d9sfos4yxzpwkDkuN7k2SqFKtYNmCTzgfEpz82x34IM9/zc8KGxQoXg1liNC/izpRM/MBdt44Nmx41ZWqk+FQ==}

  fast-glob@3.3.3:
    resolution: {integrity: sha512-7MptL8U0cqcFdzIzwOTHoilX9x5BrNqye7Z/LuC7kCMRio1EMSyqRK3BEAUD7sXRq4iT4AzTVuZdhgQ2TCvYLg==}
    engines: {node: '>=8.6.0'}

  fast-json-stable-stringify@2.1.0:
    resolution: {integrity: sha512-lhd/wF+Lk98HZoTCtlVraHtfh5XYijIjalXck7saUtuanSDyLMxnHhSXEDJqHxD7msR8D0uCmqlkwjCV8xvwHw==}

  fast-levenshtein@2.0.6:
    resolution: {integrity: sha512-DCXu6Ifhqcks7TZKY3Hxp3y6qphY5SJZmrWMDrKcERSOXWQdMhU9Ig/PYrzyw/ul9jOIyh0N4M0tbC5hodg8dw==}

  fast-xml-parser@4.4.1:
    resolution: {integrity: sha512-xkjOecfnKGkSsOwtZ5Pz7Us/T6mrbPQrq0nh+aCO5V9nk5NLWmasAHumTKjiPJPWANe+kAZ84Jc8ooJkzZ88Sw==}
    hasBin: true

  fastq@1.19.1:
    resolution: {integrity: sha512-GwLTyxkCXjXbxqIhTsMI2Nui8huMPtnxg7krajPJAjnEG/iiOS7i+zCtWGZR9G0NBKbXKh6X9m9UIsYX/N6vvQ==}

  fb-watchman@2.0.2:
    resolution: {integrity: sha512-p5161BqbuCaSnB8jIbzQHOlpgsPmK5rJVDfDKO91Axs5NC1uu3HRQm6wt9cd9/+GtQQIO53JdGXXoyDpTAsgYA==}

  fd-slicer@1.1.0:
    resolution: {integrity: sha512-cE1qsB/VwyQozZ+q1dGxR8LBYNZeofhEdUNGSMbQD3Gw2lAzX9Zb3uIU6Ebc/Fmyjo9AWWfnn0AUCHqtevs/8g==}

  fetch-blob@3.2.0:
    resolution: {integrity: sha512-7yAQpD2UMJzLi1Dqv7qFYnPbaPx7ZfFK6PiIxQ4PfkGPyNyl2Ugx+a/umUonmKqjhM4DnfbMvdX6otXq83soQQ==}
    engines: {node: ^12.20 || >= 14.13}

  file-entry-cache@8.0.0:
    resolution: {integrity: sha512-XXTUwCvisa5oacNGRP9SfNtYBNAMi+RPwBFmblZEF7N7swHYQS6/Zfk7SRwx4D5j3CH211YNRco1DEMNVfZCnQ==}
    engines: {node: '>=16.0.0'}

  file-uri-to-path@1.0.0:
    resolution: {integrity: sha512-0Zt+s3L7Vf1biwWZ29aARiVYLx7iMGnEUl9x33fbB/j3jR81u/O2LbqK+Bm1CDSNDKVtJ/YjwY7TUd5SkeLQLw==}

  filelist@1.0.4:
    resolution: {integrity: sha512-w1cEuf3S+DrLCQL7ET6kz+gmlJdbq9J7yXCSjK/OZCPA+qEN1WyF4ZAf0YYJa4/shHJra2t/d/r8SV4Ji+x+8Q==}

  fill-range@7.1.1:
    resolution: {integrity: sha512-YsGpe3WHLK8ZYi4tWDg2Jy3ebRz2rXowDxnld4bkQB00cc/1Zw9AWnC0i9ztDJitivtQvaI9KaLyKrc+hBW0yg==}
    engines: {node: '>=8'}

  finalhandler@2.1.0:
    resolution: {integrity: sha512-/t88Ty3d5JWQbWYgaOGCCYfXRwV1+be02WqYYlL6h0lEiUAMPM8o8qKGO01YIkOHzka2up08wvgYD0mDiI+q3Q==}
    engines: {node: '>= 0.8'}

  find-up-simple@1.0.1:
    resolution: {integrity: sha512-afd4O7zpqHeRyg4PfDQsXmlDe2PfdHtJt6Akt8jOWaApLOZk5JXs6VMR29lz03pRe9mpykrRCYIYxaJYcfpncQ==}
    engines: {node: '>=18'}

  find-up@4.1.0:
    resolution: {integrity: sha512-PpOwAdQ/YlXQ2vj8a3h8IipDuYRi3wceVQQGYWxNINccq40Anw7BlsEXCMbt1Zt+OLA6Fq9suIpIWD0OsnISlw==}
    engines: {node: '>=8'}

  find-up@5.0.0:
    resolution: {integrity: sha512-78/PXT1wlLLDgTzDs7sjq9hzz0vXD+zn+7wypEe4fXQxCmdmqfGsEPQxmiCSQI3ajFV91bVSsvNtrJRiW6nGng==}
    engines: {node: '>=10'}

  flat-cache@4.0.1:
    resolution: {integrity: sha512-f7ccFPK3SXFHpx15UIGyRJ/FJQctuKZ0zVuN3frBo4HnK3cay9VEW0R6yPYFHC0AgqhukPzKjq22t5DmAyqGyw==}
    engines: {node: '>=16'}

  flatted@3.3.3:
    resolution: {integrity: sha512-GX+ysw4PBCz0PzosHDepZGANEuFCMLrnRTiEy9McGjmkCQYwRq4A/X786G/fjM/+OjsWSU1ZrY5qyARZmO/uwg==}

  for-each@0.3.5:
    resolution: {integrity: sha512-dKx12eRCVIzqCxFGplyFKJMPvLEWgmNtUrpTiJIR5u97zEhRG8ySrtboPHZXx7daLxQVrl643cTzbab2tkQjxg==}
    engines: {node: '>= 0.4'}

  foreground-child@3.3.1:
    resolution: {integrity: sha512-gIXjKqtFuWEgzFRJA9WCQeSJLZDjgJUOMCMzxtvFq/37KojM1BFGufqsCy0r4qSQmYLsZYMeyRqzIWOMup03sw==}
    engines: {node: '>=14'}

  formdata-polyfill@4.0.10:
    resolution: {integrity: sha512-buewHzMvYL29jdeQTVILecSaZKnt/RJWjoZCF5OW60Z67/GmSLBkOFM7qh1PI3zFNtJbaZL5eQu1vLfazOwj4g==}
    engines: {node: '>=12.20.0'}

  forwarded@0.2.0:
    resolution: {integrity: sha512-buRG0fpBtRHSTCOASe6hD258tEubFoRLb4ZNA6NxMVHNw2gOcwHo9wyablzMzOA5z9xA9L1KNjk/Nt6MT9aYow==}
    engines: {node: '>= 0.6'}

  fresh@2.0.0:
    resolution: {integrity: sha512-Rx/WycZ60HOaqLKAi6cHRKKI7zxWbJ31MhntmtwMoaTeF7XFH9hhBp8vITaMidfljRQ6eYWCKkaTK+ykVJHP2A==}
    engines: {node: '>= 0.8'}

  fs-constants@1.0.0:
    resolution: {integrity: sha512-y6OAwoSIf7FyjMIv94u+b5rdheZEjzR63GTyZJm5qh4Bi+2YgwLCcI/fPFZkL5PSixOt6ZNKm+w+Hfp/Bciwow==}

  fs-extra@10.1.0:
    resolution: {integrity: sha512-oRXApq54ETRj4eMiFzGnHWGy+zo5raudjuxN0b8H7s/RU2oW0Wvsx9O0ACRN/kRq9E8Vu/ReskGB5o3ji+FzHQ==}
    engines: {node: '>=12'}

  fs.realpath@1.0.0:
    resolution: {integrity: sha512-OO0pH2lK6a0hZnAdau5ItzHPI6pUlvI7jMVnxUQRtw4owF2wk8lOSabtGDCTP4Ggrg2MbGnWO9X8K1t4+fGMDw==}

  fsevents@2.3.2:
    resolution: {integrity: sha512-xiqMQR4xAeHTuB9uWm+fFRcIOgKBMiOBP+eXiyT7jsgVCq1bkVygt00oASowB7EdtpOHaaPgKt812P9ab+DDKA==}
    engines: {node: ^8.16.0 || ^10.6.0 || >=11.0.0}
    os: [darwin]

  fsevents@2.3.3:
    resolution: {integrity: sha512-5xoDfX+fL7faATnagmWPpbFtwh/R77WmMMqqHGS65C3vvB0YHrgF+B1YmZ3441tMj5n63k0212XNoJwzlhffQw==}
    engines: {node: ^8.16.0 || ^10.6.0 || >=11.0.0}
    os: [darwin]

  function-bind@1.1.2:
    resolution: {integrity: sha512-7XHNxH7qX9xG5mIwxkhumTox/MIRNcOgDrxWsMt2pAr23WHp6MrRlN7FBSFpCpr+oVO0F744iUgR82nJMfG2SA==}

  gaxios@7.0.0:
    resolution: {integrity: sha512-wHVbHPzSEelanEE5L21HGwtYrMwzFn37nbLMtYj/Efz5R71ZpfAVNad8Rc33SUKFDcWTcQMo4g/VIEBz+CthuA==}
    engines: {node: '>=18'}

  gcp-metadata@7.0.0:
    resolution: {integrity: sha512-3PfRTzvT3Msu0Hy8Gf9ypxJvaClG2IB9pyH0r8QOmRBW5mUcrHgYpF4GYP+XulDbfhxEhBYtJtJJQb5S2wM+LA==}
    engines: {node: '>=18'}

  gensync@1.0.0-beta.2:
    resolution: {integrity: sha512-3hN7NaskYvMDLQY55gnW3NQ+mesEAepTqlg+VEbj7zzqEMBVNhzcGYYeqFo/TlYz6eQiFcp1HcsCZO+nGgS8zg==}
    engines: {node: '>=6.9.0'}

  get-caller-file@2.0.5:
    resolution: {integrity: sha512-DyFP3BM/3YHTQOCUL/w0OZHR0lpKeGrxotcHWcqNEdnltqFwXVfhEBQ94eIo34AfQpo0rGki4cyIiftY06h2Fg==}
    engines: {node: 6.* || 8.* || >= 10.*}

  get-intrinsic@1.3.0:
    resolution: {integrity: sha512-9fSjSaos/fRIVIp+xSJlE6lfwhES7LNtKaCBIamHsjr2na1BiABJPo0mOjjz8GJDURarmCPGqaiVg5mfjb98CQ==}
    engines: {node: '>= 0.4'}

  get-package-type@0.1.0:
    resolution: {integrity: sha512-pjzuKtY64GYfWizNAJ0fr9VqttZkNiK2iS430LtIHzjBEr6bX8Am2zm4sW4Ro5wjWW5cAlRL1qAMTcXbjNAO2Q==}
    engines: {node: '>=8.0.0'}

  get-proto@1.0.1:
    resolution: {integrity: sha512-sTSfBjoXBp89JvIKIefqw7U2CCebsc74kiY6awiGogKtoSGbgjYE/G/+l9sF3MWFPNc9IcoOC4ODfKHfxFmp0g==}
    engines: {node: '>= 0.4'}

  get-stream@5.2.0:
    resolution: {integrity: sha512-nBF+F1rAZVCu/p7rjzgA+Yb4lfYXrpl7a6VmJrU8wF9I1CKvP/QwPNZHnOlwbTkY6dvtFIzFMSyQXbLoTQPRpA==}
    engines: {node: '>=8'}

  get-stream@6.0.1:
    resolution: {integrity: sha512-ts6Wi+2j3jQjqi70w5AlN8DFnkSwC+MqmxEzdEALB2qXZYV3X/b1CTfgPLGJNMeAWxdPfU8FO1ms3NUfaHCPYg==}
    engines: {node: '>=10'}

  get-uri@6.0.4:
    resolution: {integrity: sha512-E1b1lFFLvLgak2whF2xDBcOy6NLVGZBqqjJjsIhvopKfWWEi64pLVTWWehV8KlLerZkfNTA95sTe2OdJKm1OzQ==}
    engines: {node: '>= 14'}

  github-from-package@0.0.0:
    resolution: {integrity: sha512-SyHy3T1v2NUXn29OsWdxmK6RwHD+vkj3v8en8AOBZ1wBQ/hCAQ5bAQTD02kW4W9tUp/3Qh6J8r9EvntiyCmOOw==}

  glob-parent@5.1.2:
    resolution: {integrity: sha512-AOIgSQCepiJYwP3ARnGx+5VnTu2HBYdzbGP45eLw1vr3zB3vZLeyed1sC9hnbcOc9/SrMyM5RPQrkGz4aS9Zow==}
    engines: {node: '>= 6'}

  glob-parent@6.0.2:
    resolution: {integrity: sha512-XxwI8EOhVQgWp6iDL+3b0r86f4d6AX6zSU55HfB4ydCEuXLXc5FcYeOu+nnGftS4TEju/11rt4KJPTMgbfmv4A==}
    engines: {node: '>=10.13.0'}

  glob-to-regexp@0.4.1:
    resolution: {integrity: sha512-lkX1HJXwyMcprw/5YUZc2s7DrpAiHB21/V+E1rHUrVNokkvB6bqMzT0VfV6/86ZNabt1k14YOIaT7nDvOX3Iiw==}

  glob@10.4.5:
    resolution: {integrity: sha512-7Bv8RF0k6xjo7d4A/PxYLbUCfb6c+Vpd2/mB2yRDlew7Jb5hEXiCD9ibfO7wpk8i4sevK6DFny9h7EYbM3/sHg==}
    hasBin: true

  glob@7.1.6:
    resolution: {integrity: sha512-LwaxwyZ72Lk7vZINtNNrywX0ZuLyStrdDtabefZKAY5ZGJhVtgdznluResxNmPitE0SAO+O26sWTHeKSI2wMBA==}
    deprecated: Glob versions prior to v9 are no longer supported

  glob@7.2.3:
    resolution: {integrity: sha512-nFR0zLpU2YCaRxwoCJvL6UvCH2JFyFVIvwTLsIf21AuHlMskA1hhTdk+LlYJtOlYt9v6dvszD2BGRqBL+iQK9Q==}
    deprecated: Glob versions prior to v9 are no longer supported

  globals@11.12.0:
    resolution: {integrity: sha512-WOBp/EEGUiIsJSp7wcv/y6MO+lV9UoncWqxuFfm8eBwzWNgyfBd6Gz+IeKQ9jCmyhoH99g15M3T+QaVHFjizVA==}
    engines: {node: '>=4'}

  globals@14.0.0:
    resolution: {integrity: sha512-oahGvuMGQlPw/ivIYBjVSrWAfWLBeku5tpPE2fOPLi+WHffIWbuh2tCjhyQhTBPMf5E9jDEH4FOmTYgYwbKwtQ==}
    engines: {node: '>=18'}

  globals@16.2.0:
    resolution: {integrity: sha512-O+7l9tPdHCU320IigZZPj5zmRCFG9xHmx9cU8FqU2Rp+JN714seHV+2S9+JslCpY4gJwU2vOGox0wzgae/MCEg==}
    engines: {node: '>=18'}

  google-auth-library@10.0.0:
    resolution: {integrity: sha512-ZNuWhitYMHJmIP1komAdVyJaJgpy+HL2bWDxM2JK41o/SiSiaOtsV6pwiGwYwJvZxBuxauYZ7vLEc7eqo3NxRw==}
    engines: {node: '>=18'}

  google-logging-utils@1.1.1:
    resolution: {integrity: sha512-rcX58I7nqpu4mbKztFeOAObbomBbHU2oIb/d3tJfF3dizGSApqtSwYJigGCooHdnMyQBIw8BrWyK96w3YXgr6A==}
    engines: {node: '>=14'}

  googleapis-common@8.0.2-rc.0:
    resolution: {integrity: sha512-JTcxRvmFa9Ec1uyfMEimEMeeKq1sHNZX3vn2qmoUMtnvixXXvcqTcbDZvEZXkEWpGlPlOf4joyep6/qs0BrLyg==}
    engines: {node: '>=18.0.0'}

  googleapis@150.0.1:
    resolution: {integrity: sha512-9Wa9vm3WtDpss0VFBHsbZWcoRccpOSWdpz7YIfb1LBXopZJEg/Zc8ymmaSgvDkP4FhN+pqPS9nZjO7REAJWSUg==}
    engines: {node: '>=18'}

  gopd@1.2.0:
    resolution: {integrity: sha512-ZUKRh6/kUFoAiTAtTYPZJ3hw9wNxx+BIBOijnlG9PnrJsCcSjs1wyyD6vJpaYtgnzDrKYRSqf3OO6Rfa93xsRg==}
    engines: {node: '>= 0.4'}

  graceful-fs@4.2.11:
    resolution: {integrity: sha512-RbJ5/jmFcNNCcDV5o9eTnBLJ/HszWV0P73bc+Ff4nS/rJj+YaS6IGyiOL0VoBYX+l1Wrl3k63h/KrH+nhJ0XvQ==}

  graphemer@1.4.0:
    resolution: {integrity: sha512-EtKwoO6kxCL9WO5xipiHTZlSzBm7WLT627TqC/uVRd0HKmq8NXyebnNYxDoBi7wt8eTWrUrKXCOVaFq9x1kgag==}

  gtoken@8.0.0:
    resolution: {integrity: sha512-+CqsMbHPiSTdtSO14O51eMNlrp9N79gmeqmXeouJOhfucAedHw9noVe/n5uJk3tbKE6a+6ZCQg3RPhVhHByAIw==}
    engines: {node: '>=18'}

  has-flag@3.0.0:
    resolution: {integrity: sha512-sKJf1+ceQBr4SMkvQnBDNDtf4TXpVhVGateu0t918bl30FnbE2m4vNLX+VWe/dpjlb+HugGYzW7uQXH98HPEYw==}
    engines: {node: '>=4'}

  has-flag@4.0.0:
    resolution: {integrity: sha512-EykJT/Q1KjTWctppgIAgfSO0tKVuZUjhgMr17kqTumMl6Afv3EISleU7qZUzoXDFTAHTDC4NOoG/ZxU3EvlMPQ==}
    engines: {node: '>=8'}

  has-property-descriptors@1.0.2:
    resolution: {integrity: sha512-55JNKuIW+vq4Ke1BjOTjM2YctQIvCT7GFzHwmfZPGo5wnrgkid0YQtnAleFSqumZm4az3n2BS+erby5ipJdgrg==}

  has-symbols@1.1.0:
    resolution: {integrity: sha512-1cDNdwJ2Jaohmb3sg4OmKaMBwuC48sYni5HUw2DvsC8LjGTLK9h+eb1X6RyuOHe4hT0ULCW68iomhjUoKUqlPQ==}
    engines: {node: '>= 0.4'}

  has-tostringtag@1.0.2:
    resolution: {integrity: sha512-NqADB8VjPFLM2V0VvHUewwwsw0ZWBaIdgo+ieHtK3hasLz4qeCRjYcqfB6AQrBggRKppKF8L52/VqdVsO47Dlw==}
    engines: {node: '>= 0.4'}

  hasown@2.0.2:
    resolution: {integrity: sha512-0hJU9SCPvmMzIBdZFqNPXWa6dqh7WdH0cII9y+CyS8rG3nL48Bclra9HmKhVVUHyPWNH5Y7xDwAB7bfgSjkUMQ==}
    engines: {node: '>= 0.4'}

  html-escaper@2.0.2:
    resolution: {integrity: sha512-H2iMtd0I4Mt5eYiapRdIDjp+XzelXQ0tFE4JS7YFwFevXXMmOp9myNrUvCg0D6ws8iqkRPBfKHgbwig1SmlLfg==}

  htmlparser2@10.0.0:
    resolution: {integrity: sha512-TwAZM+zE5Tq3lrEHvOlvwgj1XLWQCtaaibSN11Q+gGBAS7Y1uZSWwXXRe4iF6OXnaq1riyQAPFOBtYc77Mxq0g==}

  http-errors@2.0.0:
    resolution: {integrity: sha512-FtwrG/euBzaEjYeRqOgly7G0qviiXoJWnvEH2Z1plBdXgbyjv34pHTSb9zoeHMyDy33+DWy5Wt9Wo+TURtOYSQ==}
    engines: {node: '>= 0.8'}

  http-proxy-agent@7.0.2:
    resolution: {integrity: sha512-T1gkAiYYDWYx3V5Bmyu7HcfcvL7mUrTWiM6yOfa3PIphViJ/gFPbvidQ+veqSOHci/PxBcDabeUNCzpOODJZig==}
    engines: {node: '>= 14'}

  https-proxy-agent@7.0.6:
    resolution: {integrity: sha512-vK9P5/iUfdl95AI+JVyUuIcVtd4ofvtrOr3HNtM2yxC9bnMbEdp3x01OhQNnjb8IJYi38VlTE3mBXwcfvywuSw==}
    engines: {node: '>= 14'}

  human-signals@2.1.0:
    resolution: {integrity: sha512-B4FFZ6q/T2jhhksgkbEW3HBvWIfDW85snkQgawt07S7J5QXTk6BkNV+0yAeZrM5QpMAdYlocGoljn0sJ/WQkFw==}
    engines: {node: '>=10.17.0'}

  iconv-lite@0.6.3:
    resolution: {integrity: sha512-4fCk79wshMdzMp2rH06qWrJE4iolqLhCUH+OiuIgU++RB0+94NlDL81atO7GX55uUKueo0txHNtvEyI6D7WdMw==}
    engines: {node: '>=0.10.0'}

  ieee754@1.1.13:
    resolution: {integrity: sha512-4vf7I2LYV/HaWerSo3XmlMkp5eZ83i+/CDluXi/IGTs/O1sejBNhTtnxzmRZfvOUqj7lZjqHkeTvpgSFDlWZTg==}

  ieee754@1.2.1:
    resolution: {integrity: sha512-dcyqhDvX1C46lXZcVqCpK+FtMRQVdIMN6/Df5js2zouUsqG7I6sFxitIC+7KYK29KdXOLHdu9zL4sFnoVQnqaA==}

  ignore-by-default@1.0.1:
    resolution: {integrity: sha512-Ius2VYcGNk7T90CppJqcIkS5ooHUZyIQK+ClZfMfMNFEF9VSE73Fq+906u/CWu92x4gzZMWOwfFYckPObzdEbA==}

  ignore@5.3.2:
    resolution: {integrity: sha512-hsBTNUqQTDwkWtcdYI2i06Y/nUBEsNEDJKjWdigLvegy8kDuJAS8uRlpkkcQpyEXL0Z/pjDy5HBmMjRCJ2gq+g==}
    engines: {node: '>= 4'}

  ignore@7.0.5:
    resolution: {integrity: sha512-Hs59xBNfUIunMFgWAbGX5cq6893IbWg4KnrjbYwX3tx0ztorVgTDA6B2sxf8ejHJ4wz8BqGUMYlnzNBer5NvGg==}
    engines: {node: '>= 4'}

  import-fresh@3.3.1:
    resolution: {integrity: sha512-TR3KfrTZTYLPB6jUjfx6MF9WcWrHL9su5TObK4ZkYgBdWKPOFoSoQIdEuTuR82pmtxH2spWG9h6etwfr1pLBqQ==}
    engines: {node: '>=6'}

  import-local@3.2.0:
    resolution: {integrity: sha512-2SPlun1JUPWoM6t3F0dw0FkCF/jWY8kttcY4f599GLTSjh2OCuuhdTkJQsEcZzBqbXZGKMK2OqW1oZsjtf/gQA==}
    engines: {node: '>=8'}
    hasBin: true

  imurmurhash@0.1.4:
    resolution: {integrity: sha512-JmXMZ6wuvDmLiHEml9ykzqO6lwFbof0GG4IkcGaENdCRDDmMVnny7s5HsIgHCbaq0w2MyPhDqkhTUgS2LU2PHA==}
    engines: {node: '>=0.8.19'}

  indent-string@5.0.0:
    resolution: {integrity: sha512-m6FAo/spmsW2Ab2fU35JTYwtOKa2yAwXSwgjSv1TJzh4Mh7mC3lzAOVLBprb72XsTrgkEIsl7YrFNAiDiRhIGg==}
    engines: {node: '>=12'}

  inflight@1.0.6:
    resolution: {integrity: sha512-k92I/b08q4wvFscXCLvqfsHCrjrF7yiXsQuIVvVE7N82W3+aqpzuUdBbfhWcy/FZR3/4IgflMgKLOsvPDrGCJA==}
    deprecated: This module is not supported, and leaks memory. Do not use it. Check out lru-cache if you want a good and tested way to coalesce async requests by a key value, which is much more comprehensive and powerful.

  inherits@2.0.4:
    resolution: {integrity: sha512-k/vGaX4/Yla3WzyMCvTQOXYeIHvqOKtnqBduzTHpzpQZzAskKMhZ2K+EnBiSM9zGSoIFeMpXKxa4dYeZIQqewQ==}

  ini@1.3.8:
    resolution: {integrity: sha512-JV/yugV2uzW5iMRSiZAyDtQd+nxtUnjeLt0acNdw98kKLrvuRVyB80tsREOE7yvGVgalhZ6RNXCmEHkUKBKxew==}

  ip-address@9.0.5:
    resolution: {integrity: sha512-zHtQzGojZXTwZTHQqra+ETKd4Sn3vgi7uBmlPoXVWZqYvuKmtI0l/VZTjqGmJY9x88GGOaZ9+G9ES8hC4T4X8g==}
    engines: {node: '>= 12'}

  ipaddr.js@1.9.1:
    resolution: {integrity: sha512-0KI/607xoxSToH7GjN1FfSbLoU0+btTicjsQSWQlh/hZykN8KpmMf7uYwPW3R+akZ6R/w18ZlXSHBYXiYUPO3g==}
    engines: {node: '>= 0.10'}

  is-arguments@1.2.0:
    resolution: {integrity: sha512-7bVbi0huj/wrIAOzb8U1aszg9kdi3KN/CyU19CTI7tAoZYEZoL9yCDXpbXN+uPsuWnP02cyug1gleqq+TU+YCA==}
    engines: {node: '>= 0.4'}

  is-arrayish@0.2.1:
    resolution: {integrity: sha512-zz06S8t0ozoDXMG+ube26zeCTNXcKIPJZJi8hBrF4idCLms4CG9QtK7qBl1boi5ODzFpjswb5JPmHCbMpjaYzg==}

  is-binary-path@2.1.0:
    resolution: {integrity: sha512-ZMERYes6pDydyuGidse7OsHxtbI7WVeUEozgR/g7rd0xUimYNlvZRE/K2MgZTjWy725IfelLeVcEM97mmtRGXw==}
    engines: {node: '>=8'}

  is-builtin-module@5.0.0:
    resolution: {integrity: sha512-f4RqJKBUe5rQkJ2eJEJBXSticB3hGbN9j0yxxMQFqIW89Jp9WYFtzfTcRlstDKVUTRzSOTLKRfO9vIztenwtxA==}
    engines: {node: '>=18.20'}

  is-callable@1.2.7:
    resolution: {integrity: sha512-1BC0BVFhS/p0qtw6enp8e+8OD0UrK0oFLztSjNzhcKA3WDuJxxAPXzPuPtKkjEY9UUoEWlX/8fgKeu2S8i9JTA==}
    engines: {node: '>= 0.4'}

  is-docker@2.2.1:
    resolution: {integrity: sha512-F+i2BKsFrH66iaUFc0woD8sLy8getkwTwtOBjvs56Cx4CgJDeKQeqfz8wAYiSb8JOprWhHH5p77PbmYCvvUuXQ==}
    engines: {node: '>=8'}
    hasBin: true

  is-extglob@2.1.1:
    resolution: {integrity: sha512-SbKbANkN603Vi4jEZv49LeVJMn4yGwsbzZworEoyEiutsN3nJYdbO36zfhGJ6QEDpOZIFkDtnq5JRxmvl3jsoQ==}
    engines: {node: '>=0.10.0'}

  is-fullwidth-code-point@3.0.0:
    resolution: {integrity: sha512-zymm5+u+sCsSWyD9qNaejV3DFvhCKclKdizYaJUuHA83RLjb7nSuGnddCHGv0hk+KY7BMAlsWeK4Ueg6EV6XQg==}
    engines: {node: '>=8'}

  is-generator-fn@2.1.0:
    resolution: {integrity: sha512-cTIB4yPYL/Grw0EaSzASzg6bBy9gqCofvWN8okThAYIxKJZC+udlRAmGbM0XLeniEJSs8uEgHPGuHSe1XsOLSQ==}
    engines: {node: '>=6'}

  is-generator-function@1.1.0:
    resolution: {integrity: sha512-nPUB5km40q9e8UfN/Zc24eLlzdSf9OfKByBw9CIdw4H1giPMeA0OIJvbchsCu4npfI2QcMVBsGEBHKZ7wLTWmQ==}
    engines: {node: '>= 0.4'}

  is-glob@4.0.3:
    resolution: {integrity: sha512-xelSayHH36ZgE7ZWhli7pW34hNbNl8Ojv5KVmkJD4hBdD3th8Tfk9vYasLM+mXWOZhFkgZfxhLSnrwRr4elSSg==}
    engines: {node: '>=0.10.0'}

  is-number@7.0.0:
    resolution: {integrity: sha512-41Cifkg6e8TylSpdtTpeLVMqvSBEVzTttHvERD741+pnZ8ANv0004MRL43QKPDlK9cGvNp6NZWZUBlbGXYxxng==}
    engines: {node: '>=0.12.0'}

  is-promise@4.0.0:
    resolution: {integrity: sha512-hvpoI6korhJMnej285dSg6nu1+e6uxs7zG3BYAm5byqDsgJNWwxzM6z6iZiAgQR4TJ30JmBTOwqZUw3WlyH3AQ==}

  is-regex@1.2.1:
    resolution: {integrity: sha512-MjYsKHO5O7mCsmRGxWcLWheFqN9DJ/2TmngvjKXihe6efViPqc274+Fx/4fYj/r03+ESvBdTXK0V6tA3rgez1g==}
    engines: {node: '>= 0.4'}

  is-stream@2.0.1:
    resolution: {integrity: sha512-hFoiJiTl63nn+kstHGBtewWSKnQLpyb155KHheA1l39uvtO9nWIop1p3udqPcUd/xbF1VLMO4n7OI6p7RbngDg==}
    engines: {node: '>=8'}

  is-typed-array@1.1.15:
    resolution: {integrity: sha512-p3EcsicXjit7SaskXHs1hA91QxgTw46Fv6EFKKGS5DRFLD8yKnohjF3hxoju94b/OcMZoQukzpPpBE9uLVKzgQ==}
    engines: {node: '>= 0.4'}

  is-wsl@2.2.0:
    resolution: {integrity: sha512-fKzAra0rGJUUBwGBgNkHZuToZcn+TtXHpeCgmkMJMMYx1sQDYaCSyjJBSCa2nH1DGm7s3n1oBnohoVTBaN7Lww==}
    engines: {node: '>=8'}

  isarray@1.0.0:
    resolution: {integrity: sha512-VLghIWNM6ELQzo7zwmcg0NmTVyWKYjvIeM83yjp0wRDTmUnrM678fQbcKBo6n2CJEF0szoG//ytg+TKla89ALQ==}

  isexe@2.0.0:
    resolution: {integrity: sha512-RHxMLp9lnKHGHRng9QFhRCMbYAcVpn69smSGcq3f36xjgVVWThj4qqLbTLlq7Ssj8B+fIQ1EuCEGI2lKsyQeIw==}

  istanbul-lib-coverage@3.2.2:
    resolution: {integrity: sha512-O8dpsF+r0WV/8MNRKfnmrtCWhuKjxrq2w+jpzBL5UZKTi2LeVWnWOmWRxFlesJONmc+wLAGvKQZEOanko0LFTg==}
    engines: {node: '>=8'}

  istanbul-lib-instrument@5.2.1:
    resolution: {integrity: sha512-pzqtp31nLv/XFOzXGuvhCb8qhjmTVo5vjVk19XE4CRlSWz0KoeJ3bw9XsA7nOp9YBf4qHjwBxkDzKcME/J29Yg==}
    engines: {node: '>=8'}

  istanbul-lib-instrument@6.0.3:
    resolution: {integrity: sha512-Vtgk7L/R2JHyyGW07spoFlB8/lpjiOLTjMdms6AFMraYt3BaJauod/NGrfnVG/y4Ix1JEuMRPDPEj2ua+zz1/Q==}
    engines: {node: '>=10'}

  istanbul-lib-report@3.0.1:
    resolution: {integrity: sha512-GCfE1mtsHGOELCU8e/Z7YWzpmybrx/+dSTfLrvY8qRmaY6zXTKWn6WQIjaAFw069icm6GVMNkgu0NzI4iPZUNw==}
    engines: {node: '>=10'}

  istanbul-lib-source-maps@5.0.6:
    resolution: {integrity: sha512-yg2d+Em4KizZC5niWhQaIomgf5WlL4vOOjZ5xGCmF8SnPE/mDWWXgvRExdcpCgh9lLRRa1/fSYp2ymmbJ1pI+A==}
    engines: {node: '>=10'}

  istanbul-reports@3.1.7:
    resolution: {integrity: sha512-BewmUXImeuRk2YY0PVbxgKAysvhRPUQE0h5QRM++nVWyubKGV0l8qQ5op8+B2DOmwSe63Jivj0BjkPQVf8fP5g==}
    engines: {node: '>=8'}

  jackspeak@3.4.3:
    resolution: {integrity: sha512-OGlZQpz2yfahA/Rd1Y8Cd9SIEsqvXkLVoSw/cgwhnhFMDbsQFeZYoJJ7bIZBS9BcamUW96asq/npPWugM+RQBw==}

  jake@10.9.2:
    resolution: {integrity: sha512-2P4SQ0HrLQ+fw6llpLnOaGAvN2Zu6778SJMrCUwns4fOoG9ayrTiZk3VV8sCPkVZF8ab0zksVpS8FDY5pRCNBA==}
    engines: {node: '>=10'}
    hasBin: true

  jest-changed-files@30.0.0:
    resolution: {integrity: sha512-rzGpvCdPdEV1Ma83c1GbZif0L2KAm3vXSXGRlpx7yCt0vhruwCNouKNRh3SiVcISHP1mb3iJzjb7tAEnNu1laQ==}
    engines: {node: ^18.14.0 || ^20.0.0 || ^22.0.0 || >=24.0.0}

  jest-circus@30.0.0:
    resolution: {integrity: sha512-nTwah78qcKVyndBS650hAkaEmwWGaVsMMoWdJwMnH77XArRJow2Ir7hc+8p/mATtxVZuM9OTkA/3hQocRIK5Dw==}
    engines: {node: ^18.14.0 || ^20.0.0 || ^22.0.0 || >=24.0.0}

  jest-cli@30.0.0:
    resolution: {integrity: sha512-fWKAgrhlwVVCfeizsmIrPRTBYTzO82WSba3gJniZNR3PKXADgdC0mmCSK+M+t7N8RCXOVfY6kvCkvjUNtzmHYQ==}
    engines: {node: ^18.14.0 || ^20.0.0 || ^22.0.0 || >=24.0.0}
    hasBin: true
    peerDependencies:
      node-notifier: ^8.0.1 || ^9.0.0 || ^10.0.0
    peerDependenciesMeta:
      node-notifier:
        optional: true

  jest-config@30.0.0:
    resolution: {integrity: sha512-p13a/zun+sbOMrBnTEUdq/5N7bZMOGd1yMfqtAJniPNuzURMay4I+vxZLK1XSDbjvIhmeVdG8h8RznqYyjctyg==}
    engines: {node: ^18.14.0 || ^20.0.0 || ^22.0.0 || >=24.0.0}
    peerDependencies:
      '@types/node': '*'
      esbuild-register: '>=3.4.0'
      ts-node: '>=9.0.0'
    peerDependenciesMeta:
      '@types/node':
        optional: true
      esbuild-register:
        optional: true
      ts-node:
        optional: true

  jest-diff@29.7.0:
    resolution: {integrity: sha512-LMIgiIrhigmPrs03JHpxUh2yISK3vLFPkAodPeo0+BuF7wA2FoQbkEg1u8gBYBThncu7e1oEDUfIXVuTqLRUjw==}
    engines: {node: ^14.15.0 || ^16.10.0 || >=18.0.0}

  jest-diff@30.0.0:
    resolution: {integrity: sha512-TgT1+KipV8JTLXXeFX0qSvIJR/UXiNNojjxb/awh3vYlBZyChU/NEmyKmq+wijKjWEztyrGJFL790nqMqNjTHA==}
    engines: {node: ^18.14.0 || ^20.0.0 || ^22.0.0 || >=24.0.0}

  jest-docblock@30.0.0:
    resolution: {integrity: sha512-By/iQ0nvTzghEecGzUMCp1axLtBh+8wB4Hpoi5o+x1stycjEmPcH1mHugL4D9Q+YKV++vKeX/3ZTW90QC8ICPg==}
    engines: {node: ^18.14.0 || ^20.0.0 || ^22.0.0 || >=24.0.0}

  jest-each@30.0.0:
    resolution: {integrity: sha512-qkFEW3cfytEjG2KtrhwtldZfXYnWSanO8xUMXLe4A6yaiHMHJUalk0Yyv4MQH6aeaxgi4sGVrukvF0lPMM7U1w==}
    engines: {node: ^18.14.0 || ^20.0.0 || ^22.0.0 || >=24.0.0}

  jest-environment-node@30.0.0:
    resolution: {integrity: sha512-sF6lxyA25dIURyDk4voYmGU9Uwz2rQKMfjxKnDd19yk+qxKGrimFqS5YsPHWTlAVBo+YhWzXsqZoaMzrTFvqfg==}
    engines: {node: ^18.14.0 || ^20.0.0 || ^22.0.0 || >=24.0.0}

  jest-get-type@29.6.3:
    resolution: {integrity: sha512-zrteXnqYxfQh7l5FHyL38jL39di8H8rHoecLH3JNxH3BwOrBsNeabdap5e0I23lD4HHI8W5VFBZqG4Eaq5LNcw==}
    engines: {node: ^14.15.0 || ^16.10.0 || >=18.0.0}

  jest-haste-map@29.7.0:
    resolution: {integrity: sha512-fP8u2pyfqx0K1rGn1R9pyE0/KTn+G7PxktWidOBTqFPLYX0b9ksaMFkhK5vrS3DVun09pckLdlx90QthlW7AmA==}
    engines: {node: ^14.15.0 || ^16.10.0 || >=18.0.0}

  jest-haste-map@30.0.0:
    resolution: {integrity: sha512-p4bXAhXTawTsADgQgTpbymdLaTyPW1xWNu1oIGG7/N3LIAbZVkH2JMJqS8/IUcnGR8Kc7WFE+vWbJvsqGCWZXw==}
    engines: {node: ^18.14.0 || ^20.0.0 || ^22.0.0 || >=24.0.0}

  jest-html-reporters@3.1.7:
    resolution: {integrity: sha512-GTmjqK6muQ0S0Mnksf9QkL9X9z2FGIpNSxC52E0PHDzjPQ1XDu2+XTI3B3FS43ZiUzD1f354/5FfwbNIBzT7ew==}

  jest-leak-detector@30.0.0:
    resolution: {integrity: sha512-E/ly1azdVVbZrS0T6FIpyYHvsdek4FNaThJTtggjV/8IpKxh3p9NLndeUZy2+sjAI3ncS+aM0uLLon/dBg8htA==}
    engines: {node: ^18.14.0 || ^20.0.0 || ^22.0.0 || >=24.0.0}

  jest-matcher-utils@29.7.0:
    resolution: {integrity: sha512-sBkD+Xi9DtcChsI3L3u0+N0opgPYnCRPtGcQYrgXmR+hmt/fYfWAL0xRXYU8eWOdfuLgBe0YCW3AFtnRLagq/g==}
    engines: {node: ^14.15.0 || ^16.10.0 || >=18.0.0}

  jest-matcher-utils@30.0.0:
    resolution: {integrity: sha512-m5mrunqopkrqwG1mMdJxe1J4uGmS9AHHKYUmoxeQOxBcLjEvirIrIDwuKmUYrecPHVB/PUBpXs2gPoeA2FSSLQ==}
    engines: {node: ^18.14.0 || ^20.0.0 || ^22.0.0 || >=24.0.0}

  jest-message-util@29.7.0:
    resolution: {integrity: sha512-GBEV4GRADeP+qtB2+6u61stea8mGcOT4mCtrYISZwfu9/ISHFJ/5zOMXYbpBE9RsS5+Gb63DW4FgmnKJ79Kf6w==}
    engines: {node: ^14.15.0 || ^16.10.0 || >=18.0.0}

  jest-message-util@30.0.0:
    resolution: {integrity: sha512-pV3qcrb4utEsa/U7UI2VayNzSDQcmCllBZLSoIucrESRu0geKThFZOjjh0kACDJFJRAQwsK7GVsmS6SpEceD8w==}
    engines: {node: ^18.14.0 || ^20.0.0 || ^22.0.0 || >=24.0.0}

  jest-mock@30.0.0:
    resolution: {integrity: sha512-W2sRA4ALXILrEetEOh2ooZG6fZ01iwVs0OWMKSSWRcUlaLr4ESHuiKXDNTg+ZVgOq8Ei5445i/Yxrv59VT+XkA==}
    engines: {node: ^18.14.0 || ^20.0.0 || ^22.0.0 || >=24.0.0}

  jest-pnp-resolver@1.2.3:
    resolution: {integrity: sha512-+3NpwQEnRoIBtx4fyhblQDPgJI0H1IEIkX7ShLUjPGA7TtUTvI1oiKi3SR4oBR0hQhQR80l4WAe5RrXBwWMA8w==}
    engines: {node: '>=6'}
    peerDependencies:
      jest-resolve: '*'
    peerDependenciesMeta:
      jest-resolve:
        optional: true

  jest-regex-util@29.6.3:
    resolution: {integrity: sha512-KJJBsRCyyLNWCNBOvZyRDnAIfUiRJ8v+hOBQYGn8gDyF3UegwiP4gwRR3/SDa42g1YbVycTidUF3rKjyLFDWbg==}
    engines: {node: ^14.15.0 || ^16.10.0 || >=18.0.0}

  jest-regex-util@30.0.0:
    resolution: {integrity: sha512-rT84010qRu/5OOU7a9TeidC2Tp3Qgt9Sty4pOZ/VSDuEmRupIjKZAb53gU3jr4ooMlhwScrgC9UixJxWzVu9oQ==}
    engines: {node: ^18.14.0 || ^20.0.0 || ^22.0.0 || >=24.0.0}

  jest-resolve-dependencies@30.0.0:
    resolution: {integrity: sha512-Yhh7odCAUNXhluK1bCpwIlHrN1wycYaTlZwq1GdfNBEESNNI/z1j1a7dUEWHbmB9LGgv0sanxw3JPmWU8NeebQ==}
    engines: {node: ^18.14.0 || ^20.0.0 || ^22.0.0 || >=24.0.0}

  jest-resolve@30.0.0:
    resolution: {integrity: sha512-zwWl1P15CcAfuQCEuxszjiKdsValhnWcj/aXg/R3aMHs8HVoCWHC4B/+5+1BirMoOud8NnN85GSP2LEZCbj3OA==}
    engines: {node: ^18.14.0 || ^20.0.0 || ^22.0.0 || >=24.0.0}

  jest-runner@30.0.0:
    resolution: {integrity: sha512-xbhmvWIc8X1IQ8G7xTv0AQJXKjBVyxoVJEJgy7A4RXsSaO+k/1ZSBbHwjnUhvYqMvwQPomWssDkUx6EoidEhlw==}
    engines: {node: ^18.14.0 || ^20.0.0 || ^22.0.0 || >=24.0.0}

  jest-runtime@30.0.0:
    resolution: {integrity: sha512-/O07qVgFrFAOGKGigojmdR3jUGz/y3+a/v9S/Yi2MHxsD+v6WcPppglZJw0gNJkRBArRDK8CFAwpM/VuEiiRjA==}
    engines: {node: ^18.14.0 || ^20.0.0 || ^22.0.0 || >=24.0.0}

  jest-snapshot@30.0.0:
    resolution: {integrity: sha512-6oCnzjpvfj/UIOMTqKZ6gedWAUgaycMdV8Y8h2dRJPvc2wSjckN03pzeoonw8y33uVngfx7WMo1ygdRGEKOT7w==}
    engines: {node: ^18.14.0 || ^20.0.0 || ^22.0.0 || >=24.0.0}

  jest-util@29.7.0:
    resolution: {integrity: sha512-z6EbKajIpqGKU56y5KBUgy1dt1ihhQJgWzUlZHArA/+X2ad7Cb5iF+AK1EWVL/Bo7Rz9uurpqw6SiBCefUbCGA==}
    engines: {node: ^14.15.0 || ^16.10.0 || >=18.0.0}

  jest-util@30.0.0:
    resolution: {integrity: sha512-fhNBBM9uSUbd4Lzsf8l/kcAdaHD/4SgoI48en3HXcBEMwKwoleKFMZ6cYEYs21SB779PRuRCyNLmymApAm8tZw==}
    engines: {node: ^18.14.0 || ^20.0.0 || ^22.0.0 || >=24.0.0}

  jest-validate@30.0.0:
    resolution: {integrity: sha512-d6OkzsdlWItHAikUDs1hlLmpOIRhsZoXTCliV2XXalVQ3ZOeb9dy0CQ6AKulJu/XOZqpOEr/FiMH+FeOBVV+nw==}
    engines: {node: ^18.14.0 || ^20.0.0 || ^22.0.0 || >=24.0.0}

  jest-watcher@30.0.0:
    resolution: {integrity: sha512-fbAkojcyS53bOL/B7XYhahORq9cIaPwOgd/p9qW/hybbC8l6CzxfWJJxjlPBAIVN8dRipLR0zdhpGQdam+YBtw==}
    engines: {node: ^18.14.0 || ^20.0.0 || ^22.0.0 || >=24.0.0}

  jest-worker@29.7.0:
    resolution: {integrity: sha512-eIz2msL/EzL9UFTFFx7jBTkeZfku0yUAyZZZmJ93H2TYEiroIx2PQjEXcwYtYl8zXCxb+PAmA2hLIt/6ZEkPHw==}
    engines: {node: ^14.15.0 || ^16.10.0 || >=18.0.0}

  jest-worker@30.0.0:
    resolution: {integrity: sha512-VZvxfWIybIvwK8N/Bsfe43LfQgd/rD0c4h5nLUx78CAqPxIQcW2qDjsVAC53iUR8yxzFIeCFFvWOh8en8hGzdg==}
    engines: {node: ^18.14.0 || ^20.0.0 || ^22.0.0 || >=24.0.0}

  jest@30.0.0:
    resolution: {integrity: sha512-/3G2iFwsUY95vkflmlDn/IdLyLWqpQXcftptooaPH4qkyU52V7qVYf1BjmdSPlp1+0fs6BmNtrGaSFwOfV07ew==}
    engines: {node: ^18.14.0 || ^20.0.0 || ^22.0.0 || >=24.0.0}
    hasBin: true
    peerDependencies:
      node-notifier: ^8.0.1 || ^9.0.0 || ^10.0.0
    peerDependenciesMeta:
      node-notifier:
        optional: true

  jmespath@0.16.0:
    resolution: {integrity: sha512-9FzQjJ7MATs1tSpnco1K6ayiYE3figslrXA72G2HQ/n76RzvYlofyi5QM+iX4YRs/pu3yzxlVQSST23+dMDknw==}
    engines: {node: '>= 0.6.0'}

  js-tokens@4.0.0:
    resolution: {integrity: sha512-RdJUflcE3cUzKiMqQgsCu06FPu9UdIJO0beYbPhHN4k6apgJtifcoCtT9bcxOpYBtpD2kCM6Sbzg4CausW/PKQ==}

  js-yaml@3.14.1:
    resolution: {integrity: sha512-okMH7OXXJ7YrN9Ok3/SXrnu4iX9yOk+25nqX4imS2npuvTYDmo/QEZoqwZkYaIDk3jVvBOTOIEgEhaLOynBS9g==}
    hasBin: true

  js-yaml@4.1.0:
    resolution: {integrity: sha512-wpxZs9NoxZaJESJGIZTyDEaYpl0FKSA+FB9aJiyemKhMwkxQg63h4T1KJgUGHpTqPDNRcmmYLugrRjJlBtWvRA==}
    hasBin: true

  jsbn@1.1.0:
    resolution: {integrity: sha512-4bYVV3aAMtDTTu4+xsDYa6sy9GyJ69/amsu9sYF2zqjiEoZA5xJi3BrfX3uY+/IekIu7MwdObdbDWpoZdBv3/A==}

  jsdoc-type-pratt-parser@4.1.0:
    resolution: {integrity: sha512-Hicd6JK5Njt2QB6XYFS7ok9e37O8AYk3jTcppG4YVQnYjOemymvTcmc7OWsmq/Qqj5TdRFO5/x/tIPmBeRtGHg==}
    engines: {node: '>=12.0.0'}

  jsesc@3.0.2:
    resolution: {integrity: sha512-xKqzzWXDttJuOcawBt4KnKHHIf5oQ/Cxax+0PWFG+DFDgHNAdi+TXECADI+RYiFUMmx8792xsMbbgXj4CwnP4g==}
    engines: {node: '>=6'}
    hasBin: true

  jsesc@3.1.0:
    resolution: {integrity: sha512-/sM3dO2FOzXjKQhJuo0Q173wf2KOo8t4I8vHy6lF9poUp7bKT0/NHE8fPX23PwfhnykfqnC2xRxOnVw5XuGIaA==}
    engines: {node: '>=6'}
    hasBin: true

  json-bigint@1.0.0:
    resolution: {integrity: sha512-SiPv/8VpZuWbvLSMtTDU8hEfrZWg/mH/nV/b4o0CYbSxu1UIQPLdwKOCIyLQX+VIPO5vrLX3i8qtqFyhdPSUSQ==}

  json-buffer@3.0.1:
    resolution: {integrity: sha512-4bV5BfR2mqfQTJm+V5tPPdf+ZpuhiIvTuAB5g8kcrXOZpTT/QwwVRWBywX1ozr6lEuPdbHxwaJlm9G6mI2sfSQ==}

  json-parse-even-better-errors@2.3.1:
    resolution: {integrity: sha512-xyFwyhro/JEof6Ghe2iz2NcXoj2sloNsWr/XsERDK/oiPCfaNhl5ONfp+jQdAZRQQ0IJWNzH9zIZF7li91kh2w==}

  json-schema-traverse@0.4.1:
    resolution: {integrity: sha512-xbbCH5dCYU5T8LcEhhuh7HJ88HXuW3qsI3Y0zOZFKfZEHcpWiHU/Jxzk629Brsab/mMiHQti9wMP+845RPe3Vg==}

  json-stable-stringify-without-jsonify@1.0.1:
    resolution: {integrity: sha512-Bdboy+l7tA3OGW6FjyFHWkP5LuByj1Tk33Ljyq0axyzdk9//JSi2u3fP1QSmd1KNwq6VOKYGlAu87CisVir6Pw==}

  json5@2.2.3:
    resolution: {integrity: sha512-XmOWe7eyHYH14cLdVPoyg+GOH3rYX++KpzrylJwSW98t3Nk+U8XOl8FWKOgwtzdb8lXGf6zYwDUzeHMWfxasyg==}
    engines: {node: '>=6'}
    hasBin: true

  jsonc-parser@3.3.1:
    resolution: {integrity: sha512-HUgH65KyejrUFPvHFPbqOY0rsFip3Bo5wb4ngvdi1EpCYWUQDC5V+Y7mZws+DLkr4M//zQJoanu1SP+87Dv1oQ==}

  jsonfile@6.1.0:
    resolution: {integrity: sha512-5dgndWOriYSm5cnYaJNhalLNDKOqFwyDB/rr1E9ZsGciGvKPs8R2xYGCacuf3z6K1YKDz182fd+fY3cn3pMqXQ==}

  jwa@2.0.1:
    resolution: {integrity: sha512-hRF04fqJIP8Abbkq5NKGN0Bbr3JxlQ+qhZufXVr0DvujKy93ZCbXZMHDL4EOtodSbCWxOqR8MS1tXA5hwqCXDg==}

  jws@4.0.0:
    resolution: {integrity: sha512-KDncfTmOZoOMTFG4mBlG0qUIOlc03fmzH+ru6RgYVZhPkyiy/92Owlt/8UEN+a4TXR1FQetfIpJE8ApdvdVxTg==}

  keyv@4.5.4:
    resolution: {integrity: sha512-oxVHkHR/EJf2CNXnWxRLW6mg7JyCCUcG0DtEGmL2ctUo1PNTin1PUil+r/+4r5MpVgC/fn1kjsx7mjSujKqIpw==}

  leven@3.1.0:
    resolution: {integrity: sha512-qsda+H8jTaUaN/x5vzW2rzc+8Rw4TAQ/4KjB46IwK5VH+IlVeeeje/EoZRpiXvIqjFgK84QffqPztGI3VBLG1A==}
    engines: {node: '>=6'}

  levn@0.4.1:
    resolution: {integrity: sha512-+bT2uH4E5LGE7h/n3evcS/sQlJXCpIp6ym8OWJ5eV6+67Dsql/LaaT7qJBAt2rzfoa/5QBGBhxDix1dMt2kQKQ==}
    engines: {node: '>= 0.8.0'}

  lines-and-columns@1.2.4:
    resolution: {integrity: sha512-7ylylesZQ/PV29jhEDl3Ufjo6ZX7gCqJr5F7PKrqc93v7fzSymt1BpwEU8nAUXs8qzzvqhbjhK5QZg6Mt/HkBg==}

  linkify-it@5.0.0:
    resolution: {integrity: sha512-5aHCbzQRADcdP+ATqnDuhhJ/MRIqDkZX5pyjFHRRysS8vZ5AbqGEoFIb6pYHPZ+L/OC2Lc+xT8uHVVR5CAK/wQ==}

  locate-path@5.0.0:
    resolution: {integrity: sha512-t7hw9pI+WvuwNJXwk5zVHpyhIqzg2qTlklJOf0mVxGSbe3Fp2VieZcduNYjaLDoy6p9uGpQEGWG87WpMKlNq8g==}
    engines: {node: '>=8'}

  locate-path@6.0.0:
    resolution: {integrity: sha512-iPZK6eYjbxRu3uB4/WZ3EsEIMJFMqAoopl3R+zuq0UjcAm/MO6KCweDgPfP3elTztoKP3KtnVHxTn2NHBSDVUw==}
    engines: {node: '>=10'}

  lodash.get@4.4.2:
    resolution: {integrity: sha512-z+Uw/vLuy6gQe8cfaFWD7p0wVv8fJl3mbzXh33RS+0oW2wvUqiRXiQ69gLWSLpgB5/6sU+r6BlQR0MBILadqTQ==}
    deprecated: This package is deprecated. Use the optional chaining (?.) operator instead.

  lodash.isequal@4.5.0:
    resolution: {integrity: sha512-pDo3lu8Jhfjqls6GkMgpahsF9kCyayhgykjyLMNFTKWrpVdAQtYyB4muAMWozBB4ig/dtWAmsMxLEI8wuz+DYQ==}
    deprecated: This package is deprecated. Use require('node:util').isDeepStrictEqual instead.

  lodash.memoize@4.1.2:
    resolution: {integrity: sha512-t7j+NzmgnQzTAYXcsHYLgimltOV1MXHtlOWf6GjL9Kj8GK5FInw5JotxvbOs+IvV1/Dzo04/fCGfLVs7aXb4Ag==}

  lodash.merge@4.6.2:
    resolution: {integrity: sha512-0KpjqXRVvrYyCsX1swR/XTK0va6VQkQM6MNo7PqW77ByjAhoARA8EfrP1N4+KlKj8YS0ZUCtRT/YUuhyYDujIQ==}

  lodash.mergewith@4.6.2:
    resolution: {integrity: sha512-GK3g5RPZWTRSeLSpgP8Xhra+pnjBC56q9FZYe1d5RN3TJ35dbkGy3YqBSMbyCrlbi+CM9Z3Jk5yTL7RCsqboyQ==}

  lru-cache@10.4.3:
    resolution: {integrity: sha512-JNAzZcXrCt42VGLuYz0zfAzDfAvJWW6AfYlDBQyDV5DClI2m5sAmK+OIO7s59XfsRsWHp02jAJrRadPRGTt6SQ==}

  lru-cache@5.1.1:
    resolution: {integrity: sha512-KpNARQA3Iwv+jTA0utUVVbrh+Jlrr1Fv0e56GGzAFOXN7dk/FviaDW8LHmK52DlcH4WP2n6gI8vN1aesBFgo9w==}

  lru-cache@7.18.3:
    resolution: {integrity: sha512-jumlc0BIUrS3qJGgIkWZsyfAM7NCWiBcCDhnd+3NNM5KbBmLTgHVfWBcg6W+rLUsIpzpERPsvwUP7CckAQSOoA==}
    engines: {node: '>=12'}

  lunr@2.3.9:
    resolution: {integrity: sha512-zTU3DaZaF3Rt9rhN3uBMGQD3dD2/vFQqnvZCDv4dl5iOzq2IZQqTxu90r4E5J+nP70J3ilqVCrbho2eWaeW8Ow==}

  make-dir@4.0.0:
    resolution: {integrity: sha512-hXdUTZYIVOt1Ex//jAQi+wTZZpUpwBj/0QsOzqegb3rGMMeJiSEu5xLHnYfBrRV4RH2+OCSOO95Is/7x1WJ4bw==}
    engines: {node: '>=10'}

  make-error@1.3.6:
    resolution: {integrity: sha512-s8UhlNe7vPKomQhC1qFelMokr/Sc3AgNbso3n74mVPA5LTZwkB9NlXf4XPamLxJE8h0gh73rM94xvwRT2CVInw==}

  makeerror@1.0.12:
    resolution: {integrity: sha512-JmqCvUhmt43madlpFzG4BQzG2Z3m6tvQDNKdClZnO3VbIudJYmxsT0FNJMeiB2+JTSlTQTSbU8QdesVmwJcmLg==}

  markdown-it@14.1.0:
    resolution: {integrity: sha512-a54IwgWPaeBCAAsv13YgmALOF1elABB08FxO9i+r4VFk5Vl4pKokRPeX8u5TCgSsPi6ec1otfLjdOpVcgbpshg==}
    hasBin: true

  math-intrinsics@1.1.0:
    resolution: {integrity: sha512-/IXtbwEk5HTPyEwyKX6hGkYXxM9nbj64B+ilVJnC/R6B0pH5G4V3b0pVbL7DBj4tkhBAppbQUlf6F6Xl9LHu1g==}
    engines: {node: '>= 0.4'}

  mdurl@2.0.0:
    resolution: {integrity: sha512-Lf+9+2r+Tdp5wXDXC4PcIBjTDtq4UKjCPMQhKIuzpJNW0b96kVqSwW0bT7FhRSfmAiFYgP+SCRvdrDozfh0U5w==}

  media-typer@1.1.0:
    resolution: {integrity: sha512-aisnrDP4GNe06UcKFnV5bfMNPBUw4jsLGaWwWfnH3v02GnBuXX2MCVn5RbrWo0j3pczUilYblq7fQ7Nw2t5XKw==}
    engines: {node: '>= 0.8'}

  merge-descriptors@2.0.0:
    resolution: {integrity: sha512-Snk314V5ayFLhp3fkUREub6WtjBfPdCPY1Ln8/8munuLuiYhsABgBVWsozAG+MWMbVEvcdcpbi9R7ww22l9Q3g==}
    engines: {node: '>=18'}

  merge-stream@2.0.0:
    resolution: {integrity: sha512-abv/qOcuPfk3URPfDzmZU1LKmuw8kT+0nIHvKrKgFrwifol/doWcdA4ZqsWQ8ENrFKkd67Mfpo/LovbIUsbt3w==}

  merge2@1.4.1:
    resolution: {integrity: sha512-8q7VEgMJW4J8tcfVPy8g09NcQwZdbwFEqhe/WZkoIzjn/3TGDwtOCYtXGxA3O8tPzpczCCDgv+P2P5y00ZJOOg==}
    engines: {node: '>= 8'}

  micromatch@4.0.8:
    resolution: {integrity: sha512-PXwfBhYu0hBCPw8Dn0E+WDYb7af3dSLVWKi3HGv84IdF4TyFoC0ysxFd0Goxw7nSv4T/PzEJQxsYsEiFCKo2BA==}
    engines: {node: '>=8.6'}

  mime-db@1.54.0:
    resolution: {integrity: sha512-aU5EJuIN2WDemCcAp2vFBfp/m4EAhWJnUNSSw0ixs7/kXbd6Pg64EmwJkNdFhB8aWt1sH2CTXrLxo/iAGV3oPQ==}
    engines: {node: '>= 0.6'}

  mime-types@3.0.1:
    resolution: {integrity: sha512-xRc4oEhT6eaBpU1XF7AjpOFD+xQmXNB5OVKwp4tqCuBpHLS/ZbBDrc07mYTDqVMg6PfxUjjNp85O6Cd2Z/5HWA==}
    engines: {node: '>= 0.6'}

  mimic-fn@2.1.0:
    resolution: {integrity: sha512-OqbOk5oEQeAZ8WXWydlu9HJjz9WVdEIvamMCcXmuqUYjTknH/sqsWvhQ3vgwKFRR1HpjvNBKQ37nbJgYzGqGcg==}
    engines: {node: '>=6'}

  mimic-response@3.1.0:
    resolution: {integrity: sha512-z0yWI+4FDrrweS8Zmt4Ej5HdJmky15+L2e6Wgn3+iK5fWzb6T3fhNFq2+MeTRb064c6Wr4N/wv0DzQTjNzHNGQ==}
    engines: {node: '>=10'}

  min-indent@1.0.1:
    resolution: {integrity: sha512-I9jwMn07Sy/IwOj3zVkVik2JTvgpaykDZEigL6Rx6N9LbMywwUSMtxET+7lVoDLLd3O3IXwJwvuuns8UB/HeAg==}
    engines: {node: '>=4'}

  minimatch@3.1.2:
    resolution: {integrity: sha512-J7p63hRiAjw1NDEww1W7i37+ByIrOWO5XQQAzZ3VOcL0PNybwpfmV/N05zFAzwQ9USyEcX6t3UO+K5aqBQOIHw==}

  minimatch@5.1.6:
    resolution: {integrity: sha512-lKwV/1brpG6mBUFHtb7NUmtABCb2WZZmm2wNiOA5hAb8VdCS4B3dtMWyvcoViccwAW/COERjXLt0zP1zXUN26g==}
    engines: {node: '>=10'}

  minimatch@9.0.5:
    resolution: {integrity: sha512-G6T0ZX48xgozx7587koeX9Ys2NYy6Gmv//P89sEte9V9whIapMNF4idKxnW2QtCcLiTWlb/wfCabAtAFWhhBow==}
    engines: {node: '>=16 || 14 >=14.17'}

  minimist@1.2.8:
    resolution: {integrity: sha512-2yyAR8qBkN3YuheJanUpWC5U3bb5osDywNB8RzDVlDwDHbocAJveqqj1u8+SVD7jkWT4yvsHCpWqqWqAxb0zCA==}

  minipass@7.1.2:
    resolution: {integrity: sha512-qOOzS1cBTWYF4BH8fVePDBOO9iptMnGUEZwNc/cMWnTV2nVLZ7VoNWEPHkYczZA0pdoA7dl6e7FL659nX9S2aw==}
    engines: {node: '>=16 || 14 >=14.17'}

  mitt@3.0.1:
    resolution: {integrity: sha512-vKivATfr97l2/QBCYAkXYDbrIWPM2IIKEl7YPhjCvKlG3kE2gm+uBo6nEXK3M5/Ffh/FLpKExzOQ3JJoJGFKBw==}

  mkdirp-classic@0.5.3:
    resolution: {integrity: sha512-gKLcREMhtuZRwRAfqP3RFW+TK4JqApVBtOIftVgjuABpAtpxhPGaDcfvbhNvD0B8iD1oUr/txX35NjcaY6Ns/A==}

  ms@2.1.3:
    resolution: {integrity: sha512-6FlzubTLZG3J2a/NVCAleEhjzq5oxgHyaCU9yYXvcLsvoVaHJq/s5xXI6/XXP6tz7R9xAOtHnSO/tXtF3WRTlA==}

  napi-build-utils@2.0.0:
    resolution: {integrity: sha512-GEbrYkbfF7MoNaoh2iGG84Mnf/WZfB0GdGEsM8wz7Expx/LlWf5U8t9nvJKXSp3qr5IsEbK04cBGhol/KwOsWA==}

  napi-postinstall@0.2.4:
    resolution: {integrity: sha512-ZEzHJwBhZ8qQSbknHqYcdtQVr8zUgGyM/q6h6qAyhtyVMNrSgDhrC4disf03dYW0e+czXyLnZINnCTEkWy0eJg==}
    engines: {node: ^12.20.0 || ^14.18.0 || >=16.0.0}
    hasBin: true

  natural-compare@1.4.0:
    resolution: {integrity: sha512-OWND8ei3VtNC9h7V60qff3SVobHr996CTwgxubgyQYEpg290h9J0buyECNNJexkFm5sOajh5G116RYA1c8ZMSw==}

  negotiator@1.0.0:
    resolution: {integrity: sha512-8Ofs/AUQh8MaEcrlq5xOX0CQ9ypTF5dl78mjlMNfOK08fzpgTHQRQPBxcPlEtIw0yRpws+Zo/3r+5WRby7u3Gg==}
    engines: {node: '>= 0.6'}

  netmask@2.0.2:
    resolution: {integrity: sha512-dBpDMdxv9Irdq66304OLfEmQ9tbNRFnFTuZiLo+bD+r332bBmMJ8GBLXklIXXgxd3+v9+KUnZaUR5PJMa75Gsg==}
    engines: {node: '>= 0.4.0'}

  node-abi@3.75.0:
    resolution: {integrity: sha512-OhYaY5sDsIka7H7AtijtI9jwGYLyl29eQn/W623DiN/MIv5sUqc4g7BIDThX+gb7di9f6xK02nkp8sdfFWZLTg==}
    engines: {node: '>=10'}

  node-domexception@1.0.0:
    resolution: {integrity: sha512-/jKZoMpw0F8GRwl4/eLROPA3cfcXtLApP0QzLmUT/HuPCZWyB7IY9ZrMeKw2O/nFIqPQB3PVM9aYm0F312AXDQ==}
    engines: {node: '>=10.5.0'}
    deprecated: Use your platform's native DOMException instead

  node-fetch@3.3.2:
    resolution: {integrity: sha512-dRB78srN/l6gqWulah9SrxeYnxeddIG30+GOqK/9OlLVyLg3HPnr6SqOWTWOXKRwC2eGYCkZ59NNuSgvSrpgOA==}
    engines: {node: ^12.20.0 || ^14.13.1 || >=16.0.0}

  node-int64@0.4.0:
    resolution: {integrity: sha512-O5lz91xSOeoXP6DulyHfllpq+Eg00MWitZIbtPfoSEvqIHdl5gfcY6hYzDWnj0qD5tz52PI08u9qUvSVeUBeHw==}

  node-releases@2.0.19:
    resolution: {integrity: sha512-xxOWJsBKtzAq7DY0J+DTzuz58K8e7sJbdgwkbMWQe8UYB6ekmsQ45q0M/tJDsGaZmbC+l7n57UV8Hl5tHxO9uw==}

  nodemon@3.1.10:
    resolution: {integrity: sha512-WDjw3pJ0/0jMFmyNDp3gvY2YizjLmmOUQo6DEBY+JgdvW/yQ9mEeSw6H5ythl5Ny2ytb7f9C2nIbjSxMNzbJXw==}
    engines: {node: '>=10'}
    hasBin: true

  normalize-path@3.0.0:
    resolution: {integrity: sha512-6eZs5Ls3WtCisHWp9S2GUy8dqkpGi4BVSz3GaqiE6ezub0512ESztXUwUB6C6IKbQkY2Pnb/mD4WYojCRwcwLA==}
    engines: {node: '>=0.10.0'}

  npm-run-path@4.0.1:
    resolution: {integrity: sha512-S48WzZW777zhNIrn7gxOlISNAqi9ZC/uQFnRdbeIHhZhCA6UqpkOT8T1G7BvfdgP4Er8gF4sUbaS0i7QvIfCWw==}
    engines: {node: '>=8'}

  nth-check@2.1.1:
    resolution: {integrity: sha512-lqjrjmaOoAnWfMmBPL+XNnynZh2+swxiX3WUE0s4yEHI6m+AwrK2UZOimIRl3X/4QctVqS8AiZjFqyOGrMXb/w==}

  object-inspect@1.13.4:
    resolution: {integrity: sha512-W67iLl4J2EXEGTbfeHCffrjDfitvLANg0UlX3wFUUSTx92KXRFegMHUVgSqE+wvhAbi4WqjGg9czysTV2Epbew==}
    engines: {node: '>= 0.4'}

  on-finished@2.4.1:
    resolution: {integrity: sha512-oVlzkg3ENAhCk2zdv7IJwd/QUD4z2RxRwpkcGY8psCVcCYZNq4wYnVWALHM+brtuJjePWiYF/ClmuDr8Ch5+kg==}
    engines: {node: '>= 0.8'}

  once@1.4.0:
    resolution: {integrity: sha512-lNaJgI+2Q5URQBkccEKHTQOPaXdUxnZZElQTZY0MFUAuaEqe1E+Nyvgdz/aIyNi6Z9MzO5dv1H8n58/GELp3+w==}

  onetime@5.1.2:
    resolution: {integrity: sha512-kbpaSSGJTWdAY5KPVeMOKXSrPtr8C8C7wodJbcsd51jRnmD+GZu8Y0VoU6Dm5Z4vWr0Ig/1NKuWRKf7j5aaYSg==}
    engines: {node: '>=6'}

  only-allow@1.2.1:
    resolution: {integrity: sha512-M7CJbmv7UCopc0neRKdzfoGWaVZC+xC1925GitKH9EAqYFzX9//25Q7oX4+jw0tiCCj+t5l6VZh8UPH23NZkMA==}
    hasBin: true

  open@8.4.2:
    resolution: {integrity: sha512-7x81NCL719oNbsq/3mh+hVrAWmFuEYUqrq/Iw3kUzH8ReypT9QQ0BLoJS7/G9k6N81XjW4qHWtjWwe/9eLy1EQ==}
    engines: {node: '>=12'}

  openapi-types@12.1.3:
    resolution: {integrity: sha512-N4YtSYJqghVu4iek2ZUvcN/0aqH1kRDuNqzcycDxhOUpg7GdvLa2F3DgS6yBNhInhv2r/6I0Flkn7CqL8+nIcw==}

  optionator@0.9.4:
    resolution: {integrity: sha512-6IpQ7mKUxRcZNLIObR0hz7lxsapSSIYNZJwXPGeF0mTVqGKFIXj1DQcMoT22S3ROcLyY/rz0PWaWZ9ayWmad9g==}
    engines: {node: '>= 0.8.0'}

  p-limit@2.3.0:
    resolution: {integrity: sha512-//88mFWSJx8lxCzwdAABTJL2MyWB12+eIY7MDL2SqLmAkeKU9qxRvWuSyTjm3FUmpBEMuFfckAIqEaVGUDxb6w==}
    engines: {node: '>=6'}

  p-limit@3.1.0:
    resolution: {integrity: sha512-TYOanM3wGwNGsZN2cVTYPArw454xnXj5qmWF1bEoAc4+cU/ol7GVh7odevjp1FNHduHc3KZMcFduxU5Xc6uJRQ==}
    engines: {node: '>=10'}

  p-locate@4.1.0:
    resolution: {integrity: sha512-R79ZZ/0wAxKGu3oYMlz8jy/kbhsNrS7SKZ7PxEHBgJ5+F2mtFW2fK2cOtBh1cHYkQsbzFV7I+EoRKe6Yt0oK7A==}
    engines: {node: '>=8'}

  p-locate@5.0.0:
    resolution: {integrity: sha512-LaNjtRWUBY++zB5nE/NwcaoMylSPk+S+ZHNB1TzdbMJMny6dynpAGt7X/tl/QYq3TIeE6nxHppbo2LGymrG5Pw==}
    engines: {node: '>=10'}

  p-try@2.2.0:
    resolution: {integrity: sha512-R4nPAVTAU0B9D35/Gk3uJf/7XYbQcyohSKdvAxIRSNghFl4e71hVoGnBNQz9cWaXxO2I10KTC+3jMdvvoKw6dQ==}
    engines: {node: '>=6'}

  pac-proxy-agent@7.2.0:
    resolution: {integrity: sha512-TEB8ESquiLMc0lV8vcd5Ql/JAKAoyzHFXaStwjkzpOpC5Yv+pIzLfHvjTSdf3vpa2bMiUQrg9i6276yn8666aA==}
    engines: {node: '>= 14'}

  pac-resolver@7.0.1:
    resolution: {integrity: sha512-5NPgf87AT2STgwa2ntRMr45jTKrYBGkVU36yT0ig/n/GMAa3oPqhZfIQ2kMEimReg0+t9kZViDVZ83qfVUlckg==}
    engines: {node: '>= 14'}

  package-json-from-dist@1.0.1:
    resolution: {integrity: sha512-UEZIS3/by4OC8vL3P2dTXRETpebLI2NiI5vIrjaD/5UtrkFX/tNbwjTSRAGC/+7CAo2pIcBaRgWmcBBHcsaCIw==}

  parent-module@1.0.1:
    resolution: {integrity: sha512-GQ2EWRpQV8/o+Aw8YqtfZZPfNRWZYkbidE9k5rpl/hC3vtHHBfGm2Ifi6qWV+coDGkrUKZAxE3Lot5kcsRlh+g==}
    engines: {node: '>=6'}

  parse-imports-exports@0.2.4:
    resolution: {integrity: sha512-4s6vd6dx1AotCx/RCI2m7t7GCh5bDRUtGNvRfHSP2wbBQdMi67pPe7mtzmgwcaQ8VKK/6IB7Glfyu3qdZJPybQ==}

  parse-json@5.2.0:
    resolution: {integrity: sha512-ayCKvm/phCGxOkYRSCM82iDwct8/EonSEgCSxWxD7ve6jHggsFl4fZVQBPRNgQoKiuV/odhFrGzQXZwbifC8Rg==}
    engines: {node: '>=8'}

  parse-statements@1.0.11:
    resolution: {integrity: sha512-HlsyYdMBnbPQ9Jr/VgJ1YF4scnldvJpJxCVx6KgqPL4dxppsWrJHCIIxQXMJrqGnsRkNPATbeMJ8Yxu7JMsYcA==}

  parse5-htmlparser2-tree-adapter@7.1.0:
    resolution: {integrity: sha512-ruw5xyKs6lrpo9x9rCZqZZnIUntICjQAd0Wsmp396Ul9lN/h+ifgVV1x1gZHi8euej6wTfpqX8j+BFQxF0NS/g==}

  parse5-parser-stream@7.1.2:
    resolution: {integrity: sha512-JyeQc9iwFLn5TbvvqACIF/VXG6abODeB3Fwmv/TGdLk2LfbWkaySGY72at4+Ty7EkPZj854u4CrICqNk2qIbow==}

  parse5@7.3.0:
    resolution: {integrity: sha512-IInvU7fabl34qmi9gY8XOVxhYyMyuH2xUNpb2q8/Y+7552KlejkRvqvD19nMoUW/uQGGbqNpA6Tufu5FL5BZgw==}

  parseurl@1.3.3:
    resolution: {integrity: sha512-CiyeOxFT/JZyN5m0z9PfXw4SCBJ6Sygz1Dpl0wqjlhDEGGBP1GnsUVEL0p63hoG1fcj3fHynXi9NYO4nWOL+qQ==}
    engines: {node: '>= 0.8'}

  path-exists@4.0.0:
    resolution: {integrity: sha512-ak9Qy5Q7jYb2Wwcey5Fpvg2KoAc/ZIhLSLOSBmRmygPsGwkVVt0fZa0qrtMz+m6tJTAHfZQ8FnmB4MG4LWy7/w==}
    engines: {node: '>=8'}

  path-is-absolute@1.0.1:
    resolution: {integrity: sha512-AVbw3UJ2e9bq64vSaS9Am0fje1Pa8pbGqTTsmXfaIiMpnr5DlDhfJOuLj9Sf95ZPVDAUerDfEk88MPmPe7UCQg==}
    engines: {node: '>=0.10.0'}

  path-key@3.1.1:
    resolution: {integrity: sha512-ojmeN0qd+y0jszEtoY48r0Peq5dwMEkIlCOu6Q5f41lfkswXuKtYrhgoTpLnyIcHm24Uhqx+5Tqm2InSwLhE6Q==}
    engines: {node: '>=8'}

  path-scurry@1.11.1:
    resolution: {integrity: sha512-Xa4Nw17FS9ApQFJ9umLiJS4orGjm7ZzwUrwamcGQuHSzDyth9boKDaycYdDcZDuqYATXw4HFXgaqWTctW/v1HA==}
    engines: {node: '>=16 || 14 >=14.18'}

  path-to-regexp@8.2.0:
    resolution: {integrity: sha512-TdrF7fW9Rphjq4RjrW0Kp2AW0Ahwu9sRGTkS6bvDi0SCwZlEZYmcfDbEsTz8RVk0EHIS/Vd1bv3JhG+1xZuAyQ==}
    engines: {node: '>=16'}

  pend@1.2.0:
    resolution: {integrity: sha512-F3asv42UuXchdzt+xXqfW1OGlVBe+mxa2mqI0pg5yAHZPvFmY3Y6drSf/GQ1A86WgWEN9Kzh/WrgKa6iGcHXLg==}

  picocolors@1.1.1:
    resolution: {integrity: sha512-xceH2snhtb5M9liqDsmEw56le376mTZkEX/jEb/RxNFyegNul7eNslCXP9FDj/Lcu0X8KEyMceP2ntpaHrDEVA==}

  picomatch@2.3.1:
    resolution: {integrity: sha512-JU3teHTNjmE2VCGFzuY8EXzCDVwEqB2a8fsIvwaStHhAWJEeVd1o1QD80CU6+ZdEXXSLbSsuLwJjkCBWqRQUVA==}
    engines: {node: '>=8.6'}

  picomatch@4.0.2:
    resolution: {integrity: sha512-M7BAV6Rlcy5u+m6oPhAPFgJTzAioX/6B0DxyvDlo9l8+T3nLKbrczg2WLUyzd45L8RqfUMyGPzekbMvX2Ldkwg==}
    engines: {node: '>=12'}

  pirates@4.0.7:
    resolution: {integrity: sha512-TfySrs/5nm8fQJDcBDuUng3VOUKsd7S+zqvbOTiGXHfxX4wK31ard+hoNuvkicM/2YFzlpDgABOevKSsB4G/FA==}
    engines: {node: '>= 6'}

  pkg-dir@4.2.0:
    resolution: {integrity: sha512-HRDzbaKjC+AOWVXxAU/x54COGeIv9eb+6CkDSQoNTt4XyWoIJvuPsXizxu/Fr23EiekbtZwmh1IcIG/l/a10GQ==}
    engines: {node: '>=8'}

  pluralize@8.0.0:
    resolution: {integrity: sha512-Nc3IT5yHzflTfbjgqWcCPpo7DaKy4FnpB0l/zCAW0Tc7jxAiuqSxHasntB3D7887LSrA93kDJ9IXovxJYxyLCA==}
    engines: {node: '>=4'}

  possible-typed-array-names@1.1.0:
    resolution: {integrity: sha512-/+5VFTchJDoVj3bhoqi6UeymcD00DAwb1nJwamzPvHEszJ4FpF6SNNbUbOS8yI56qHzdV8eK0qEfOSiodkTdxg==}
    engines: {node: '>= 0.4'}

  prebuild-install@7.1.3:
    resolution: {integrity: sha512-8Mf2cbV7x1cXPUILADGI3wuhfqWvtiLA1iclTDbFRZkgRQS0NqsPZphna9V+HyTEadheuPmjaJMsbzKQFOzLug==}
    engines: {node: '>=10'}
    hasBin: true

  prelude-ls@1.2.1:
    resolution: {integrity: sha512-vkcDPrRZo1QZLbn5RLGPpg/WmIQ65qoWWhcGKf/b5eplkkarX0m9z8ppCat4mlOqUsWpyNuYgO3VRyrYHSzX5g==}
    engines: {node: '>= 0.8.0'}

  prettier-linter-helpers@1.0.0:
    resolution: {integrity: sha512-GbK2cP9nraSSUF9N2XwUwqfzlAFlMNYYl+ShE/V+H8a9uNl/oUqB1w2EL54Jh0OlyRSd8RfWYJ3coVS4TROP2w==}
    engines: {node: '>=6.0.0'}

  prettier@3.5.3:
    resolution: {integrity: sha512-QQtaxnoDJeAkDvDKWCLiwIXkTgRhwYDEQCghU9Z6q03iyek/rxRh/2lC3HB7P8sWT2xC/y5JDctPLBIGzHKbhw==}
    engines: {node: '>=14'}
    hasBin: true

  pretty-format@29.7.0:
    resolution: {integrity: sha512-Pdlw/oPxN+aXdmM9R00JVC9WVFoCLTKJvDVLgmJ+qAffBMxsV85l/Lu7sNx4zSzPyoL2euImuEwHhOXdEgNFZQ==}
    engines: {node: ^14.15.0 || ^16.10.0 || >=18.0.0}

  pretty-format@30.0.0:
    resolution: {integrity: sha512-18NAOUr4ZOQiIR+BgI5NhQE7uREdx4ZyV0dyay5izh4yfQ+1T7BSvggxvRGoXocrRyevqW5OhScUjbi9GB8R8Q==}
    engines: {node: ^18.14.0 || ^20.0.0 || ^22.0.0 || >=24.0.0}

  progress@2.0.3:
    resolution: {integrity: sha512-7PiHtLll5LdnKIMw100I+8xJXR5gW2QwWYkT6iJva0bXitZKa/XMrSbdmg3r2Xnaidz9Qumd0VPaMrZlF9V9sA==}
    engines: {node: '>=0.4.0'}

  proxy-addr@2.0.7:
    resolution: {integrity: sha512-llQsMLSUDUPT44jdrU/O37qlnifitDP+ZwrmmZcoSKyLKvtZxpyV0n2/bD/N4tBAAZ/gJEdZU7KMraoK1+XYAg==}
    engines: {node: '>= 0.10'}

  proxy-agent@6.5.0:
    resolution: {integrity: sha512-TmatMXdr2KlRiA2CyDu8GqR8EjahTG3aY3nXjdzFyoZbmB8hrBsTyMezhULIXKnC0jpfjlmiZ3+EaCzoInSu/A==}
    engines: {node: '>= 14'}

  proxy-from-env@1.1.0:
    resolution: {integrity: sha512-D+zkORCbA9f1tdWRK0RaCR3GPv50cMxcrz4X8k5LTSUD1Dkw47mKJEZQNunItRTkWwgtaUSo1RVFRIG9ZXiFYg==}

  pstree.remy@1.1.8:
    resolution: {integrity: sha512-77DZwxQmxKnu3aR542U+X8FypNzbfJ+C5XQDk3uWjWxn6151aIMGthWYRXTqT1E5oJvg+ljaa2OJi+VfvCOQ8w==}

  pump@3.0.2:
    resolution: {integrity: sha512-tUPXtzlGM8FE3P0ZL6DVs/3P58k9nk8/jZeQCurTJylQA8qFYzHFfhBJkuqyE0FifOsQ0uKWekiZ5g8wtr28cw==}

  punycode.js@2.3.1:
    resolution: {integrity: sha512-uxFIHU0YlHYhDQtV4R9J6a52SLx28BCjT+4ieh7IGbgwVJWO+km431c4yRlREUAsAmt/uMjQUyQHNEPf0M39CA==}
    engines: {node: '>=6'}

  punycode@1.3.2:
    resolution: {integrity: sha512-RofWgt/7fL5wP1Y7fxE7/EmTLzQVnB0ycyibJ0OOHIlJqTNzglYFxVwETOcIoJqJmpDXJ9xImDv+Fq34F/d4Dw==}

  punycode@2.3.1:
    resolution: {integrity: sha512-vYt7UD1U9Wg6138shLtLOvdAu+8DsC/ilFtEVHcH+wydcSpNE20AfSOduf6MkRFahL5FY7X1oU7nKVZFtfq8Fg==}
    engines: {node: '>=6'}

  puppeteer-core@24.10.0:
    resolution: {integrity: sha512-xX0QJRc8t19iAwRDsAOR38Q/Zx/W6WVzJCEhKCAwp2XMsaWqfNtQ+rBfQW9PlF+Op24d7c8Zlgq9YNmbnA7hdQ==}
    engines: {node: '>=18'}

  puppeteer@24.10.0:
    resolution: {integrity: sha512-Oua9VkGpj0S2psYu5e6mCer6W9AU9POEQh22wRgSXnLXASGH+MwLUVWgLCLeP9QPHHcJ7tySUlg4Sa9OJmaLpw==}
    engines: {node: '>=18'}
    hasBin: true

  pure-rand@7.0.1:
    resolution: {integrity: sha512-oTUZM/NAZS8p7ANR3SHh30kXB+zK2r2BPcEn/awJIbOvq82WoMN4p62AWWp3Hhw50G0xMsw1mhIBLqHw64EcNQ==}

  qs@6.14.0:
    resolution: {integrity: sha512-YWWTjgABSKcvs/nWBi9PycY/JiPJqOD4JA6o9Sej2AtvSGarXxKC3OQSk4pAarbdQlKAh5D4FCQkJNkW+GAn3w==}
    engines: {node: '>=0.6'}

  querystring@0.2.0:
    resolution: {integrity: sha512-X/xY82scca2tau62i9mDyU9K+I+djTMUsvwf7xnUX5GLvVzgJybOJf4Y6o9Zx3oJK/LSXg5tTZBjwzqVPaPO2g==}
    engines: {node: '>=0.4.x'}
    deprecated: The querystring API is considered Legacy. new code should use the URLSearchParams API instead.

  queue-microtask@1.2.3:
    resolution: {integrity: sha512-NuaNSa6flKT5JaSYQzJok04JzTL1CA6aGhv5rfLW3PgqA+M2ChpZQnAC8h8i4ZFkBS8X5RqkDBHA7r4hej3K9A==}

  range-parser@1.2.1:
    resolution: {integrity: sha512-Hrgsx+orqoygnmhFbKaHE6c296J+HTAQXoxEF6gNupROmmGJRoyzfG3ccAveqCBrwr/2yxQ5BVd/GTl5agOwSg==}
    engines: {node: '>= 0.6'}

  raw-body@3.0.0:
    resolution: {integrity: sha512-RmkhL8CAyCRPXCE28MMH0z2PNWQBNk2Q09ZdxM9IOOXwxwZbN+qbWaatPkdkWIKL2ZVDImrN/pK5HTRz2PcS4g==}
    engines: {node: '>= 0.8'}

  rc@1.2.8:
    resolution: {integrity: sha512-y3bGgqKj3QBdxLbLkomlohkvsA8gdAiUQlSBJnBhfn+BPxg4bc62d8TcBW15wavDfgexCgccckhcZvywyQYPOw==}
    hasBin: true

  react-is@18.3.1:
    resolution: {integrity: sha512-/LLMVyas0ljjAtoYiPqYiL8VWXzUUdThrmU5+n20DZv+a+ClRoevUzw5JxU+Ieh5/c87ytoTBV9G1FiKfNJdmg==}

  readable-stream@3.6.2:
    resolution: {integrity: sha512-9u/sniCrY3D5WdsERHzHE4G2YCXqoG5FTHUiCC4SIbr6XcLZBY05ya9EKjYek9O5xOAwjGq+1JdGBAS7Q9ScoA==}
    engines: {node: '>= 6'}

  readdirp@3.6.0:
    resolution: {integrity: sha512-hOS089on8RduqdbhvQ5Z37A0ESjsqz6qnRcffsMU3495FuTdqSm+7bhJ29JvIOsBDEEnan5DPu9t3To9VRlMzA==}
    engines: {node: '>=8.10.0'}

  reflect-metadata@0.2.2:
    resolution: {integrity: sha512-urBwgfrvVP/eAyXx4hluJivBKzuEbSQs9rKWCrCkbSxNv8mxPcUZKeuoF3Uy4mJl3Lwprp6yy5/39VWigZ4K6Q==}

  regexp-tree@0.1.27:
    resolution: {integrity: sha512-iETxpjK6YoRWJG5o6hXLwvjYAoW+FEZn9os0PD/b6AP6xQwsa/Y7lCVgIixBbUPMfhu+i2LtdeAqVTgGlQarfA==}
    hasBin: true

  regjsparser@0.12.0:
    resolution: {integrity: sha512-cnE+y8bz4NhMjISKbgeVJtqNbtf5QpjZP+Bslo+UqkIt9QPnX9q095eiRRASJG1/tz6dlNr6Z5NsBiWYokp6EQ==}
    hasBin: true

  require-directory@2.1.1:
    resolution: {integrity: sha512-fGxEI7+wsG9xrvdjsrlmL22OMTTiHRwAMroiEeMgq8gzoLC/PQr7RsRDSTLUg/bZAZtF+TVIkHc6/4RIKrui+Q==}
    engines: {node: '>=0.10.0'}

  resolve-cwd@3.0.0:
    resolution: {integrity: sha512-OrZaX2Mb+rJCpH/6CpSqt9xFVpN++x01XnN2ie9g6P5/3xelLAkXWVADpdz1IHD/KFfEXyE6V0U01OQ3UO2rEg==}
    engines: {node: '>=8'}

  resolve-from@4.0.0:
    resolution: {integrity: sha512-pb/MYmXstAkysRFx8piNI1tGFNQIFA3vkE3Gq4EuA1dF6gHp/+vgZqsCGJapvy8N3Q+4o7FwvquPJcnZ7RYy4g==}
    engines: {node: '>=4'}

  resolve-from@5.0.0:
    resolution: {integrity: sha512-qYg9KP24dD5qka9J47d0aVky0N+b4fTU89LN9iDnjB5waksiC49rvMB0PrUJQGoTmH50XPiqOvAjDfaijGxYZw==}
    engines: {node: '>=8'}

  reusify@1.1.0:
    resolution: {integrity: sha512-g6QUff04oZpHs0eG5p83rFLhHeV00ug/Yf9nZM6fLeUrPguBTkTQOdpAWWspMh55TZfVQDPaN3NQJfbVRAxdIw==}
    engines: {iojs: '>=1.0.0', node: '>=0.10.0'}

  router@2.2.0:
    resolution: {integrity: sha512-nLTrUKm2UyiL7rlhapu/Zl45FwNgkZGaCpZbIHajDYgwlJCOzLSk+cIPAnsEqV955GjILJnKbdQC1nVPz+gAYQ==}
    engines: {node: '>= 18'}

  run-parallel@1.2.0:
    resolution: {integrity: sha512-5l4VyZR86LZ/lDxZTR6jqL8AFE2S0IFLMP26AbjsLVADxHdhB/c0GUsH+y39UfCi3dzz8OlQuPmnaJOMoDHQBA==}

  safe-buffer@5.2.1:
    resolution: {integrity: sha512-rp3So07KcdmmKbGvgaNxQSJr7bGVSVk5S9Eq1F+ppbRo70+YeaDxkw5Dd8NPN+GD6bjnYm2VuPuCXmpuYvmCXQ==}

  safe-regex-test@1.1.0:
    resolution: {integrity: sha512-x/+Cz4YrimQxQccJf5mKEbIa1NzeCRNI5Ecl/ekmlYaampdNLPalVyIcCZNNH3MvmqBugV5TMYZXv0ljslUlaw==}
    engines: {node: '>= 0.4'}

  safer-buffer@2.1.2:
    resolution: {integrity: sha512-YZo3K82SD7Riyi0E1EQPojLz7kpepnSQI9IyPbHHg1XXXevb5dJI7tpyN2ADxGcQbHG7vcyRHk0cbwqcQriUtg==}

  sax@1.2.1:
    resolution: {integrity: sha512-8I2a3LovHTOpm7NV5yOyO8IHqgVsfK4+UuySrXU8YXkSRX7k6hCV9b3HrkKCr3nMpgj+0bmocaJJWpvp1oc7ZA==}

  semver@6.3.1:
    resolution: {integrity: sha512-BR7VvDCVHO+q2xBEWskxS6DJE1qRnb7DxzUrogb71CWoSficBxYsiAGd+Kl0mmq/MprG9yArRkyrQxTO6XjMzA==}
    hasBin: true

  semver@7.7.2:
    resolution: {integrity: sha512-RF0Fw+rO5AMf9MAyaRXI4AV0Ulj5lMHqVxxdSgiVbixSCXoEmmX/jk0CuJw4+3SqroYO9VoUh+HcuJivvtJemA==}
    engines: {node: '>=10'}
    hasBin: true

  send@1.2.0:
    resolution: {integrity: sha512-uaW0WwXKpL9blXE2o0bRhoL2EGXIrZxQ2ZQ4mgcfoBxdFmQold+qWsD2jLrfZ0trjKL6vOw0j//eAwcALFjKSw==}
    engines: {node: '>= 18'}

  serve-static@2.2.0:
    resolution: {integrity: sha512-61g9pCh0Vnh7IutZjtLGGpTA355+OPn2TyDv/6ivP2h/AdAVX9azsoxmg2/M6nZeQZNYBEwIcsne1mJd9oQItQ==}
    engines: {node: '>= 18'}

  set-function-length@1.2.2:
    resolution: {integrity: sha512-pgRc4hJ4/sNjWCSS9AmnS40x3bNMDTknHgL5UaMBTMyJnU90EgWh1Rz+MC9eFu4BuN/UwZjKQuY/1v3rM7HMfg==}
    engines: {node: '>= 0.4'}

  setprototypeof@1.2.0:
    resolution: {integrity: sha512-E5LDX7Wrp85Kil5bhZv46j8jOeboKq5JMmYM3gVGdGH8xFpPWXUMsNrlODCrkoxMEeNi/XZIwuRvY4XNwYMJpw==}

  shebang-command@2.0.0:
    resolution: {integrity: sha512-kHxr2zZpYtdmrN1qDjrrX/Z1rR1kG8Dx+gkpK1G4eXmvXswmcE1hTWBWYUzlraYw1/yZp6YuDY77YtvbN0dmDA==}
    engines: {node: '>=8'}

  shebang-regex@3.0.0:
    resolution: {integrity: sha512-7++dFhtcx3353uBaq8DDR4NuxBetBzC7ZQOhmTQInHEd6bSrXdiEyzCvG07Z44UYdLShWUyXt5M/yhz8ekcb1A==}
    engines: {node: '>=8'}

  side-channel-list@1.0.0:
    resolution: {integrity: sha512-FCLHtRD/gnpCiCHEiJLOwdmFP+wzCmDEkc9y7NsYxeF4u7Btsn1ZuwgwJGxImImHicJArLP4R0yX4c2KCrMrTA==}
    engines: {node: '>= 0.4'}

  side-channel-map@1.0.1:
    resolution: {integrity: sha512-VCjCNfgMsby3tTdo02nbjtM/ewra6jPHmpThenkTYh8pG9ucZ/1P8So4u4FGBek/BjpOVsDCMoLA/iuBKIFXRA==}
    engines: {node: '>= 0.4'}

  side-channel-weakmap@1.0.2:
    resolution: {integrity: sha512-WPS/HvHQTYnHisLo9McqBHOJk2FkHO/tlpvldyrnem4aeQp4hai3gythswg6p01oSoTl58rcpiFAjF2br2Ak2A==}
    engines: {node: '>= 0.4'}

  side-channel@1.1.0:
    resolution: {integrity: sha512-ZX99e6tRweoUXqR+VBrslhda51Nh5MTQwou5tnUDgbtyM0dBgmhEDtWGP/xbKn6hqfPRHujUNwz5fy/wbbhnpw==}
    engines: {node: '>= 0.4'}

  signal-exit@3.0.7:
    resolution: {integrity: sha512-wnD2ZE+l+SPC/uoS0vXeE9L1+0wuaMqKlfz9AMUo38JsyLSBWSFcHR1Rri62LZc12vLr1gb3jl7iwQhgwpAbGQ==}

  signal-exit@4.1.0:
    resolution: {integrity: sha512-bzyZ1e88w9O1iNJbKnOlvYTrWPDl46O1bG0D3XInv+9tkPrxrN8jUUTiFlDkkmKWgn1M6CfIA13SuGqOa9Korw==}
    engines: {node: '>=14'}

  simple-concat@1.0.1:
    resolution: {integrity: sha512-cSFtAPtRhljv69IK0hTVZQ+OfE9nePi/rtJmw5UjHeVyVroEqJXP1sFztKUy1qU+xvz3u/sfYJLa947b7nAN2Q==}

  simple-get@4.0.1:
    resolution: {integrity: sha512-brv7p5WgH0jmQJr1ZDDfKDOSeWWg+OVypG99A/5vYGPqJ6pxiaHLy8nxtFjBA7oMa01ebA9gfh1uMCFqOuXxvA==}

  simple-update-notifier@2.0.0:
    resolution: {integrity: sha512-a2B9Y0KlNXl9u/vsW6sTIu9vGEpfKu2wRV6l1H3XEas/0gUIzGzBoP/IouTcUQbm9JWZLH3COxyn03TYlFax6w==}
    engines: {node: '>=10'}

  slash@3.0.0:
    resolution: {integrity: sha512-g9Q1haeby36OSStwb4ntCGGGaKsaVSjQ68fBxoQcutl5fS1vuY18H3wSt3jFyFtrkx+Kz0V1G85A4MyAdDMi2Q==}
    engines: {node: '>=8'}

  smart-buffer@4.2.0:
    resolution: {integrity: sha512-94hK0Hh8rPqQl2xXc3HsaBoOXKV20MToPkcXvwbISWLEs+64sBq5kFgn2kJDHb1Pry9yrP0dxrCI9RRci7RXKg==}
    engines: {node: '>= 6.0.0', npm: '>= 3.0.0'}

  socks-proxy-agent@8.0.5:
    resolution: {integrity: sha512-HehCEsotFqbPW9sJ8WVYB6UbmIMv7kUUORIF2Nncq4VQvBfNBLibW9YZR5dlYCSUhwcD628pRllm7n+E+YTzJw==}
    engines: {node: '>= 14'}

  socks@2.8.4:
    resolution: {integrity: sha512-D3YaD0aRxR3mEcqnidIs7ReYJFVzWdd6fXJYUM8ixcQcJRGTka/b3saV0KflYhyVJXKhb947GndU35SxYNResQ==}
    engines: {node: '>= 10.0.0', npm: '>= 3.0.0'}

  source-map-support@0.5.13:
    resolution: {integrity: sha512-SHSKFHadjVA5oR4PPqhtAVdcBWwRYVd6g6cAXnIbRiIwc2EhPrTuKUBdSLvlEKyIP3GCf89fltvcZiP9MMFA1w==}

  source-map-support@0.5.21:
    resolution: {integrity: sha512-uBHU3L3czsIyYXKX88fdrGovxdSCoTGDRZ6SYXtSRxLZUzHg5P/66Ht6uoUlHu9EZod+inXhKo3qQgwXUT/y1w==}

  source-map@0.6.1:
    resolution: {integrity: sha512-UjgapumWlbMhkBgzT7Ykc5YXUT46F0iKu8SGXq0bcwP5dz/h0Plj6enJqjz1Zbq2l5WaqYnrVbwWOWMyF3F47g==}
    engines: {node: '>=0.10.0'}

  spdx-exceptions@2.5.0:
    resolution: {integrity: sha512-PiU42r+xO4UbUS1buo3LPJkjlO7430Xn5SVAhdpzzsPHsjbYVflnnFdATgabnLude+Cqu25p6N+g2lw/PFsa4w==}

  spdx-expression-parse@4.0.0:
    resolution: {integrity: sha512-Clya5JIij/7C6bRR22+tnGXbc4VKlibKSVj2iHvVeX5iMW7s1SIQlqu699JkODJJIhh/pUu8L0/VLh8xflD+LQ==}

  spdx-license-ids@3.0.21:
    resolution: {integrity: sha512-Bvg/8F5XephndSK3JffaRqdT+gyhfqIPwDHpX80tJrF8QQRYMo8sNMeaZ2Dp5+jhwKnUmIOyFFQfHRkjJm5nXg==}

  sprintf-js@1.0.3:
    resolution: {integrity: sha512-D9cPgkvLlV3t3IzL0D0YLvGA9Ahk4PcvVwUbN0dSGr1aP0Nrt4AEnTUbuGvquEC0mA64Gqt1fzirlRs5ibXx8g==}

  sprintf-js@1.1.3:
    resolution: {integrity: sha512-Oo+0REFV59/rz3gfJNKQiBlwfHaSESl1pcGyABQsnnIfWOFt6JNj5gCog2U6MLZ//IGYD+nA8nI+mTShREReaA==}

  stack-utils@2.0.6:
    resolution: {integrity: sha512-XlkWvfIm6RmsWtNJx+uqtKLS8eqFbxUg0ZzLXqY0caEy9l7hruX8IpiDnjsLavoBgqCCR71TqWO8MaXYheJ3RQ==}
    engines: {node: '>=10'}

  statuses@2.0.1:
    resolution: {integrity: sha512-RwNA9Z/7PrK06rYLIzFMlaF+l73iwpzsqRIFgbMLbTcLD6cOao82TaWefPXQvB2fOC4AjuYSEndS7N/mTCbkdQ==}
    engines: {node: '>= 0.8'}

  statuses@2.0.2:
    resolution: {integrity: sha512-DvEy55V3DB7uknRo+4iOGT5fP1slR8wQohVdknigZPMpMstaKJQWhwiYBACJE3Ul2pTnATihhBYnRhZQHGBiRw==}
    engines: {node: '>= 0.8'}

  streamx@2.22.1:
    resolution: {integrity: sha512-znKXEBxfatz2GBNK02kRnCXjV+AA4kjZIUxeWSr3UGirZMJfTE9uiwKHobnbgxWyL/JWro8tTq+vOqAK1/qbSA==}

  string-length@4.0.2:
    resolution: {integrity: sha512-+l6rNN5fYHNhZZy41RXsYptCjA2Igmq4EG7kZAYFQI1E1VTXarr6ZPXBg6eq7Y6eK4FEhY6AJlyuFIb/v/S0VQ==}
    engines: {node: '>=10'}

  string-width@4.2.3:
    resolution: {integrity: sha512-wKyQRQpjJ0sIp62ErSZdGsjMJWsap5oRNihHhu6G7JVO/9jIB6UyevL+tXuOqrng8j/cxKTWyWUwvSTriiZz/g==}
    engines: {node: '>=8'}

  string-width@5.1.2:
    resolution: {integrity: sha512-HnLOCR3vjcY8beoNLtcjZ5/nxn2afmME6lhrDrebokqMap+XbeW8n9TXpPDOqdGK5qcI3oT0GKTW6wC7EMiVqA==}
    engines: {node: '>=12'}

  string_decoder@1.3.0:
    resolution: {integrity: sha512-hkRX8U1WjJFd8LsDJ2yQ/wWWxaopEsABU1XfkM8A+j0+85JAGppt16cr1Whg6KIbb4okU6Mql6BOj+uup/wKeA==}

  strip-ansi@6.0.1:
    resolution: {integrity: sha512-Y38VPSHcqkFrCpFnQ9vuSXmquuv5oXOKpGeT6aGrr3o3Gc9AlVa6JBfUSOCnbxGGZF+/0ooI7KrPuUSztUdU5A==}
    engines: {node: '>=8'}

  strip-ansi@7.1.0:
    resolution: {integrity: sha512-iq6eVVI64nQQTRYq2KtEg2d2uU7LElhTJwsH4YzIHZshxlgZms/wIc4VoDQTlG/IvVIrBKG06CrZnp0qv7hkcQ==}
    engines: {node: '>=12'}

  strip-bom@4.0.0:
    resolution: {integrity: sha512-3xurFv5tEgii33Zi8Jtp55wEIILR9eh34FAW00PZf+JnSsTmV/ioewSgQl97JHvgjoRGwPShsWm+IdrxB35d0w==}
    engines: {node: '>=8'}

  strip-final-newline@2.0.0:
    resolution: {integrity: sha512-BrpvfNAE3dcvq7ll3xVumzjKjZQ5tI1sEUIKr3Uoks0XUl45St3FlatVqef9prk4jRDzhW6WZg+3bk93y6pLjA==}
    engines: {node: '>=6'}

  strip-indent@4.0.0:
    resolution: {integrity: sha512-mnVSV2l+Zv6BLpSD/8V87CW/y9EmmbYzGCIavsnsI6/nwn26DwffM/yztm30Z/I2DY9wdS3vXVCMnHDgZaVNoA==}
    engines: {node: '>=12'}

  strip-json-comments@2.0.1:
    resolution: {integrity: sha512-4gB8na07fecVVkOI6Rs4e7T6NOTki5EmL7TUduTs6bu3EdnSycntVJ4re8kgZA+wx9IueI2Y11bfbgwtzuE0KQ==}
    engines: {node: '>=0.10.0'}

  strip-json-comments@3.1.1:
    resolution: {integrity: sha512-6fPc+R4ihwqP6N/aIv2f1gMH8lOVtWQHoqC4yK6oSDVVocumAsfCqjkXnqiYMhmMwS/mEHLp7Vehlt3ql6lEig==}
    engines: {node: '>=8'}

  strnum@1.1.2:
    resolution: {integrity: sha512-vrN+B7DBIoTTZjnPNewwhx6cBA/H+IS7rfW68n7XxC1y7uoiGQBxaKzqucGUgavX15dJgiGztLJ8vxuEzwqBdA==}

  supports-color@5.5.0:
    resolution: {integrity: sha512-QjVjwdXIt408MIiAqCX4oUKsgU2EqAGzs2Ppkm4aQYbjm+ZEWEcW4SfFNTr4uMNZma0ey4f5lgLrkB0aX0QMow==}
    engines: {node: '>=4'}

  supports-color@7.2.0:
    resolution: {integrity: sha512-qpCAvRl9stuOHveKsn7HncJRvv501qIacKzQlO/+Lwxc9+0q2wLyv4Dfvt80/DPn2pqOBsJdDiogXGR9+OvwRw==}
    engines: {node: '>=8'}

  supports-color@8.1.1:
    resolution: {integrity: sha512-MpUEN2OodtUzxvKQl72cUF7RQ5EiHsGvSsVG0ia9c5RbWGL2CI4C7EpPS8UTBIplnlzZiNuV56w+FuNxy3ty2Q==}
    engines: {node: '>=10'}

  swagger-autogen@2.23.7:
    resolution: {integrity: sha512-vr7uRmuV0DCxWc0wokLJAwX3GwQFJ0jwN+AWk0hKxre2EZwusnkGSGdVFd82u7fQLgwSTnbWkxUL7HXuz5LTZQ==}

  swagger-jsdoc@6.2.8:
    resolution: {integrity: sha512-VPvil1+JRpmJ55CgAtn8DIcpBs0bL5L3q5bVQvF4tAW/k/9JYSj7dCpaYCAv5rufe0vcCbBRQXGvzpkWjvLklQ==}
    engines: {node: '>=12.0.0'}
    hasBin: true

  swagger-parser@10.0.3:
    resolution: {integrity: sha512-nF7oMeL4KypldrQhac8RyHerJeGPD1p2xDh900GPvc+Nk7nWP6jX2FcC7WmkinMoAmoO774+AFXcWsW8gMWEIg==}
    engines: {node: '>=10'}

  swagger-ui-dist@5.24.0:
    resolution: {integrity: sha512-okwN8vf14TOgBTUyGgCXEAoHnrwwp/042dC00B3kPu2OAe9zD75BtSbLlgAK1Y5e3csJhs+AdnIxJYZN9uvptg==}

  swagger-ui-express@5.0.1:
    resolution: {integrity: sha512-SrNU3RiBGTLLmFU8GIJdOdanJTl4TOmT27tt3bWWHppqYmAZ6IDuEuBvMU6nZq0zLEe6b/1rACXCgLZqO6ZfrA==}
    engines: {node: '>= v0.10.32'}
    peerDependencies:
      express: '>=4.0.0 || >=5.0.0-beta'

  synckit@0.11.8:
    resolution: {integrity: sha512-+XZ+r1XGIJGeQk3VvXhT6xx/VpbHsRzsTkGgF6E5RX9TTXD0118l87puaEBZ566FhqblC6U0d4XnubznJDm30A==}
    engines: {node: ^14.18.0 || >=16.0.0}

  tar-fs@2.1.3:
    resolution: {integrity: sha512-090nwYJDmlhwFwEW3QQl+vaNnxsO2yVsd45eTKRBzSzu+hlb1w2K9inVq5b0ngXuLVqQ4ApvsUHHnu/zQNkWAg==}

  tar-fs@3.0.9:
    resolution: {integrity: sha512-XF4w9Xp+ZQgifKakjZYmFdkLoSWd34VGKcsTCwlNWM7QG3ZbaxnTsaBwnjFZqHRf/rROxaR8rXnbtwdvaDI+lA==}

  tar-stream@2.2.0:
    resolution: {integrity: sha512-ujeqbceABgwMZxEJnk2HDY2DlnUZ+9oEcb1KzTVfYHio0UE6dG71n60d8D2I4qNvleWrrXpmjpt7vZeF1LnMZQ==}
    engines: {node: '>=6'}

  tar-stream@3.1.7:
    resolution: {integrity: sha512-qJj60CXt7IU1Ffyc3NJMjh6EkuCFej46zUqJ4J7pqYlThyd9bO0XBTmcOIhSzZJVWfsLks0+nle/j538YAW9RQ==}

  test-exclude@6.0.0:
    resolution: {integrity: sha512-cAGWPIyOHU6zlmg88jwm7VRyXnMN7iV68OGAbYDk/Mh/xC/pzVPlQtY6ngoIH/5/tciuhGfvESU8GrHrcxD56w==}
    engines: {node: '>=8'}

  text-decoder@1.2.3:
    resolution: {integrity: sha512-3/o9z3X0X0fTupwsYvR03pJ/DjWuqqrfwBgTQzdWDiQSm9KitAyz/9WqsT2JQW7KV2m+bC2ol/zqpW37NHxLaA==}

  tmpl@1.0.5:
    resolution: {integrity: sha512-3f0uOEAQwIqGuWW2MVzYg8fV/QNnc/IpuJNG837rLuczAaLVHslWHZQj4IGiEl5Hs3kkbhwL9Ab7Hrsmuj+Smw==}

  to-regex-range@5.0.1:
    resolution: {integrity: sha512-65P7iz6X5yEr1cwcgvQxbbIw7Uk3gOy5dIdtZ4rDveLqhrdJP+Li/Hx6tyK0NEb+2GCyneCMJiGqrADCSNk8sQ==}
    engines: {node: '>=8.0'}

  toidentifier@1.0.1:
    resolution: {integrity: sha512-o5sSPKEkg/DIQNmH43V0/uerLrpzVedkUh8tGNvaeXpfpuwjKenlSox/2O/BTlZUtEe+JG7s5YhEz608PlAHRA==}
    engines: {node: '>=0.6'}

  touch@3.1.1:
    resolution: {integrity: sha512-r0eojU4bI8MnHr8c5bNo7lJDdI2qXlWWJk6a9EAFG7vbhTjElYhBVS3/miuE0uOuoLdb8Mc/rVfsmm6eo5o9GA==}
    hasBin: true

  ts-api-utils@2.1.0:
    resolution: {integrity: sha512-CUgTZL1irw8u29bzrOD/nH85jqyc74D6SshFgujOIA7osm2Rz7dYH77agkx7H4FBNxDq7Cjf+IjaX/8zwFW+ZQ==}
    engines: {node: '>=18.12'}
    peerDependencies:
      typescript: '>=4.8.4'

  ts-jest@29.3.4:
    resolution: {integrity: sha512-Iqbrm8IXOmV+ggWHOTEbjwyCf2xZlUMv5npExksXohL+tk8va4Fjhb+X2+Rt9NBmgO7bJ8WpnMLOwih/DnMlFA==}
    engines: {node: ^14.15.0 || ^16.10.0 || ^18.0.0 || >=20.0.0}
    hasBin: true
    peerDependencies:
      '@babel/core': '>=7.0.0-beta.0 <8'
      '@jest/transform': ^29.0.0
      '@jest/types': ^29.0.0
      babel-jest: ^29.0.0
      esbuild: '*'
      jest: ^29.0.0
      typescript: '>=4.3 <6'
    peerDependenciesMeta:
      '@babel/core':
        optional: true
      '@jest/transform':
        optional: true
      '@jest/types':
        optional: true
      babel-jest:
        optional: true
      esbuild:
        optional: true

  ts-node@10.9.2:
    resolution: {integrity: sha512-f0FFpIdcHgn8zcPSbf1dRevwt047YMnaiJM3u2w2RewrB+fob/zePZcrOyQoLMMO7aBIddLcQIEK5dYjkLnGrQ==}
    hasBin: true
    peerDependencies:
      '@swc/core': '>=1.2.50'
      '@swc/wasm': '>=1.2.50'
      '@types/node': '*'
      typescript: '>=2.7'
    peerDependenciesMeta:
      '@swc/core':
        optional: true
      '@swc/wasm':
        optional: true

  tslib@1.14.1:
    resolution: {integrity: sha512-Xni35NKzjgMrwevysHTCArtLDpPvye8zV/0E4EyYn43P7/7qvQwPh9BGkHewbMulVntbigmcT7rdX3BNo9wRJg==}

  tslib@2.8.1:
    resolution: {integrity: sha512-oJFu94HQb+KVduSUQL7wnpmqnfmLsOA/nAh6b6EH0wCEoK0/mPeXU6c3wKDV83MkOuHPRHtSXKKU99IBazS/2w==}

  tsyringe@4.10.0:
    resolution: {integrity: sha512-axr3IdNuVIxnaK5XGEUFTu3YmAQ6lllgrvqfEoR16g/HGnYY/6We4oWENtAnzK6/LpJ2ur9PAb80RBt7/U4ugw==}
    engines: {node: '>= 6.0.0'}

  tunnel-agent@0.6.0:
    resolution: {integrity: sha512-McnNiV1l8RYeY8tBgEpuodCC1mLUdbSN+CYBL7kJsJNInOP8UjDDEwdk6Mw60vdLLrr5NHKZhMAOSrR2NZuQ+w==}

  type-check@0.4.0:
    resolution: {integrity: sha512-XleUoc9uwGXqjWwXaUTZAmzMcFZ5858QA2vvx1Ur5xIcixXIP+8LnFDgRplU30us6teqdlskFfu+ae4K79Ooew==}
    engines: {node: '>= 0.8.0'}

  type-detect@4.0.8:
    resolution: {integrity: sha512-0fr/mIH1dlO+x7TlcMy+bIDqKPsw/70tVyeHW787goQjhmqaZe10uwLujubK9q9Lg6Fiho1KUKDYz0Z7k7g5/g==}
    engines: {node: '>=4'}

  type-fest@0.21.3:
    resolution: {integrity: sha512-t0rzBq87m3fVcduHDUFhKmyyX+9eo6WQjZvf51Ea/M0Q7+T374Jp1aUiyUl0GKxp8M/OETVHSDvmkyPgvX+X2w==}
    engines: {node: '>=10'}

  type-fest@4.41.0:
    resolution: {integrity: sha512-TeTSQ6H5YHvpqVwBRcnLDCBnDOHWYu7IvGbHT6N8AOymcr9PJGjc1GTtiWZTYg0NCgYwvnYWEkVChQAr9bjfwA==}
    engines: {node: '>=16'}

  type-is@2.0.1:
    resolution: {integrity: sha512-OZs6gsjF4vMp32qrCbiVSkrFmXtG/AZhY3t0iAMrMBiAZyV9oALtXO8hsrHbMXF9x6L3grlFuwW2oAz7cav+Gw==}
    engines: {node: '>= 0.6'}

  typed-query-selector@2.12.0:
    resolution: {integrity: sha512-SbklCd1F0EiZOyPiW192rrHZzZ5sBijB6xM+cpmrwDqObvdtunOHHIk9fCGsoK5JVIYXoyEp4iEdE3upFH3PAg==}

  typedoc@0.28.5:
    resolution: {integrity: sha512-5PzUddaA9FbaarUzIsEc4wNXCiO4Ot3bJNeMF2qKpYlTmM9TTaSHQ7162w756ERCkXER/+o2purRG6YOAv6EMA==}
    engines: {node: '>= 18', pnpm: '>= 10'}
    hasBin: true
    peerDependencies:
      typescript: 5.0.x || 5.1.x || 5.2.x || 5.3.x || 5.4.x || 5.5.x || 5.6.x || 5.7.x || 5.8.x

  typescript-eslint@8.34.0:
    resolution: {integrity: sha512-MRpfN7uYjTrTGigFCt8sRyNqJFhjN0WwZecldaqhWm+wy0gaRt8Edb/3cuUy0zdq2opJWT6iXINKAtewnDOltQ==}
    engines: {node: ^18.18.0 || ^20.9.0 || >=21.1.0}
    peerDependencies:
      eslint: ^8.57.0 || ^9.0.0
      typescript: '>=4.8.4 <5.9.0'

  typescript@5.8.3:
    resolution: {integrity: sha512-p1diW6TqL9L07nNxvRMM7hMMw4c5XOo/1ibL4aAIGmSAt9slTE1Xgw5KWuof2uTOvCg9BY7ZRi+GaF+7sfgPeQ==}
    engines: {node: '>=14.17'}
    hasBin: true

  uc.micro@2.1.0:
    resolution: {integrity: sha512-ARDJmphmdvUk6Glw7y9DQ2bFkKBHwQHLi2lsaH6PPmz/Ka9sFOBsBluozhDltWmnv9u/cF6Rt87znRTPV+yp/A==}

  undefsafe@2.0.5:
    resolution: {integrity: sha512-WxONCrssBM8TSPRqN5EmsjVrsv4A8X12J4ArBiiayv3DyyG3ZlIg6yysuuSYdZsVz3TKcTg2fd//Ujd4CHV1iA==}

  undici-types@7.8.0:
    resolution: {integrity: sha512-9UJ2xGDvQ43tYyVMpuHlsgApydB8ZKfVYTsLDhXkFL/6gfkp+U8xTGdh8pMJv1SpZna0zxG1DwsKZsreLbXBxw==}

  undici@7.10.0:
    resolution: {integrity: sha512-u5otvFBOBZvmdjWLVW+5DAc9Nkq8f24g0O9oY7qw2JVIF1VocIFoyz9JFkuVOS2j41AufeO0xnlweJ2RLT8nGw==}
    engines: {node: '>=20.18.1'}

  universalify@2.0.1:
    resolution: {integrity: sha512-gptHNQghINnc/vTGIk0SOFGFNXw7JVrlRUtConJRlvaw6DuX0wO5Jeko9sWrMBhh+PsYAZ7oXAiOnf/UKogyiw==}
    engines: {node: '>= 10.0.0'}

  unpipe@1.0.0:
    resolution: {integrity: sha512-pjy2bYhSsufwWlKwPc+l3cN7+wuJlK6uz0YdJEOlQDbl6jo/YlPi4mb8agUkVC8BF7V8NuzeyPNqRksA3hztKQ==}
    engines: {node: '>= 0.8'}

  unrs-resolver@1.7.13:
    resolution: {integrity: sha512-QUjCYKAgrdJpf3wA73zWjOrO7ra19lfnwQ8HRkNOLah5AVDqOS38UunnyhzsSL8AE+2/AGnAHxlr8cGshCP35A==}

  update-browserslist-db@1.1.3:
    resolution: {integrity: sha512-UxhIZQ+QInVdunkDAaiazvvT/+fXL5Osr0JZlJulepYu6Jd7qJtDZjlur0emRlT71EN3ScPoE7gvsuIKKNavKw==}
    hasBin: true
    peerDependencies:
      browserslist: '>= 4.21.0'

  uri-js@4.4.1:
    resolution: {integrity: sha512-7rKUyy33Q1yc98pQ1DAmLtwX109F7TIfWlW1Ydo8Wl1ii1SeHieeh0HHfPeL2fMXK6z0s8ecKs9frCuLJvndBg==}

  url-template@2.0.8:
    resolution: {integrity: sha512-XdVKMF4SJ0nP/O7XIPB0JwAEuT9lDIYnNsK8yGVe43y0AWoKeJNdv3ZNWh7ksJ6KqQFjOO6ox/VEitLnaVNufw==}

  url@0.10.3:
    resolution: {integrity: sha512-hzSUW2q06EqL1gKM/a+obYHLIO6ct2hwPuviqTTOcfFVc61UbfJ2Q32+uGL/HCPxKqrdGB5QUwIe7UqlDgwsOQ==}

  util-deprecate@1.0.2:
    resolution: {integrity: sha512-EPD5q1uXyFxJpCrLnCc1nHnq3gOa6DZBocAIiI2TaSCA7VCJ1UJDMagCzIkXNsUYfD1daK//LTEQ8xiIbrHtcw==}

  util@0.12.5:
    resolution: {integrity: sha512-kZf/K6hEIrWHI6XqOFUiiMa+79wE/D8Q+NCNAWclkyg3b4d2k7s0QGepNjiABc+aR3N1PAyHL7p6UcLY6LmrnA==}

  uuid@8.0.0:
    resolution: {integrity: sha512-jOXGuXZAWdsTH7eZLtyXMqUb9EcWMGZNbL9YcGBJl4MH4nrxHmZJhEHvyLFrkxo+28uLb/NYRcStH48fnD0Vzw==}
    hasBin: true

  uuid@9.0.1:
    resolution: {integrity: sha512-b+1eJOlsR9K8HJpow9Ok3fiWOWSIcIzXodvv0rQjVoOVNpWMpxf1wZNpt4y9h10odCNrqnYp1OBzRktckBe3sA==}
    hasBin: true

  v8-compile-cache-lib@3.0.1:
    resolution: {integrity: sha512-wa7YjyUGfNZngI/vtK0UHAN+lgDCxBPCylVXGp0zu59Fz5aiGtNXaq3DhIov063MorB+VfufLh3JlF2KdTK3xg==}

  v8-to-istanbul@9.3.0:
    resolution: {integrity: sha512-kiGUalWN+rgBJ/1OHZsBtU4rXZOfj/7rKQxULKlIzwzQSvMJUUNgPwJEEh7gU6xEVxC0ahoOBvN2YI8GH6FNgA==}
    engines: {node: '>=10.12.0'}

  validator@13.15.15:
    resolution: {integrity: sha512-BgWVbCI72aIQy937xbawcs+hrVaN/CZ2UwutgaJ36hGqRrLNM+f5LUT/YPRbo8IV/ASeFzXszezV+y2+rq3l8A==}
    engines: {node: '>= 0.10'}

  vary@1.1.2:
    resolution: {integrity: sha512-BNGbWLfd0eUPabhkXUVm0j8uuvREyTh5ovRa/dyow/BqAbZJyC+5fU+IzQOzmAKzYqYRAISoRhdQr3eIZ/PXqg==}
    engines: {node: '>= 0.8'}

  walker@1.0.8:
    resolution: {integrity: sha512-ts/8E8l5b7kY0vlWLewOkDXMmPdLcVV4GmOQLyxuSswIJsweeFZtAsMF7k1Nszz+TYBQrlYRmzOnr398y1JemQ==}

  watchpack@2.4.4:
    resolution: {integrity: sha512-c5EGNOiyxxV5qmTtAB7rbiXxi1ooX1pQKMLX/MIabJjRA0SJBQOjKF+KSVfHkr9U1cADPon0mRiVe/riyaiDUA==}
    engines: {node: '>=10.13.0'}

  web-streams-polyfill@3.3.3:
    resolution: {integrity: sha512-d2JWLCivmZYTSIoge9MsgFCZrt571BikcWGYkjC1khllbTeDlGqZ2D8vD8E/lJa8WGWbb7Plm8/XJYV7IJHZZw==}
    engines: {node: '>= 8'}

  whatwg-encoding@3.1.1:
    resolution: {integrity: sha512-6qN4hJdMwfYBtE3YBTTHhoeuUrDBPZmbQaxWAqSALV/MeEnR5z1xd8UKud2RAkFoPkmB+hli1TZSnyi84xz1vQ==}
    engines: {node: '>=18'}

  whatwg-mimetype@4.0.0:
    resolution: {integrity: sha512-QaKxh0eNIi2mE9p2vEdzfagOKHCcj1pJ56EEHGQOVxp8r9/iszLUUV7v89x9O1p/T+NlTM5W7jW6+cz4Fq1YVg==}
    engines: {node: '>=18'}

  which-pm-runs@1.1.0:
    resolution: {integrity: sha512-n1brCuqClxfFfq/Rb0ICg9giSZqCS+pLtccdag6C2HyufBrh3fBOiy9nb6ggRMvWOVH5GrdJskj5iGTZNxd7SA==}
    engines: {node: '>=4'}

  which-typed-array@1.1.19:
    resolution: {integrity: sha512-rEvr90Bck4WZt9HHFC4DJMsjvu7x+r6bImz0/BrbWb7A2djJ8hnZMrWnHo9F8ssv0OMErasDhftrfROTyqSDrw==}
    engines: {node: '>= 0.4'}

  which@2.0.2:
    resolution: {integrity: sha512-BLI3Tl1TW3Pvl70l3yq3Y64i+awpwXqsGBYWkkqMtnbXgrMD+yj7rhW0kuEDxzJaYXGjEW5ogapKNMEKNMjibA==}
    engines: {node: '>= 8'}
    hasBin: true

  word-wrap@1.2.5:
    resolution: {integrity: sha512-BN22B5eaMMI9UMtjrGd5g5eCYPpCPDUy0FJXbYsaT5zYxjFOckS53SQDE3pWkVoWpHXVb3BrYcEN4Twa55B5cA==}
    engines: {node: '>=0.10.0'}

  wrap-ansi@7.0.0:
    resolution: {integrity: sha512-YVGIj2kamLSTxw6NsZjoBxfSwsn0ycdesmc4p+Q21c5zPuZ1pl+NfxVdxPtdHvmNVOQ6XSYG4AUtyt/Fi7D16Q==}
    engines: {node: '>=10'}

  wrap-ansi@8.1.0:
    resolution: {integrity: sha512-si7QWI6zUMq56bESFvagtmzMdGOtoxfR+Sez11Mobfc7tm+VkUckk9bW2UeffTGVUbOksxmSw0AA2gs8g71NCQ==}
    engines: {node: '>=12'}

  wrappy@1.0.2:
    resolution: {integrity: sha512-l4Sp/DRseor9wL6EvV2+TuQn63dMkPjZ/sp9XkghTEbV9KlPS1xUsZ3u7/IQO4wxtcFB4bgpQPRcR3QCvezPcQ==}

  write-file-atomic@4.0.2:
    resolution: {integrity: sha512-7KxauUdBmSdWnmpaGFg+ppNjKF8uNLry8LyzjauQDOVONfFLNKrKvQOxZ/VuTIcS/gge/YNahf5RIIQWTSarlg==}
    engines: {node: ^12.13.0 || ^14.15.0 || >=16.0.0}

  write-file-atomic@5.0.1:
    resolution: {integrity: sha512-+QU2zd6OTD8XWIJCbffaiQeH9U73qIqafo1x6V1snCWYGJf6cVE0cDR4D8xRzcEnfI21IFrUPzPGtcPf8AC+Rw==}
    engines: {node: ^14.17.0 || ^16.13.0 || >=18.0.0}

  ws@8.18.2:
    resolution: {integrity: sha512-DMricUmwGZUVr++AEAe2uiVM7UoO9MAVZMDu05UQOaUII0lp+zOzLLU4Xqh/JvTqklB1T4uELaaPBKyjE1r4fQ==}
    engines: {node: '>=10.0.0'}
    peerDependencies:
      bufferutil: ^4.0.1
      utf-8-validate: '>=5.0.2'
    peerDependenciesMeta:
      bufferutil:
        optional: true
      utf-8-validate:
        optional: true

  xml2js@0.6.2:
    resolution: {integrity: sha512-T4rieHaC1EXcES0Kxxj4JWgaUQHDk+qwHcYOCFHfiwKz7tOVPLq7Hjq9dM1WCMhylqMEfP7hMcOIChvotiZegA==}
    engines: {node: '>=4.0.0'}

  xmlbuilder@11.0.1:
    resolution: {integrity: sha512-fDlsI/kFEx7gLvbecc0/ohLG50fugQp8ryHzMTuW9vSa1GJ0XYWKnhsUx7oie3G98+r56aTQIUB4kht42R3JvA==}
    engines: {node: '>=4.0'}

  y18n@5.0.8:
    resolution: {integrity: sha512-0pfFzegeDWJHJIAmTLRP2DwHjdF5s7jo9tuztdQxAhINCdvS+3nGINqPd00AphqJR/0LhANUS6/+7SCb98YOfA==}
    engines: {node: '>=10'}

  yallist@3.1.1:
    resolution: {integrity: sha512-a4UGQaWPH59mOXUYnAG2ewncQS4i4F43Tv3JoAM+s2VDAmS9NsK8GpDMLrCHPksFT7h3K6TOoUNn2pb7RoXx4g==}

  yaml@2.0.0-1:
    resolution: {integrity: sha512-W7h5dEhywMKenDJh2iX/LABkbFnBxasD27oyXWDS/feDsxiw0dD5ncXdYXgkvAsXIY2MpW/ZKkr9IU30DBdMNQ==}
    engines: {node: '>= 6'}

  yaml@2.8.0:
    resolution: {integrity: sha512-4lLa/EcQCB0cJkyts+FpIRx5G/llPxfP6VQU5KByHEhLxY3IJCH0f0Hy1MHI8sClTvsIb8qwRJ6R/ZdlDJ/leQ==}
    engines: {node: '>= 14.6'}
    hasBin: true

  yargs-parser@21.1.1:
    resolution: {integrity: sha512-tVpsJW7DdjecAiFpbIB1e3qxIQsE6NoPc5/eTdrbbIC4h0LVsWhnoa3g+m2HclBIujHzsxZ4VJVA+GUuc2/LBw==}
    engines: {node: '>=12'}

  yargs@17.7.2:
    resolution: {integrity: sha512-7dSzzRQ++CKnNI/krKnYRV7JKKPUXMEh61soaHKg9mrWEhzFWhFnxPxGl+69cD1Ou63C13NUPCnmIcrvqCuM6w==}
    engines: {node: '>=12'}

  yauzl@2.10.0:
    resolution: {integrity: sha512-p4a9I6X6nu6IhoGmBqAcbJy1mlC4j27vEPZX9F4L4/vZT3Lyq1VkFHw/V/PUcB9Buo+DG3iHkT0x3Qya58zc3g==}

  yn@3.1.1:
    resolution: {integrity: sha512-Ux4ygGWsu2c7isFWe8Yu1YluJmqVhxqK2cLXNQA5AcC3QfbGNpM7fu0Y8b/z16pXLnFxZYvWhd3fhBY9DLmC6Q==}
    engines: {node: '>=6'}

  yocto-queue@0.1.0:
    resolution: {integrity: sha512-rVksvsnNCdJ/ohGc6xgPwyN8eheCxsiLM8mxuE/t/mOVqJewPuO1miLpTHQiRgTKCLexL4MeAFVagts7HmNZ2Q==}
    engines: {node: '>=10'}

  z-schema@5.0.5:
    resolution: {integrity: sha512-D7eujBWkLa3p2sIpJA0d1pr7es+a7m0vFAnZLlCEKq/Ij2k0MLi9Br2UPxoxdYystm5K1yeBGzub0FlYUEWj2Q==}
    engines: {node: '>=8.0.0'}
    hasBin: true

  zod@3.25.58:
    resolution: {integrity: sha512-DVLmMQzSZwNYzQoMaM3MQWnxr2eq+AtM9Hx3w1/Yl0pH8sLTSjN4jGP7w6f7uand6Hw44tsnSu1hz1AOA6qI2Q==}

snapshots:

  '@ampproject/remapping@2.3.0':
    dependencies:
      '@jridgewell/gen-mapping': 0.3.8
      '@jridgewell/trace-mapping': 0.3.25

  '@apidevtools/json-schema-ref-parser@9.1.2':
    dependencies:
      '@jsdevtools/ono': 7.1.3
      '@types/json-schema': 7.0.15
      call-me-maybe: 1.0.2
      js-yaml: 4.1.0

  '@apidevtools/openapi-schemas@2.1.0': {}

  '@apidevtools/swagger-methods@3.0.2': {}

  '@apidevtools/swagger-parser@10.0.3(openapi-types@12.1.3)':
    dependencies:
      '@apidevtools/json-schema-ref-parser': 9.1.2
      '@apidevtools/openapi-schemas': 2.1.0
      '@apidevtools/swagger-methods': 3.0.2
      '@jsdevtools/ono': 7.1.3
      call-me-maybe: 1.0.2
      openapi-types: 12.1.3
      z-schema: 5.0.5

  '@aws-cdk/asset-awscli-v1@2.2.237': {}

  '@aws-cdk/asset-node-proxy-agent-v6@2.1.0': {}

  '@aws-cdk/cloud-assembly-schema@44.2.0': {}

  '@aws-crypto/crc32@5.2.0':
    dependencies:
      '@aws-crypto/util': 5.2.0
      '@aws-sdk/types': 3.821.0
      tslib: 2.8.1

  '@aws-crypto/crc32c@5.2.0':
    dependencies:
      '@aws-crypto/util': 5.2.0
      '@aws-sdk/types': 3.821.0
      tslib: 2.8.1

  '@aws-crypto/sha1-browser@5.2.0':
    dependencies:
      '@aws-crypto/supports-web-crypto': 5.2.0
      '@aws-crypto/util': 5.2.0
      '@aws-sdk/types': 3.821.0
      '@aws-sdk/util-locate-window': 3.804.0
      '@smithy/util-utf8': 2.3.0
      tslib: 2.8.1

  '@aws-crypto/sha256-browser@5.2.0':
    dependencies:
      '@aws-crypto/sha256-js': 5.2.0
      '@aws-crypto/supports-web-crypto': 5.2.0
      '@aws-crypto/util': 5.2.0
      '@aws-sdk/types': 3.821.0
      '@aws-sdk/util-locate-window': 3.804.0
      '@smithy/util-utf8': 2.3.0
      tslib: 2.8.1

  '@aws-crypto/sha256-js@5.2.0':
    dependencies:
      '@aws-crypto/util': 5.2.0
      '@aws-sdk/types': 3.821.0
      tslib: 2.8.1

  '@aws-crypto/supports-web-crypto@5.2.0':
    dependencies:
      tslib: 2.8.1

  '@aws-crypto/util@5.2.0':
    dependencies:
      '@aws-sdk/types': 3.821.0
      '@smithy/util-utf8': 2.3.0
      tslib: 2.8.1

  '@aws-sdk/client-s3@3.826.0':
    dependencies:
      '@aws-crypto/sha1-browser': 5.2.0
      '@aws-crypto/sha256-browser': 5.2.0
      '@aws-crypto/sha256-js': 5.2.0
      '@aws-sdk/core': 3.826.0
      '@aws-sdk/credential-provider-node': 3.826.0
      '@aws-sdk/middleware-bucket-endpoint': 3.821.0
      '@aws-sdk/middleware-expect-continue': 3.821.0
      '@aws-sdk/middleware-flexible-checksums': 3.826.0
      '@aws-sdk/middleware-host-header': 3.821.0
      '@aws-sdk/middleware-location-constraint': 3.821.0
      '@aws-sdk/middleware-logger': 3.821.0
      '@aws-sdk/middleware-recursion-detection': 3.821.0
      '@aws-sdk/middleware-sdk-s3': 3.826.0
      '@aws-sdk/middleware-ssec': 3.821.0
      '@aws-sdk/middleware-user-agent': 3.826.0
      '@aws-sdk/region-config-resolver': 3.821.0
      '@aws-sdk/signature-v4-multi-region': 3.826.0
      '@aws-sdk/types': 3.821.0
      '@aws-sdk/util-endpoints': 3.821.0
      '@aws-sdk/util-user-agent-browser': 3.821.0
      '@aws-sdk/util-user-agent-node': 3.826.0
      '@aws-sdk/xml-builder': 3.821.0
      '@smithy/config-resolver': 4.1.4
      '@smithy/core': 3.5.3
      '@smithy/eventstream-serde-browser': 4.0.4
      '@smithy/eventstream-serde-config-resolver': 4.1.2
      '@smithy/eventstream-serde-node': 4.0.4
      '@smithy/fetch-http-handler': 5.0.4
      '@smithy/hash-blob-browser': 4.0.4
      '@smithy/hash-node': 4.0.4
      '@smithy/hash-stream-node': 4.0.4
      '@smithy/invalid-dependency': 4.0.4
      '@smithy/md5-js': 4.0.4
      '@smithy/middleware-content-length': 4.0.4
      '@smithy/middleware-endpoint': 4.1.11
      '@smithy/middleware-retry': 4.1.12
      '@smithy/middleware-serde': 4.0.8
      '@smithy/middleware-stack': 4.0.4
      '@smithy/node-config-provider': 4.1.3
      '@smithy/node-http-handler': 4.0.6
      '@smithy/protocol-http': 5.1.2
      '@smithy/smithy-client': 4.4.3
      '@smithy/types': 4.3.1
      '@smithy/url-parser': 4.0.4
      '@smithy/util-base64': 4.0.0
      '@smithy/util-body-length-browser': 4.0.0
      '@smithy/util-body-length-node': 4.0.0
      '@smithy/util-defaults-mode-browser': 4.0.19
      '@smithy/util-defaults-mode-node': 4.0.19
      '@smithy/util-endpoints': 3.0.6
      '@smithy/util-middleware': 4.0.4
      '@smithy/util-retry': 4.0.5
      '@smithy/util-stream': 4.2.2
      '@smithy/util-utf8': 4.0.0
      '@smithy/util-waiter': 4.0.5
      tslib: 2.8.1
    transitivePeerDependencies:
      - aws-crt

  '@aws-sdk/client-sso@3.826.0':
    dependencies:
      '@aws-crypto/sha256-browser': 5.2.0
      '@aws-crypto/sha256-js': 5.2.0
      '@aws-sdk/core': 3.826.0
      '@aws-sdk/middleware-host-header': 3.821.0
      '@aws-sdk/middleware-logger': 3.821.0
      '@aws-sdk/middleware-recursion-detection': 3.821.0
      '@aws-sdk/middleware-user-agent': 3.826.0
      '@aws-sdk/region-config-resolver': 3.821.0
      '@aws-sdk/types': 3.821.0
      '@aws-sdk/util-endpoints': 3.821.0
      '@aws-sdk/util-user-agent-browser': 3.821.0
      '@aws-sdk/util-user-agent-node': 3.826.0
      '@smithy/config-resolver': 4.1.4
      '@smithy/core': 3.5.3
      '@smithy/fetch-http-handler': 5.0.4
      '@smithy/hash-node': 4.0.4
      '@smithy/invalid-dependency': 4.0.4
      '@smithy/middleware-content-length': 4.0.4
      '@smithy/middleware-endpoint': 4.1.11
      '@smithy/middleware-retry': 4.1.12
      '@smithy/middleware-serde': 4.0.8
      '@smithy/middleware-stack': 4.0.4
      '@smithy/node-config-provider': 4.1.3
      '@smithy/node-http-handler': 4.0.6
      '@smithy/protocol-http': 5.1.2
      '@smithy/smithy-client': 4.4.3
      '@smithy/types': 4.3.1
      '@smithy/url-parser': 4.0.4
      '@smithy/util-base64': 4.0.0
      '@smithy/util-body-length-browser': 4.0.0
      '@smithy/util-body-length-node': 4.0.0
      '@smithy/util-defaults-mode-browser': 4.0.19
      '@smithy/util-defaults-mode-node': 4.0.19
      '@smithy/util-endpoints': 3.0.6
      '@smithy/util-middleware': 4.0.4
      '@smithy/util-retry': 4.0.5
      '@smithy/util-utf8': 4.0.0
      tslib: 2.8.1
    transitivePeerDependencies:
      - aws-crt

  '@aws-sdk/core@3.826.0':
    dependencies:
      '@aws-sdk/types': 3.821.0
      '@aws-sdk/xml-builder': 3.821.0
      '@smithy/core': 3.5.3
      '@smithy/node-config-provider': 4.1.3
      '@smithy/property-provider': 4.0.4
      '@smithy/protocol-http': 5.1.2
      '@smithy/signature-v4': 5.1.2
      '@smithy/smithy-client': 4.4.3
      '@smithy/types': 4.3.1
      '@smithy/util-base64': 4.0.0
      '@smithy/util-body-length-browser': 4.0.0
      '@smithy/util-middleware': 4.0.4
      '@smithy/util-utf8': 4.0.0
      fast-xml-parser: 4.4.1
      tslib: 2.8.1

  '@aws-sdk/credential-provider-env@3.826.0':
    dependencies:
      '@aws-sdk/core': 3.826.0
      '@aws-sdk/types': 3.821.0
      '@smithy/property-provider': 4.0.4
      '@smithy/types': 4.3.1
      tslib: 2.8.1

  '@aws-sdk/credential-provider-http@3.826.0':
    dependencies:
      '@aws-sdk/core': 3.826.0
      '@aws-sdk/types': 3.821.0
      '@smithy/fetch-http-handler': 5.0.4
      '@smithy/node-http-handler': 4.0.6
      '@smithy/property-provider': 4.0.4
      '@smithy/protocol-http': 5.1.2
      '@smithy/smithy-client': 4.4.3
      '@smithy/types': 4.3.1
      '@smithy/util-stream': 4.2.2
      tslib: 2.8.1

  '@aws-sdk/credential-provider-ini@3.826.0':
    dependencies:
      '@aws-sdk/core': 3.826.0
      '@aws-sdk/credential-provider-env': 3.826.0
      '@aws-sdk/credential-provider-http': 3.826.0
      '@aws-sdk/credential-provider-process': 3.826.0
      '@aws-sdk/credential-provider-sso': 3.826.0
      '@aws-sdk/credential-provider-web-identity': 3.826.0
      '@aws-sdk/nested-clients': 3.826.0
      '@aws-sdk/types': 3.821.0
      '@smithy/credential-provider-imds': 4.0.6
      '@smithy/property-provider': 4.0.4
      '@smithy/shared-ini-file-loader': 4.0.4
      '@smithy/types': 4.3.1
      tslib: 2.8.1
    transitivePeerDependencies:
      - aws-crt

  '@aws-sdk/credential-provider-node@3.826.0':
    dependencies:
      '@aws-sdk/credential-provider-env': 3.826.0
      '@aws-sdk/credential-provider-http': 3.826.0
      '@aws-sdk/credential-provider-ini': 3.826.0
      '@aws-sdk/credential-provider-process': 3.826.0
      '@aws-sdk/credential-provider-sso': 3.826.0
      '@aws-sdk/credential-provider-web-identity': 3.826.0
      '@aws-sdk/types': 3.821.0
      '@smithy/credential-provider-imds': 4.0.6
      '@smithy/property-provider': 4.0.4
      '@smithy/shared-ini-file-loader': 4.0.4
      '@smithy/types': 4.3.1
      tslib: 2.8.1
    transitivePeerDependencies:
      - aws-crt

  '@aws-sdk/credential-provider-process@3.826.0':
    dependencies:
      '@aws-sdk/core': 3.826.0
      '@aws-sdk/types': 3.821.0
      '@smithy/property-provider': 4.0.4
      '@smithy/shared-ini-file-loader': 4.0.4
      '@smithy/types': 4.3.1
      tslib: 2.8.1

  '@aws-sdk/credential-provider-sso@3.826.0':
    dependencies:
      '@aws-sdk/client-sso': 3.826.0
      '@aws-sdk/core': 3.826.0
      '@aws-sdk/token-providers': 3.826.0
      '@aws-sdk/types': 3.821.0
      '@smithy/property-provider': 4.0.4
      '@smithy/shared-ini-file-loader': 4.0.4
      '@smithy/types': 4.3.1
      tslib: 2.8.1
    transitivePeerDependencies:
      - aws-crt

  '@aws-sdk/credential-provider-web-identity@3.826.0':
    dependencies:
      '@aws-sdk/core': 3.826.0
      '@aws-sdk/nested-clients': 3.826.0
      '@aws-sdk/types': 3.821.0
      '@smithy/property-provider': 4.0.4
      '@smithy/types': 4.3.1
      tslib: 2.8.1
    transitivePeerDependencies:
      - aws-crt

  '@aws-sdk/middleware-bucket-endpoint@3.821.0':
    dependencies:
      '@aws-sdk/types': 3.821.0
      '@aws-sdk/util-arn-parser': 3.804.0
      '@smithy/node-config-provider': 4.1.3
      '@smithy/protocol-http': 5.1.2
      '@smithy/types': 4.3.1
      '@smithy/util-config-provider': 4.0.0
      tslib: 2.8.1

  '@aws-sdk/middleware-expect-continue@3.821.0':
    dependencies:
      '@aws-sdk/types': 3.821.0
      '@smithy/protocol-http': 5.1.2
      '@smithy/types': 4.3.1
      tslib: 2.8.1

  '@aws-sdk/middleware-flexible-checksums@3.826.0':
    dependencies:
      '@aws-crypto/crc32': 5.2.0
      '@aws-crypto/crc32c': 5.2.0
      '@aws-crypto/util': 5.2.0
      '@aws-sdk/core': 3.826.0
      '@aws-sdk/types': 3.821.0
      '@smithy/is-array-buffer': 4.0.0
      '@smithy/node-config-provider': 4.1.3
      '@smithy/protocol-http': 5.1.2
      '@smithy/types': 4.3.1
      '@smithy/util-middleware': 4.0.4
      '@smithy/util-stream': 4.2.2
      '@smithy/util-utf8': 4.0.0
      tslib: 2.8.1

  '@aws-sdk/middleware-host-header@3.821.0':
    dependencies:
      '@aws-sdk/types': 3.821.0
      '@smithy/protocol-http': 5.1.2
      '@smithy/types': 4.3.1
      tslib: 2.8.1

  '@aws-sdk/middleware-location-constraint@3.821.0':
    dependencies:
      '@aws-sdk/types': 3.821.0
      '@smithy/types': 4.3.1
      tslib: 2.8.1

  '@aws-sdk/middleware-logger@3.821.0':
    dependencies:
      '@aws-sdk/types': 3.821.0
      '@smithy/types': 4.3.1
      tslib: 2.8.1

  '@aws-sdk/middleware-recursion-detection@3.821.0':
    dependencies:
      '@aws-sdk/types': 3.821.0
      '@smithy/protocol-http': 5.1.2
      '@smithy/types': 4.3.1
      tslib: 2.8.1

  '@aws-sdk/middleware-sdk-s3@3.826.0':
    dependencies:
      '@aws-sdk/core': 3.826.0
      '@aws-sdk/types': 3.821.0
      '@aws-sdk/util-arn-parser': 3.804.0
      '@smithy/core': 3.5.3
      '@smithy/node-config-provider': 4.1.3
      '@smithy/protocol-http': 5.1.2
      '@smithy/signature-v4': 5.1.2
      '@smithy/smithy-client': 4.4.3
      '@smithy/types': 4.3.1
      '@smithy/util-config-provider': 4.0.0
      '@smithy/util-middleware': 4.0.4
      '@smithy/util-stream': 4.2.2
      '@smithy/util-utf8': 4.0.0
      tslib: 2.8.1

  '@aws-sdk/middleware-ssec@3.821.0':
    dependencies:
      '@aws-sdk/types': 3.821.0
      '@smithy/types': 4.3.1
      tslib: 2.8.1

  '@aws-sdk/middleware-user-agent@3.826.0':
    dependencies:
      '@aws-sdk/core': 3.826.0
      '@aws-sdk/types': 3.821.0
      '@aws-sdk/util-endpoints': 3.821.0
      '@smithy/core': 3.5.3
      '@smithy/protocol-http': 5.1.2
      '@smithy/types': 4.3.1
      tslib: 2.8.1

  '@aws-sdk/nested-clients@3.826.0':
    dependencies:
      '@aws-crypto/sha256-browser': 5.2.0
      '@aws-crypto/sha256-js': 5.2.0
      '@aws-sdk/core': 3.826.0
      '@aws-sdk/middleware-host-header': 3.821.0
      '@aws-sdk/middleware-logger': 3.821.0
      '@aws-sdk/middleware-recursion-detection': 3.821.0
      '@aws-sdk/middleware-user-agent': 3.826.0
      '@aws-sdk/region-config-resolver': 3.821.0
      '@aws-sdk/types': 3.821.0
      '@aws-sdk/util-endpoints': 3.821.0
      '@aws-sdk/util-user-agent-browser': 3.821.0
      '@aws-sdk/util-user-agent-node': 3.826.0
      '@smithy/config-resolver': 4.1.4
      '@smithy/core': 3.5.3
      '@smithy/fetch-http-handler': 5.0.4
      '@smithy/hash-node': 4.0.4
      '@smithy/invalid-dependency': 4.0.4
      '@smithy/middleware-content-length': 4.0.4
      '@smithy/middleware-endpoint': 4.1.11
      '@smithy/middleware-retry': 4.1.12
      '@smithy/middleware-serde': 4.0.8
      '@smithy/middleware-stack': 4.0.4
      '@smithy/node-config-provider': 4.1.3
      '@smithy/node-http-handler': 4.0.6
      '@smithy/protocol-http': 5.1.2
      '@smithy/smithy-client': 4.4.3
      '@smithy/types': 4.3.1
      '@smithy/url-parser': 4.0.4
      '@smithy/util-base64': 4.0.0
      '@smithy/util-body-length-browser': 4.0.0
      '@smithy/util-body-length-node': 4.0.0
      '@smithy/util-defaults-mode-browser': 4.0.19
      '@smithy/util-defaults-mode-node': 4.0.19
      '@smithy/util-endpoints': 3.0.6
      '@smithy/util-middleware': 4.0.4
      '@smithy/util-retry': 4.0.5
      '@smithy/util-utf8': 4.0.0
      tslib: 2.8.1
    transitivePeerDependencies:
      - aws-crt

  '@aws-sdk/region-config-resolver@3.821.0':
    dependencies:
      '@aws-sdk/types': 3.821.0
      '@smithy/node-config-provider': 4.1.3
      '@smithy/types': 4.3.1
      '@smithy/util-config-provider': 4.0.0
      '@smithy/util-middleware': 4.0.4
      tslib: 2.8.1

  '@aws-sdk/signature-v4-multi-region@3.826.0':
    dependencies:
      '@aws-sdk/middleware-sdk-s3': 3.826.0
      '@aws-sdk/types': 3.821.0
      '@smithy/protocol-http': 5.1.2
      '@smithy/signature-v4': 5.1.2
      '@smithy/types': 4.3.1
      tslib: 2.8.1

  '@aws-sdk/token-providers@3.826.0':
    dependencies:
      '@aws-sdk/core': 3.826.0
      '@aws-sdk/nested-clients': 3.826.0
      '@aws-sdk/types': 3.821.0
      '@smithy/property-provider': 4.0.4
      '@smithy/shared-ini-file-loader': 4.0.4
      '@smithy/types': 4.3.1
      tslib: 2.8.1
    transitivePeerDependencies:
      - aws-crt

  '@aws-sdk/types@3.821.0':
    dependencies:
      '@smithy/types': 4.3.1
      tslib: 2.8.1

  '@aws-sdk/util-arn-parser@3.804.0':
    dependencies:
      tslib: 2.8.1

  '@aws-sdk/util-endpoints@3.821.0':
    dependencies:
      '@aws-sdk/types': 3.821.0
      '@smithy/types': 4.3.1
      '@smithy/util-endpoints': 3.0.6
      tslib: 2.8.1

  '@aws-sdk/util-locate-window@3.804.0':
    dependencies:
      tslib: 2.8.1

  '@aws-sdk/util-user-agent-browser@3.821.0':
    dependencies:
      '@aws-sdk/types': 3.821.0
      '@smithy/types': 4.3.1
      bowser: 2.11.0
      tslib: 2.8.1

  '@aws-sdk/util-user-agent-node@3.826.0':
    dependencies:
      '@aws-sdk/middleware-user-agent': 3.826.0
      '@aws-sdk/types': 3.821.0
      '@smithy/node-config-provider': 4.1.3
      '@smithy/types': 4.3.1
      tslib: 2.8.1

  '@aws-sdk/xml-builder@3.821.0':
    dependencies:
      '@smithy/types': 4.3.1
      tslib: 2.8.1

  '@babel/code-frame@7.27.1':
    dependencies:
      '@babel/helper-validator-identifier': 7.27.1
      js-tokens: 4.0.0
      picocolors: 1.1.1

  '@babel/compat-data@7.27.5': {}

  '@babel/core@7.27.4':
    dependencies:
      '@ampproject/remapping': 2.3.0
      '@babel/code-frame': 7.27.1
      '@babel/generator': 7.27.5
      '@babel/helper-compilation-targets': 7.27.2
      '@babel/helper-module-transforms': 7.27.3(@babel/core@7.27.4)
      '@babel/helpers': 7.27.6
      '@babel/parser': 7.27.5
      '@babel/template': 7.27.2
      '@babel/traverse': 7.27.4
      '@babel/types': 7.27.6
      convert-source-map: 2.0.0
      debug: 4.4.1(supports-color@5.5.0)
      gensync: 1.0.0-beta.2
      json5: 2.2.3
      semver: 6.3.1
    transitivePeerDependencies:
      - supports-color

  '@babel/generator@7.27.5':
    dependencies:
      '@babel/parser': 7.27.5
      '@babel/types': 7.27.6
      '@jridgewell/gen-mapping': 0.3.8
      '@jridgewell/trace-mapping': 0.3.25
      jsesc: 3.1.0

  '@babel/helper-compilation-targets@7.27.2':
    dependencies:
      '@babel/compat-data': 7.27.5
      '@babel/helper-validator-option': 7.27.1
      browserslist: 4.25.0
      lru-cache: 5.1.1
      semver: 6.3.1

  '@babel/helper-module-imports@7.27.1':
    dependencies:
      '@babel/traverse': 7.27.4
      '@babel/types': 7.27.6
    transitivePeerDependencies:
      - supports-color

  '@babel/helper-module-transforms@7.27.3(@babel/core@7.27.4)':
    dependencies:
      '@babel/core': 7.27.4
      '@babel/helper-module-imports': 7.27.1
      '@babel/helper-validator-identifier': 7.27.1
      '@babel/traverse': 7.27.4
    transitivePeerDependencies:
      - supports-color

  '@babel/helper-plugin-utils@7.27.1': {}

  '@babel/helper-string-parser@7.27.1': {}

  '@babel/helper-validator-identifier@7.27.1': {}

  '@babel/helper-validator-option@7.27.1': {}

  '@babel/helpers@7.27.6':
    dependencies:
      '@babel/template': 7.27.2
      '@babel/types': 7.27.6

  '@babel/parser@7.27.5':
    dependencies:
      '@babel/types': 7.27.6

  '@babel/plugin-syntax-async-generators@7.8.4(@babel/core@7.27.4)':
    dependencies:
      '@babel/core': 7.27.4
      '@babel/helper-plugin-utils': 7.27.1

  '@babel/plugin-syntax-bigint@7.8.3(@babel/core@7.27.4)':
    dependencies:
      '@babel/core': 7.27.4
      '@babel/helper-plugin-utils': 7.27.1

  '@babel/plugin-syntax-class-properties@7.12.13(@babel/core@7.27.4)':
    dependencies:
      '@babel/core': 7.27.4
      '@babel/helper-plugin-utils': 7.27.1

  '@babel/plugin-syntax-class-static-block@7.14.5(@babel/core@7.27.4)':
    dependencies:
      '@babel/core': 7.27.4
      '@babel/helper-plugin-utils': 7.27.1

  '@babel/plugin-syntax-import-attributes@7.27.1(@babel/core@7.27.4)':
    dependencies:
      '@babel/core': 7.27.4
      '@babel/helper-plugin-utils': 7.27.1

  '@babel/plugin-syntax-import-meta@7.10.4(@babel/core@7.27.4)':
    dependencies:
      '@babel/core': 7.27.4
      '@babel/helper-plugin-utils': 7.27.1

  '@babel/plugin-syntax-json-strings@7.8.3(@babel/core@7.27.4)':
    dependencies:
      '@babel/core': 7.27.4
      '@babel/helper-plugin-utils': 7.27.1

  '@babel/plugin-syntax-jsx@7.27.1(@babel/core@7.27.4)':
    dependencies:
      '@babel/core': 7.27.4
      '@babel/helper-plugin-utils': 7.27.1

  '@babel/plugin-syntax-logical-assignment-operators@7.10.4(@babel/core@7.27.4)':
    dependencies:
      '@babel/core': 7.27.4
      '@babel/helper-plugin-utils': 7.27.1

  '@babel/plugin-syntax-nullish-coalescing-operator@7.8.3(@babel/core@7.27.4)':
    dependencies:
      '@babel/core': 7.27.4
      '@babel/helper-plugin-utils': 7.27.1

  '@babel/plugin-syntax-numeric-separator@7.10.4(@babel/core@7.27.4)':
    dependencies:
      '@babel/core': 7.27.4
      '@babel/helper-plugin-utils': 7.27.1

  '@babel/plugin-syntax-object-rest-spread@7.8.3(@babel/core@7.27.4)':
    dependencies:
      '@babel/core': 7.27.4
      '@babel/helper-plugin-utils': 7.27.1

  '@babel/plugin-syntax-optional-catch-binding@7.8.3(@babel/core@7.27.4)':
    dependencies:
      '@babel/core': 7.27.4
      '@babel/helper-plugin-utils': 7.27.1

  '@babel/plugin-syntax-optional-chaining@7.8.3(@babel/core@7.27.4)':
    dependencies:
      '@babel/core': 7.27.4
      '@babel/helper-plugin-utils': 7.27.1

  '@babel/plugin-syntax-private-property-in-object@7.14.5(@babel/core@7.27.4)':
    dependencies:
      '@babel/core': 7.27.4
      '@babel/helper-plugin-utils': 7.27.1

  '@babel/plugin-syntax-top-level-await@7.14.5(@babel/core@7.27.4)':
    dependencies:
      '@babel/core': 7.27.4
      '@babel/helper-plugin-utils': 7.27.1

  '@babel/plugin-syntax-typescript@7.27.1(@babel/core@7.27.4)':
    dependencies:
      '@babel/core': 7.27.4
      '@babel/helper-plugin-utils': 7.27.1

  '@babel/template@7.27.2':
    dependencies:
      '@babel/code-frame': 7.27.1
      '@babel/parser': 7.27.5
      '@babel/types': 7.27.6

  '@babel/traverse@7.27.4':
    dependencies:
      '@babel/code-frame': 7.27.1
      '@babel/generator': 7.27.5
      '@babel/parser': 7.27.5
      '@babel/template': 7.27.2
      '@babel/types': 7.27.6
      debug: 4.4.1(supports-color@5.5.0)
      globals: 11.12.0
    transitivePeerDependencies:
      - supports-color

  '@babel/types@7.27.6':
    dependencies:
      '@babel/helper-string-parser': 7.27.1
      '@babel/helper-validator-identifier': 7.27.1

  '@bcoe/v8-coverage@0.2.3': {}

  '@codegenie/serverless-express@4.16.0': {}

  '@cspotcode/source-map-support@0.8.1':
    dependencies:
      '@jridgewell/trace-mapping': 0.3.9

  '@emnapi/core@1.4.3':
    dependencies:
      '@emnapi/wasi-threads': 1.0.2
      tslib: 2.8.1
    optional: true

  '@emnapi/runtime@1.4.3':
    dependencies:
      tslib: 2.8.1
    optional: true

  '@emnapi/wasi-threads@1.0.2':
    dependencies:
      tslib: 2.8.1
    optional: true

  '@es-joy/jsdoccomment@0.50.2':
    dependencies:
      '@types/estree': 1.0.8
      '@typescript-eslint/types': 8.33.1
      comment-parser: 1.4.1
      esquery: 1.6.0
      jsdoc-type-pratt-parser: 4.1.0

  '@eslint-community/eslint-utils@4.7.0(eslint@9.28.0)':
    dependencies:
      eslint: 9.28.0
      eslint-visitor-keys: 3.4.3

  '@eslint-community/regexpp@4.12.1': {}

  '@eslint/config-array@0.20.0':
    dependencies:
      '@eslint/object-schema': 2.1.6
      debug: 4.4.1(supports-color@5.5.0)
      minimatch: 3.1.2
    transitivePeerDependencies:
      - supports-color

  '@eslint/config-helpers@0.2.2': {}

  '@eslint/core@0.13.0':
    dependencies:
      '@types/json-schema': 7.0.15

  '@eslint/core@0.14.0':
    dependencies:
      '@types/json-schema': 7.0.15

  '@eslint/eslintrc@3.3.1':
    dependencies:
      ajv: 6.12.6
      debug: 4.4.1(supports-color@5.5.0)
      espree: 10.3.0
      globals: 14.0.0
      ignore: 5.3.2
      import-fresh: 3.3.1
      js-yaml: 4.1.0
      minimatch: 3.1.2
      strip-json-comments: 3.1.1
    transitivePeerDependencies:
      - supports-color

  '@eslint/js@9.28.0': {}

  '@eslint/object-schema@2.1.6': {}

  '@eslint/plugin-kit@0.2.8':
    dependencies:
      '@eslint/core': 0.13.0
      levn: 0.4.1

  '@eslint/plugin-kit@0.3.1':
    dependencies:
      '@eslint/core': 0.14.0
      levn: 0.4.1

  '@gerrit0/mini-shiki@3.6.0':
    dependencies:
      '@shikijs/engine-oniguruma': 3.6.0
      '@shikijs/langs': 3.6.0
      '@shikijs/themes': 3.6.0
      '@shikijs/types': 3.6.0
      '@shikijs/vscode-textmate': 10.0.2

  '@humanfs/core@0.19.1': {}

  '@humanfs/node@0.16.6':
    dependencies:
      '@humanfs/core': 0.19.1
      '@humanwhocodes/retry': 0.3.1

  '@humanwhocodes/module-importer@1.0.1': {}

  '@humanwhocodes/retry@0.3.1': {}

  '@humanwhocodes/retry@0.4.3': {}

  '@isaacs/cliui@8.0.2':
    dependencies:
      string-width: 5.1.2
      string-width-cjs: string-width@4.2.3
      strip-ansi: 7.1.0
      strip-ansi-cjs: strip-ansi@6.0.1
      wrap-ansi: 8.1.0
      wrap-ansi-cjs: wrap-ansi@7.0.0

  '@istanbuljs/load-nyc-config@1.1.0':
    dependencies:
      camelcase: 5.3.1
      find-up: 4.1.0
      get-package-type: 0.1.0
      js-yaml: 3.14.1
      resolve-from: 5.0.0

  '@istanbuljs/schema@0.1.3': {}

  '@jest/console@30.0.0':
    dependencies:
      '@jest/types': 30.0.0
      '@types/node': 24.0.0
      chalk: 4.1.2
      jest-message-util: 30.0.0
      jest-util: 30.0.0
      slash: 3.0.0

  '@jest/core@30.0.0(ts-node@10.9.2(@swc/core@1.12.0)(@types/node@24.0.0)(typescript@5.8.3))':
    dependencies:
      '@jest/console': 30.0.0
      '@jest/pattern': 30.0.0
      '@jest/reporters': 30.0.0
      '@jest/test-result': 30.0.0
      '@jest/transform': 30.0.0
      '@jest/types': 30.0.0
      '@types/node': 24.0.0
      ansi-escapes: 4.3.2
      chalk: 4.1.2
      ci-info: 4.2.0
      exit-x: 0.2.2
      graceful-fs: 4.2.11
      jest-changed-files: 30.0.0
      jest-config: 30.0.0(@types/node@24.0.0)(ts-node@10.9.2(@swc/core@1.12.0)(@types/node@24.0.0)(typescript@5.8.3))
      jest-haste-map: 30.0.0
      jest-message-util: 30.0.0
      jest-regex-util: 30.0.0
      jest-resolve: 30.0.0
      jest-resolve-dependencies: 30.0.0
      jest-runner: 30.0.0
      jest-runtime: 30.0.0
      jest-snapshot: 30.0.0
      jest-util: 30.0.0
      jest-validate: 30.0.0
      jest-watcher: 30.0.0
      micromatch: 4.0.8
      pretty-format: 30.0.0
      slash: 3.0.0
    transitivePeerDependencies:
      - babel-plugin-macros
      - esbuild-register
      - supports-color
      - ts-node

  '@jest/create-cache-key-function@29.7.0':
    dependencies:
      '@jest/types': 29.6.3

  '@jest/diff-sequences@30.0.0': {}

  '@jest/environment@30.0.0':
    dependencies:
      '@jest/fake-timers': 30.0.0
      '@jest/types': 30.0.0
      '@types/node': 24.0.0
      jest-mock: 30.0.0

  '@jest/expect-utils@29.7.0':
    dependencies:
      jest-get-type: 29.6.3

  '@jest/expect-utils@30.0.0':
    dependencies:
      '@jest/get-type': 30.0.0

  '@jest/expect@30.0.0':
    dependencies:
      expect: 30.0.0
      jest-snapshot: 30.0.0
    transitivePeerDependencies:
      - supports-color

  '@jest/fake-timers@30.0.0':
    dependencies:
      '@jest/types': 30.0.0
      '@sinonjs/fake-timers': 13.0.5
      '@types/node': 24.0.0
      jest-message-util: 30.0.0
      jest-mock: 30.0.0
      jest-util: 30.0.0

  '@jest/get-type@30.0.0': {}

  '@jest/globals@30.0.0':
    dependencies:
      '@jest/environment': 30.0.0
      '@jest/expect': 30.0.0
      '@jest/types': 30.0.0
      jest-mock: 30.0.0
    transitivePeerDependencies:
      - supports-color

  '@jest/pattern@30.0.0':
    dependencies:
      '@types/node': 24.0.0
      jest-regex-util: 30.0.0

  '@jest/reporters@30.0.0':
    dependencies:
      '@bcoe/v8-coverage': 0.2.3
      '@jest/console': 30.0.0
      '@jest/test-result': 30.0.0
      '@jest/transform': 30.0.0
      '@jest/types': 30.0.0
      '@jridgewell/trace-mapping': 0.3.25
      '@types/node': 24.0.0
      chalk: 4.1.2
      collect-v8-coverage: 1.0.2
      exit-x: 0.2.2
      glob: 10.4.5
      graceful-fs: 4.2.11
      istanbul-lib-coverage: 3.2.2
      istanbul-lib-instrument: 6.0.3
      istanbul-lib-report: 3.0.1
      istanbul-lib-source-maps: 5.0.6
      istanbul-reports: 3.1.7
      jest-message-util: 30.0.0
      jest-util: 30.0.0
      jest-worker: 30.0.0
      slash: 3.0.0
      string-length: 4.0.2
      v8-to-istanbul: 9.3.0
    transitivePeerDependencies:
      - supports-color

  '@jest/schemas@29.6.3':
    dependencies:
      '@sinclair/typebox': 0.27.8

  '@jest/schemas@30.0.0':
    dependencies:
      '@sinclair/typebox': 0.34.33

  '@jest/snapshot-utils@30.0.0':
    dependencies:
      '@jest/types': 30.0.0
      chalk: 4.1.2
      graceful-fs: 4.2.11
      natural-compare: 1.4.0

  '@jest/source-map@30.0.0':
    dependencies:
      '@jridgewell/trace-mapping': 0.3.25
      callsites: 3.1.0
      graceful-fs: 4.2.11

  '@jest/test-result@30.0.0':
    dependencies:
      '@jest/console': 30.0.0
      '@jest/types': 30.0.0
      '@types/istanbul-lib-coverage': 2.0.6
      collect-v8-coverage: 1.0.2

  '@jest/test-sequencer@30.0.0':
    dependencies:
      '@jest/test-result': 30.0.0
      graceful-fs: 4.2.11
      jest-haste-map: 30.0.0
      slash: 3.0.0

  '@jest/transform@29.7.0':
    dependencies:
      '@babel/core': 7.27.4
      '@jest/types': 29.6.3
      '@jridgewell/trace-mapping': 0.3.25
      babel-plugin-istanbul: 6.1.1
      chalk: 4.1.2
      convert-source-map: 2.0.0
      fast-json-stable-stringify: 2.1.0
      graceful-fs: 4.2.11
      jest-haste-map: 29.7.0
      jest-regex-util: 29.6.3
      jest-util: 29.7.0
      micromatch: 4.0.8
      pirates: 4.0.7
      slash: 3.0.0
      write-file-atomic: 4.0.2
    transitivePeerDependencies:
      - supports-color
    optional: true

  '@jest/transform@30.0.0':
    dependencies:
      '@babel/core': 7.27.4
      '@jest/types': 30.0.0
      '@jridgewell/trace-mapping': 0.3.25
      babel-plugin-istanbul: 7.0.0
      chalk: 4.1.2
      convert-source-map: 2.0.0
      fast-json-stable-stringify: 2.1.0
      graceful-fs: 4.2.11
      jest-haste-map: 30.0.0
      jest-regex-util: 30.0.0
      jest-util: 30.0.0
      micromatch: 4.0.8
      pirates: 4.0.7
      slash: 3.0.0
      write-file-atomic: 5.0.1
    transitivePeerDependencies:
      - supports-color

  '@jest/types@29.6.3':
    dependencies:
      '@jest/schemas': 29.6.3
      '@types/istanbul-lib-coverage': 2.0.6
      '@types/istanbul-reports': 3.0.4
      '@types/node': 24.0.0
      '@types/yargs': 17.0.33
      chalk: 4.1.2

  '@jest/types@30.0.0':
    dependencies:
      '@jest/pattern': 30.0.0
      '@jest/schemas': 30.0.0
      '@types/istanbul-lib-coverage': 2.0.6
      '@types/istanbul-reports': 3.0.4
      '@types/node': 24.0.0
      '@types/yargs': 17.0.33
      chalk: 4.1.2

  '@jridgewell/gen-mapping@0.3.8':
    dependencies:
      '@jridgewell/set-array': 1.2.1
      '@jridgewell/sourcemap-codec': 1.5.0
      '@jridgewell/trace-mapping': 0.3.25

  '@jridgewell/resolve-uri@3.1.2': {}

  '@jridgewell/set-array@1.2.1': {}

  '@jridgewell/sourcemap-codec@1.5.0': {}

  '@jridgewell/trace-mapping@0.3.25':
    dependencies:
      '@jridgewell/resolve-uri': 3.1.2
      '@jridgewell/sourcemap-codec': 1.5.0

  '@jridgewell/trace-mapping@0.3.9':
    dependencies:
      '@jridgewell/resolve-uri': 3.1.2
      '@jridgewell/sourcemap-codec': 1.5.0

  '@jsdevtools/ono@7.1.3': {}

  '@napi-rs/wasm-runtime@0.2.11':
    dependencies:
      '@emnapi/core': 1.4.3
      '@emnapi/runtime': 1.4.3
      '@tybys/wasm-util': 0.9.0
    optional: true

  '@nodelib/fs.scandir@2.1.5':
    dependencies:
      '@nodelib/fs.stat': 2.0.5
      run-parallel: 1.2.0

  '@nodelib/fs.stat@2.0.5': {}

  '@nodelib/fs.walk@1.2.8':
    dependencies:
      '@nodelib/fs.scandir': 2.1.5
      fastq: 1.19.1

  '@pkgjs/parseargs@0.11.0':
    optional: true

  '@pkgr/core@0.2.7': {}

  '@puppeteer/browsers@2.10.5':
    dependencies:
      debug: 4.4.1(supports-color@5.5.0)
      extract-zip: 2.0.1
      progress: 2.0.3
      proxy-agent: 6.5.0
      semver: 7.7.2
      tar-fs: 3.0.9
      yargs: 17.7.2
    transitivePeerDependencies:
      - bare-buffer
      - supports-color

  '@scarf/scarf@1.4.0': {}

  '@shikijs/engine-oniguruma@3.6.0':
    dependencies:
      '@shikijs/types': 3.6.0
      '@shikijs/vscode-textmate': 10.0.2

  '@shikijs/langs@3.6.0':
    dependencies:
      '@shikijs/types': 3.6.0

  '@shikijs/themes@3.6.0':
    dependencies:
      '@shikijs/types': 3.6.0

  '@shikijs/types@3.6.0':
    dependencies:
      '@shikijs/vscode-textmate': 10.0.2
      '@types/hast': 3.0.4

  '@shikijs/vscode-textmate@10.0.2': {}

  '@sinclair/typebox@0.27.8': {}

  '@sinclair/typebox@0.34.33': {}

  '@sinonjs/commons@3.0.1':
    dependencies:
      type-detect: 4.0.8

  '@sinonjs/fake-timers@13.0.5':
    dependencies:
      '@sinonjs/commons': 3.0.1

  '@smithy/abort-controller@4.0.4':
    dependencies:
      '@smithy/types': 4.3.1
      tslib: 2.8.1

  '@smithy/chunked-blob-reader-native@4.0.0':
    dependencies:
      '@smithy/util-base64': 4.0.0
      tslib: 2.8.1

  '@smithy/chunked-blob-reader@5.0.0':
    dependencies:
      tslib: 2.8.1

  '@smithy/config-resolver@4.1.4':
    dependencies:
      '@smithy/node-config-provider': 4.1.3
      '@smithy/types': 4.3.1
      '@smithy/util-config-provider': 4.0.0
      '@smithy/util-middleware': 4.0.4
      tslib: 2.8.1

  '@smithy/core@3.5.3':
    dependencies:
      '@smithy/middleware-serde': 4.0.8
      '@smithy/protocol-http': 5.1.2
      '@smithy/types': 4.3.1
      '@smithy/util-base64': 4.0.0
      '@smithy/util-body-length-browser': 4.0.0
      '@smithy/util-middleware': 4.0.4
      '@smithy/util-stream': 4.2.2
      '@smithy/util-utf8': 4.0.0
      tslib: 2.8.1

  '@smithy/credential-provider-imds@4.0.6':
    dependencies:
      '@smithy/node-config-provider': 4.1.3
      '@smithy/property-provider': 4.0.4
      '@smithy/types': 4.3.1
      '@smithy/url-parser': 4.0.4
      tslib: 2.8.1

  '@smithy/eventstream-codec@4.0.4':
    dependencies:
      '@aws-crypto/crc32': 5.2.0
      '@smithy/types': 4.3.1
      '@smithy/util-hex-encoding': 4.0.0
      tslib: 2.8.1

  '@smithy/eventstream-serde-browser@4.0.4':
    dependencies:
      '@smithy/eventstream-serde-universal': 4.0.4
      '@smithy/types': 4.3.1
      tslib: 2.8.1

  '@smithy/eventstream-serde-config-resolver@4.1.2':
    dependencies:
      '@smithy/types': 4.3.1
      tslib: 2.8.1

  '@smithy/eventstream-serde-node@4.0.4':
    dependencies:
      '@smithy/eventstream-serde-universal': 4.0.4
      '@smithy/types': 4.3.1
      tslib: 2.8.1

  '@smithy/eventstream-serde-universal@4.0.4':
    dependencies:
      '@smithy/eventstream-codec': 4.0.4
      '@smithy/types': 4.3.1
      tslib: 2.8.1

  '@smithy/fetch-http-handler@5.0.4':
    dependencies:
      '@smithy/protocol-http': 5.1.2
      '@smithy/querystring-builder': 4.0.4
      '@smithy/types': 4.3.1
      '@smithy/util-base64': 4.0.0
      tslib: 2.8.1

  '@smithy/hash-blob-browser@4.0.4':
    dependencies:
      '@smithy/chunked-blob-reader': 5.0.0
      '@smithy/chunked-blob-reader-native': 4.0.0
      '@smithy/types': 4.3.1
      tslib: 2.8.1

  '@smithy/hash-node@4.0.4':
    dependencies:
      '@smithy/types': 4.3.1
      '@smithy/util-buffer-from': 4.0.0
      '@smithy/util-utf8': 4.0.0
      tslib: 2.8.1

  '@smithy/hash-stream-node@4.0.4':
    dependencies:
      '@smithy/types': 4.3.1
      '@smithy/util-utf8': 4.0.0
      tslib: 2.8.1

  '@smithy/invalid-dependency@4.0.4':
    dependencies:
      '@smithy/types': 4.3.1
      tslib: 2.8.1

  '@smithy/is-array-buffer@2.2.0':
    dependencies:
      tslib: 2.8.1

  '@smithy/is-array-buffer@4.0.0':
    dependencies:
      tslib: 2.8.1

  '@smithy/md5-js@4.0.4':
    dependencies:
      '@smithy/types': 4.3.1
      '@smithy/util-utf8': 4.0.0
      tslib: 2.8.1

  '@smithy/middleware-content-length@4.0.4':
    dependencies:
      '@smithy/protocol-http': 5.1.2
      '@smithy/types': 4.3.1
      tslib: 2.8.1

  '@smithy/middleware-endpoint@4.1.11':
    dependencies:
      '@smithy/core': 3.5.3
      '@smithy/middleware-serde': 4.0.8
      '@smithy/node-config-provider': 4.1.3
      '@smithy/shared-ini-file-loader': 4.0.4
      '@smithy/types': 4.3.1
      '@smithy/url-parser': 4.0.4
      '@smithy/util-middleware': 4.0.4
      tslib: 2.8.1

  '@smithy/middleware-retry@4.1.12':
    dependencies:
      '@smithy/node-config-provider': 4.1.3
      '@smithy/protocol-http': 5.1.2
      '@smithy/service-error-classification': 4.0.5
      '@smithy/smithy-client': 4.4.3
      '@smithy/types': 4.3.1
      '@smithy/util-middleware': 4.0.4
      '@smithy/util-retry': 4.0.5
      tslib: 2.8.1
      uuid: 9.0.1

  '@smithy/middleware-serde@4.0.8':
    dependencies:
      '@smithy/protocol-http': 5.1.2
      '@smithy/types': 4.3.1
      tslib: 2.8.1

  '@smithy/middleware-stack@4.0.4':
    dependencies:
      '@smithy/types': 4.3.1
      tslib: 2.8.1

  '@smithy/node-config-provider@4.1.3':
    dependencies:
      '@smithy/property-provider': 4.0.4
      '@smithy/shared-ini-file-loader': 4.0.4
      '@smithy/types': 4.3.1
      tslib: 2.8.1

  '@smithy/node-http-handler@4.0.6':
    dependencies:
      '@smithy/abort-controller': 4.0.4
      '@smithy/protocol-http': 5.1.2
      '@smithy/querystring-builder': 4.0.4
      '@smithy/types': 4.3.1
      tslib: 2.8.1

  '@smithy/property-provider@4.0.4':
    dependencies:
      '@smithy/types': 4.3.1
      tslib: 2.8.1

  '@smithy/protocol-http@5.1.2':
    dependencies:
      '@smithy/types': 4.3.1
      tslib: 2.8.1

  '@smithy/querystring-builder@4.0.4':
    dependencies:
      '@smithy/types': 4.3.1
      '@smithy/util-uri-escape': 4.0.0
      tslib: 2.8.1

  '@smithy/querystring-parser@4.0.4':
    dependencies:
      '@smithy/types': 4.3.1
      tslib: 2.8.1

  '@smithy/service-error-classification@4.0.5':
    dependencies:
      '@smithy/types': 4.3.1

  '@smithy/shared-ini-file-loader@4.0.4':
    dependencies:
      '@smithy/types': 4.3.1
      tslib: 2.8.1

  '@smithy/signature-v4@5.1.2':
    dependencies:
      '@smithy/is-array-buffer': 4.0.0
      '@smithy/protocol-http': 5.1.2
      '@smithy/types': 4.3.1
      '@smithy/util-hex-encoding': 4.0.0
      '@smithy/util-middleware': 4.0.4
      '@smithy/util-uri-escape': 4.0.0
      '@smithy/util-utf8': 4.0.0
      tslib: 2.8.1

  '@smithy/smithy-client@4.4.3':
    dependencies:
      '@smithy/core': 3.5.3
      '@smithy/middleware-endpoint': 4.1.11
      '@smithy/middleware-stack': 4.0.4
      '@smithy/protocol-http': 5.1.2
      '@smithy/types': 4.3.1
      '@smithy/util-stream': 4.2.2
      tslib: 2.8.1

  '@smithy/types@4.3.1':
    dependencies:
      tslib: 2.8.1

  '@smithy/url-parser@4.0.4':
    dependencies:
      '@smithy/querystring-parser': 4.0.4
      '@smithy/types': 4.3.1
      tslib: 2.8.1

  '@smithy/util-base64@4.0.0':
    dependencies:
      '@smithy/util-buffer-from': 4.0.0
      '@smithy/util-utf8': 4.0.0
      tslib: 2.8.1

  '@smithy/util-body-length-browser@4.0.0':
    dependencies:
      tslib: 2.8.1

  '@smithy/util-body-length-node@4.0.0':
    dependencies:
      tslib: 2.8.1

  '@smithy/util-buffer-from@2.2.0':
    dependencies:
      '@smithy/is-array-buffer': 2.2.0
      tslib: 2.8.1

  '@smithy/util-buffer-from@4.0.0':
    dependencies:
      '@smithy/is-array-buffer': 4.0.0
      tslib: 2.8.1

  '@smithy/util-config-provider@4.0.0':
    dependencies:
      tslib: 2.8.1

  '@smithy/util-defaults-mode-browser@4.0.19':
    dependencies:
      '@smithy/property-provider': 4.0.4
      '@smithy/smithy-client': 4.4.3
      '@smithy/types': 4.3.1
      bowser: 2.11.0
      tslib: 2.8.1

  '@smithy/util-defaults-mode-node@4.0.19':
    dependencies:
      '@smithy/config-resolver': 4.1.4
      '@smithy/credential-provider-imds': 4.0.6
      '@smithy/node-config-provider': 4.1.3
      '@smithy/property-provider': 4.0.4
      '@smithy/smithy-client': 4.4.3
      '@smithy/types': 4.3.1
      tslib: 2.8.1

  '@smithy/util-endpoints@3.0.6':
    dependencies:
      '@smithy/node-config-provider': 4.1.3
      '@smithy/types': 4.3.1
      tslib: 2.8.1

  '@smithy/util-hex-encoding@4.0.0':
    dependencies:
      tslib: 2.8.1

  '@smithy/util-middleware@4.0.4':
    dependencies:
      '@smithy/types': 4.3.1
      tslib: 2.8.1

  '@smithy/util-retry@4.0.5':
    dependencies:
      '@smithy/service-error-classification': 4.0.5
      '@smithy/types': 4.3.1
      tslib: 2.8.1

  '@smithy/util-stream@4.2.2':
    dependencies:
      '@smithy/fetch-http-handler': 5.0.4
      '@smithy/node-http-handler': 4.0.6
      '@smithy/types': 4.3.1
      '@smithy/util-base64': 4.0.0
      '@smithy/util-buffer-from': 4.0.0
      '@smithy/util-hex-encoding': 4.0.0
      '@smithy/util-utf8': 4.0.0
      tslib: 2.8.1

  '@smithy/util-uri-escape@4.0.0':
    dependencies:
      tslib: 2.8.1

  '@smithy/util-utf8@2.3.0':
    dependencies:
      '@smithy/util-buffer-from': 2.2.0
      tslib: 2.8.1

  '@smithy/util-utf8@4.0.0':
    dependencies:
      '@smithy/util-buffer-from': 4.0.0
      tslib: 2.8.1

  '@smithy/util-waiter@4.0.5':
    dependencies:
      '@smithy/abort-controller': 4.0.4
      '@smithy/types': 4.3.1
      tslib: 2.8.1

  '@swc/core-darwin-arm64@1.12.0':
    optional: true

  '@swc/core-darwin-x64@1.12.0':
    optional: true

  '@swc/core-linux-arm-gnueabihf@1.12.0':
    optional: true

  '@swc/core-linux-arm64-gnu@1.12.0':
    optional: true

  '@swc/core-linux-arm64-musl@1.12.0':
    optional: true

  '@swc/core-linux-x64-gnu@1.12.0':
    optional: true

  '@swc/core-linux-x64-musl@1.12.0':
    optional: true

  '@swc/core-win32-arm64-msvc@1.12.0':
    optional: true

  '@swc/core-win32-ia32-msvc@1.12.0':
    optional: true

  '@swc/core-win32-x64-msvc@1.12.0':
    optional: true

  '@swc/core@1.12.0':
    dependencies:
      '@swc/counter': 0.1.3
      '@swc/types': 0.1.22
    optionalDependencies:
      '@swc/core-darwin-arm64': 1.12.0
      '@swc/core-darwin-x64': 1.12.0
      '@swc/core-linux-arm-gnueabihf': 1.12.0
      '@swc/core-linux-arm64-gnu': 1.12.0
      '@swc/core-linux-arm64-musl': 1.12.0
      '@swc/core-linux-x64-gnu': 1.12.0
      '@swc/core-linux-x64-musl': 1.12.0
      '@swc/core-win32-arm64-msvc': 1.12.0
      '@swc/core-win32-ia32-msvc': 1.12.0
      '@swc/core-win32-x64-msvc': 1.12.0

  '@swc/counter@0.1.3': {}

  '@swc/jest@0.2.38(@swc/core@1.12.0)':
    dependencies:
      '@jest/create-cache-key-function': 29.7.0
      '@swc/core': 1.12.0
      '@swc/counter': 0.1.3
      jsonc-parser: 3.3.1

  '@swc/types@0.1.22':
    dependencies:
      '@swc/counter': 0.1.3

  '@tootallnate/quickjs-emscripten@0.23.0': {}

  '@tsconfig/node10@1.0.11': {}

  '@tsconfig/node12@1.0.11': {}

  '@tsconfig/node14@1.0.3': {}

  '@tsconfig/node16@1.0.4': {}

  '@tybys/wasm-util@0.9.0':
    dependencies:
      tslib: 2.8.1
    optional: true

  '@types/aws-lambda@8.10.149': {}

  '@types/babel__core@7.20.5':
    dependencies:
      '@babel/parser': 7.27.5
      '@babel/types': 7.27.6
      '@types/babel__generator': 7.27.0
      '@types/babel__template': 7.4.4
      '@types/babel__traverse': 7.20.7

  '@types/babel__generator@7.27.0':
    dependencies:
      '@babel/types': 7.27.6

  '@types/babel__template@7.4.4':
    dependencies:
      '@babel/parser': 7.27.5
      '@babel/types': 7.27.6

  '@types/babel__traverse@7.20.7':
    dependencies:
      '@babel/types': 7.27.6

  '@types/better-sqlite3@7.6.13':
    dependencies:
      '@types/node': 24.0.0

  '@types/body-parser@1.19.6':
    dependencies:
      '@types/connect': 3.4.38
      '@types/node': 24.0.0

  '@types/cheerio@0.22.35':
    dependencies:
      '@types/node': 24.0.0

  '@types/connect@3.4.38':
    dependencies:
      '@types/node': 24.0.0

  '@types/eslint@9.6.1':
    dependencies:
      '@types/estree': 1.0.8
      '@types/json-schema': 7.0.15
    optional: true

  '@types/estree@1.0.8': {}

  '@types/express-serve-static-core@5.0.6':
    dependencies:
      '@types/node': 24.0.0
      '@types/qs': 6.14.0
      '@types/range-parser': 1.2.7
      '@types/send': 0.17.5

  '@types/express@5.0.3':
    dependencies:
      '@types/body-parser': 1.19.6
      '@types/express-serve-static-core': 5.0.6
      '@types/serve-static': 1.15.8

  '@types/graceful-fs@4.1.9':
    dependencies:
      '@types/node': 24.0.0
    optional: true

  '@types/hast@3.0.4':
    dependencies:
      '@types/unist': 3.0.3

  '@types/http-errors@2.0.5': {}

  '@types/istanbul-lib-coverage@2.0.6': {}

  '@types/istanbul-lib-report@3.0.3':
    dependencies:
      '@types/istanbul-lib-coverage': 2.0.6

  '@types/istanbul-reports@3.0.4':
    dependencies:
      '@types/istanbul-lib-report': 3.0.3

  '@types/jest@29.5.14':
    dependencies:
      expect: 29.7.0
      pretty-format: 29.7.0

  '@types/json-schema@7.0.15': {}

  '@types/mime@1.3.5': {}

  '@types/node@24.0.0':
    dependencies:
      undici-types: 7.8.0

  '@types/qs@6.14.0': {}

  '@types/range-parser@1.2.7': {}

  '@types/send@0.17.5':
    dependencies:
      '@types/mime': 1.3.5
      '@types/node': 24.0.0

  '@types/serve-static@1.15.8':
    dependencies:
      '@types/http-errors': 2.0.5
      '@types/node': 24.0.0
      '@types/send': 0.17.5

  '@types/stack-utils@2.0.3': {}

  '@types/swagger-jsdoc@6.0.4': {}

  '@types/swagger-ui-express@4.1.8':
    dependencies:
      '@types/express': 5.0.3
      '@types/serve-static': 1.15.8

  '@types/unist@3.0.3': {}

  '@types/yargs-parser@21.0.3': {}

  '@types/yargs@17.0.33':
    dependencies:
      '@types/yargs-parser': 21.0.3

  '@types/yauzl@2.10.3':
    dependencies:
      '@types/node': 24.0.0
    optional: true

  '@typescript-eslint/eslint-plugin@8.34.0(@typescript-eslint/parser@8.34.0(eslint@9.28.0)(typescript@5.8.3))(eslint@9.28.0)(typescript@5.8.3)':
    dependencies:
      '@eslint-community/regexpp': 4.12.1
      '@typescript-eslint/parser': 8.34.0(eslint@9.28.0)(typescript@5.8.3)
      '@typescript-eslint/scope-manager': 8.34.0
      '@typescript-eslint/type-utils': 8.34.0(eslint@9.28.0)(typescript@5.8.3)
      '@typescript-eslint/utils': 8.34.0(eslint@9.28.0)(typescript@5.8.3)
      '@typescript-eslint/visitor-keys': 8.34.0
      eslint: 9.28.0
      graphemer: 1.4.0
      ignore: 7.0.5
      natural-compare: 1.4.0
      ts-api-utils: 2.1.0(typescript@5.8.3)
      typescript: 5.8.3
    transitivePeerDependencies:
      - supports-color

  '@typescript-eslint/parser@8.34.0(eslint@9.28.0)(typescript@5.8.3)':
    dependencies:
      '@typescript-eslint/scope-manager': 8.34.0
      '@typescript-eslint/types': 8.34.0
      '@typescript-eslint/typescript-estree': 8.34.0(typescript@5.8.3)
      '@typescript-eslint/visitor-keys': 8.34.0
      debug: 4.4.1(supports-color@5.5.0)
      eslint: 9.28.0
      typescript: 5.8.3
    transitivePeerDependencies:
      - supports-color

  '@typescript-eslint/project-service@8.34.0(typescript@5.8.3)':
    dependencies:
      '@typescript-eslint/tsconfig-utils': 8.34.0(typescript@5.8.3)
      '@typescript-eslint/types': 8.34.0
      debug: 4.4.1(supports-color@5.5.0)
      typescript: 5.8.3
    transitivePeerDependencies:
      - supports-color

  '@typescript-eslint/scope-manager@8.34.0':
    dependencies:
      '@typescript-eslint/types': 8.34.0
      '@typescript-eslint/visitor-keys': 8.34.0

  '@typescript-eslint/tsconfig-utils@8.34.0(typescript@5.8.3)':
    dependencies:
      typescript: 5.8.3

  '@typescript-eslint/type-utils@8.34.0(eslint@9.28.0)(typescript@5.8.3)':
    dependencies:
      '@typescript-eslint/typescript-estree': 8.34.0(typescript@5.8.3)
      '@typescript-eslint/utils': 8.34.0(eslint@9.28.0)(typescript@5.8.3)
      debug: 4.4.1(supports-color@5.5.0)
      eslint: 9.28.0
      ts-api-utils: 2.1.0(typescript@5.8.3)
      typescript: 5.8.3
    transitivePeerDependencies:
      - supports-color

  '@typescript-eslint/types@8.33.1': {}

  '@typescript-eslint/types@8.34.0': {}

  '@typescript-eslint/typescript-estree@8.34.0(typescript@5.8.3)':
    dependencies:
      '@typescript-eslint/project-service': 8.34.0(typescript@5.8.3)
      '@typescript-eslint/tsconfig-utils': 8.34.0(typescript@5.8.3)
      '@typescript-eslint/types': 8.34.0
      '@typescript-eslint/visitor-keys': 8.34.0
      debug: 4.4.1(supports-color@5.5.0)
      fast-glob: 3.3.3
      is-glob: 4.0.3
      minimatch: 9.0.5
      semver: 7.7.2
      ts-api-utils: 2.1.0(typescript@5.8.3)
      typescript: 5.8.3
    transitivePeerDependencies:
      - supports-color

  '@typescript-eslint/utils@8.34.0(eslint@9.28.0)(typescript@5.8.3)':
    dependencies:
      '@eslint-community/eslint-utils': 4.7.0(eslint@9.28.0)
      '@typescript-eslint/scope-manager': 8.34.0
      '@typescript-eslint/types': 8.34.0
      '@typescript-eslint/typescript-estree': 8.34.0(typescript@5.8.3)
      eslint: 9.28.0
      typescript: 5.8.3
    transitivePeerDependencies:
      - supports-color

  '@typescript-eslint/visitor-keys@8.34.0':
    dependencies:
      '@typescript-eslint/types': 8.34.0
      eslint-visitor-keys: 4.2.0

  '@ungap/structured-clone@1.3.0': {}

  '@unrs/resolver-binding-darwin-arm64@1.7.13':
    optional: true

  '@unrs/resolver-binding-darwin-x64@1.7.13':
    optional: true

  '@unrs/resolver-binding-freebsd-x64@1.7.13':
    optional: true

  '@unrs/resolver-binding-linux-arm-gnueabihf@1.7.13':
    optional: true

  '@unrs/resolver-binding-linux-arm-musleabihf@1.7.13':
    optional: true

  '@unrs/resolver-binding-linux-arm64-gnu@1.7.13':
    optional: true

  '@unrs/resolver-binding-linux-arm64-musl@1.7.13':
    optional: true

  '@unrs/resolver-binding-linux-ppc64-gnu@1.7.13':
    optional: true

  '@unrs/resolver-binding-linux-riscv64-gnu@1.7.13':
    optional: true

  '@unrs/resolver-binding-linux-riscv64-musl@1.7.13':
    optional: true

  '@unrs/resolver-binding-linux-s390x-gnu@1.7.13':
    optional: true

  '@unrs/resolver-binding-linux-x64-gnu@1.7.13':
    optional: true

  '@unrs/resolver-binding-linux-x64-musl@1.7.13':
    optional: true

  '@unrs/resolver-binding-wasm32-wasi@1.7.13':
    dependencies:
      '@napi-rs/wasm-runtime': 0.2.11
    optional: true

  '@unrs/resolver-binding-win32-arm64-msvc@1.7.13':
    optional: true

  '@unrs/resolver-binding-win32-ia32-msvc@1.7.13':
    optional: true

  '@unrs/resolver-binding-win32-x64-msvc@1.7.13':
    optional: true

  accepts@2.0.0:
    dependencies:
      mime-types: 3.0.1
      negotiator: 1.0.0

  acorn-jsx@5.3.2(acorn@8.14.1):
    dependencies:
      acorn: 8.14.1

  acorn-walk@8.3.4:
    dependencies:
      acorn: 8.14.1

  acorn@7.4.1: {}

  acorn@8.14.1: {}

  agent-base@7.1.3: {}

  ajv@6.12.6:
    dependencies:
      fast-deep-equal: 3.1.3
      fast-json-stable-stringify: 2.1.0
      json-schema-traverse: 0.4.1
      uri-js: 4.4.1

  ansi-escapes@4.3.2:
    dependencies:
      type-fest: 0.21.3

  ansi-regex@5.0.1: {}

  ansi-regex@6.1.0: {}

  ansi-styles@4.3.0:
    dependencies:
      color-convert: 2.0.1

  ansi-styles@5.2.0: {}

  ansi-styles@6.2.1: {}

  anymatch@3.1.3:
    dependencies:
      normalize-path: 3.0.0
      picomatch: 2.3.1

  are-docs-informative@0.0.2: {}

  arg@4.1.3: {}

  argparse@1.0.10:
    dependencies:
      sprintf-js: 1.0.3

  argparse@2.0.1: {}

  ast-types@0.13.4:
    dependencies:
      tslib: 2.8.1

  async@3.2.6: {}

  available-typed-arrays@1.0.7:
    dependencies:
      possible-typed-array-names: 1.1.0

  aws-cdk-lib@2.200.1(constructs@10.4.2):
    dependencies:
      '@aws-cdk/asset-awscli-v1': 2.2.237
      '@aws-cdk/asset-node-proxy-agent-v6': 2.1.0
      '@aws-cdk/cloud-assembly-schema': 44.2.0
      constructs: 10.4.2

  aws-cdk@2.1018.0:
    optionalDependencies:
      fsevents: 2.3.2

  aws-lambda@1.0.7:
    dependencies:
      aws-sdk: 2.1692.0
      commander: 3.0.2
      js-yaml: 3.14.1
      watchpack: 2.4.4

  aws-sdk@2.1692.0:
    dependencies:
      buffer: 4.9.2
      events: 1.1.1
      ieee754: 1.1.13
      jmespath: 0.16.0
      querystring: 0.2.0
      sax: 1.2.1
      url: 0.10.3
      util: 0.12.5
      uuid: 8.0.0
      xml2js: 0.6.2

  b4a@1.6.7: {}

  babel-jest@29.7.0(@babel/core@7.27.4):
    dependencies:
      '@babel/core': 7.27.4
      '@jest/transform': 29.7.0
      '@types/babel__core': 7.20.5
      babel-plugin-istanbul: 6.1.1
      babel-preset-jest: 29.6.3(@babel/core@7.27.4)
      chalk: 4.1.2
      graceful-fs: 4.2.11
      slash: 3.0.0
    transitivePeerDependencies:
      - supports-color
    optional: true

  babel-jest@30.0.0(@babel/core@7.27.4):
    dependencies:
      '@babel/core': 7.27.4
      '@jest/transform': 30.0.0
      '@types/babel__core': 7.20.5
      babel-plugin-istanbul: 7.0.0
      babel-preset-jest: 30.0.0(@babel/core@7.27.4)
      chalk: 4.1.2
      graceful-fs: 4.2.11
      slash: 3.0.0
    transitivePeerDependencies:
      - supports-color

  babel-plugin-istanbul@6.1.1:
    dependencies:
      '@babel/helper-plugin-utils': 7.27.1
      '@istanbuljs/load-nyc-config': 1.1.0
      '@istanbuljs/schema': 0.1.3
      istanbul-lib-instrument: 5.2.1
      test-exclude: 6.0.0
    transitivePeerDependencies:
      - supports-color
    optional: true

  babel-plugin-istanbul@7.0.0:
    dependencies:
      '@babel/helper-plugin-utils': 7.27.1
      '@istanbuljs/load-nyc-config': 1.1.0
      '@istanbuljs/schema': 0.1.3
      istanbul-lib-instrument: 6.0.3
      test-exclude: 6.0.0
    transitivePeerDependencies:
      - supports-color

  babel-plugin-jest-hoist@29.6.3:
    dependencies:
      '@babel/template': 7.27.2
      '@babel/types': 7.27.6
      '@types/babel__core': 7.20.5
      '@types/babel__traverse': 7.20.7
    optional: true

  babel-plugin-jest-hoist@30.0.0:
    dependencies:
      '@babel/template': 7.27.2
      '@babel/types': 7.27.6
      '@types/babel__core': 7.20.5

  babel-preset-current-node-syntax@1.1.0(@babel/core@7.27.4):
    dependencies:
      '@babel/core': 7.27.4
      '@babel/plugin-syntax-async-generators': 7.8.4(@babel/core@7.27.4)
      '@babel/plugin-syntax-bigint': 7.8.3(@babel/core@7.27.4)
      '@babel/plugin-syntax-class-properties': 7.12.13(@babel/core@7.27.4)
      '@babel/plugin-syntax-class-static-block': 7.14.5(@babel/core@7.27.4)
      '@babel/plugin-syntax-import-attributes': 7.27.1(@babel/core@7.27.4)
      '@babel/plugin-syntax-import-meta': 7.10.4(@babel/core@7.27.4)
      '@babel/plugin-syntax-json-strings': 7.8.3(@babel/core@7.27.4)
      '@babel/plugin-syntax-logical-assignment-operators': 7.10.4(@babel/core@7.27.4)
      '@babel/plugin-syntax-nullish-coalescing-operator': 7.8.3(@babel/core@7.27.4)
      '@babel/plugin-syntax-numeric-separator': 7.10.4(@babel/core@7.27.4)
      '@babel/plugin-syntax-object-rest-spread': 7.8.3(@babel/core@7.27.4)
      '@babel/plugin-syntax-optional-catch-binding': 7.8.3(@babel/core@7.27.4)
      '@babel/plugin-syntax-optional-chaining': 7.8.3(@babel/core@7.27.4)
      '@babel/plugin-syntax-private-property-in-object': 7.14.5(@babel/core@7.27.4)
      '@babel/plugin-syntax-top-level-await': 7.14.5(@babel/core@7.27.4)

  babel-preset-jest@29.6.3(@babel/core@7.27.4):
    dependencies:
      '@babel/core': 7.27.4
      babel-plugin-jest-hoist: 29.6.3
      babel-preset-current-node-syntax: 1.1.0(@babel/core@7.27.4)
    optional: true

  babel-preset-jest@30.0.0(@babel/core@7.27.4):
    dependencies:
      '@babel/core': 7.27.4
      babel-plugin-jest-hoist: 30.0.0
      babel-preset-current-node-syntax: 1.1.0(@babel/core@7.27.4)

  balanced-match@1.0.2: {}

  bare-events@2.5.4:
    optional: true

  bare-fs@4.1.5:
    dependencies:
      bare-events: 2.5.4
      bare-path: 3.0.0
      bare-stream: 2.6.5(bare-events@2.5.4)
    optional: true

  bare-os@3.6.1:
    optional: true

  bare-path@3.0.0:
    dependencies:
      bare-os: 3.6.1
    optional: true

  bare-stream@2.6.5(bare-events@2.5.4):
    dependencies:
      streamx: 2.22.1
    optionalDependencies:
      bare-events: 2.5.4
    optional: true

  base64-js@1.5.1: {}

  basic-ftp@5.0.5: {}

  better-sqlite3@11.10.0:
    dependencies:
      bindings: 1.5.0
      prebuild-install: 7.1.3

  bignumber.js@9.3.0: {}

  binary-extensions@2.3.0: {}

  bindings@1.5.0:
    dependencies:
      file-uri-to-path: 1.0.0

  bl@4.1.0:
    dependencies:
      buffer: 5.7.1
      inherits: 2.0.4
      readable-stream: 3.6.2

  body-parser@2.2.0:
    dependencies:
      bytes: 3.1.2
      content-type: 1.0.5
      debug: 4.4.1(supports-color@5.5.0)
      http-errors: 2.0.0
      iconv-lite: 0.6.3
      on-finished: 2.4.1
      qs: 6.14.0
      raw-body: 3.0.0
      type-is: 2.0.1
    transitivePeerDependencies:
      - supports-color

  boolbase@1.0.0: {}

  bowser@2.11.0: {}

  brace-expansion@1.1.11:
    dependencies:
      balanced-match: 1.0.2
      concat-map: 0.0.1

  brace-expansion@2.0.1:
    dependencies:
      balanced-match: 1.0.2

  braces@3.0.3:
    dependencies:
      fill-range: 7.1.1

  browserslist@4.25.0:
    dependencies:
      caniuse-lite: 1.0.30001721
      electron-to-chromium: 1.5.165
      node-releases: 2.0.19
      update-browserslist-db: 1.1.3(browserslist@4.25.0)

  bs-logger@0.2.6:
    dependencies:
      fast-json-stable-stringify: 2.1.0

  bser@2.1.1:
    dependencies:
      node-int64: 0.4.0

  buffer-crc32@0.2.13: {}

  buffer-equal-constant-time@1.0.1: {}

  buffer-from@1.1.2: {}

  buffer@4.9.2:
    dependencies:
      base64-js: 1.5.1
      ieee754: 1.1.13
      isarray: 1.0.0

  buffer@5.7.1:
    dependencies:
      base64-js: 1.5.1
      ieee754: 1.2.1

  builtin-modules@5.0.0: {}

  bytes@3.1.2: {}

  call-bind-apply-helpers@1.0.2:
    dependencies:
      es-errors: 1.3.0
      function-bind: 1.1.2

  call-bind@1.0.8:
    dependencies:
      call-bind-apply-helpers: 1.0.2
      es-define-property: 1.0.1
      get-intrinsic: 1.3.0
      set-function-length: 1.2.2

  call-bound@1.0.4:
    dependencies:
      call-bind-apply-helpers: 1.0.2
      get-intrinsic: 1.3.0

  call-me-maybe@1.0.2: {}

  callsites@3.1.0: {}

  camelcase@5.3.1: {}

  camelcase@6.3.0: {}

  caniuse-lite@1.0.30001721: {}

  chalk@4.1.2:
    dependencies:
      ansi-styles: 4.3.0
      supports-color: 7.2.0

  char-regex@1.0.2: {}

  cheerio-select@2.1.0:
    dependencies:
      boolbase: 1.0.0
      css-select: 5.1.0
      css-what: 6.1.0
      domelementtype: 2.3.0
      domhandler: 5.0.3
      domutils: 3.2.2

  cheerio@1.1.0:
    dependencies:
      cheerio-select: 2.1.0
      dom-serializer: 2.0.0
      domhandler: 5.0.3
      domutils: 3.2.2
      encoding-sniffer: 0.2.0
      htmlparser2: 10.0.0
      parse5: 7.3.0
      parse5-htmlparser2-tree-adapter: 7.1.0
      parse5-parser-stream: 7.1.2
      undici: 7.10.0
      whatwg-mimetype: 4.0.0

  chokidar@3.6.0:
    dependencies:
      anymatch: 3.1.3
      braces: 3.0.3
      glob-parent: 5.1.2
      is-binary-path: 2.1.0
      is-glob: 4.0.3
      normalize-path: 3.0.0
      readdirp: 3.6.0
    optionalDependencies:
      fsevents: 2.3.3

  chownr@1.1.4: {}

  chromium-bidi@5.1.0(devtools-protocol@0.0.1452169):
    dependencies:
      devtools-protocol: 0.0.1452169
      mitt: 3.0.1
      zod: 3.25.58

  ci-info@3.9.0: {}

  ci-info@4.2.0: {}

  cjs-module-lexer@2.1.0: {}

  clean-regexp@1.0.0:
    dependencies:
      escape-string-regexp: 1.0.5

  cliui@8.0.1:
    dependencies:
      string-width: 4.2.3
      strip-ansi: 6.0.1
      wrap-ansi: 7.0.0

  co@4.6.0: {}

  collect-v8-coverage@1.0.2: {}

  color-convert@2.0.1:
    dependencies:
      color-name: 1.1.4

  color-name@1.1.4: {}

  commander@3.0.2: {}

  commander@6.2.0: {}

  commander@9.5.0:
    optional: true

  comment-parser@1.4.1: {}

  concat-map@0.0.1: {}

  constructs@10.4.2: {}

  content-disposition@1.0.0:
    dependencies:
      safe-buffer: 5.2.1

  content-type@1.0.5: {}

  convert-source-map@2.0.0: {}

  cookie-signature@1.2.2: {}

  cookie@0.7.2: {}

  core-js-compat@3.42.0:
    dependencies:
      browserslist: 4.25.0

  cosmiconfig@9.0.0(typescript@5.8.3):
    dependencies:
      env-paths: 2.2.1
      import-fresh: 3.3.1
      js-yaml: 4.1.0
      parse-json: 5.2.0
    optionalDependencies:
      typescript: 5.8.3

  create-require@1.1.1: {}

  cross-spawn@7.0.6:
    dependencies:
      path-key: 3.1.1
      shebang-command: 2.0.0
      which: 2.0.2

  css-select@5.1.0:
    dependencies:
      boolbase: 1.0.0
      css-what: 6.1.0
      domhandler: 5.0.3
      domutils: 3.2.2
      nth-check: 2.1.1

  css-what@6.1.0: {}

  csv-writer@1.6.0: {}

  data-uri-to-buffer@4.0.1: {}

  data-uri-to-buffer@6.0.2: {}

  date-fns@4.1.0: {}

  debug@4.4.1(supports-color@5.5.0):
    dependencies:
      ms: 2.1.3
    optionalDependencies:
      supports-color: 5.5.0

  decompress-response@6.0.0:
    dependencies:
      mimic-response: 3.1.0

  dedent@1.6.0: {}

  deep-extend@0.6.0: {}

  deep-is@0.1.4: {}

  deepmerge@4.3.1: {}

  define-data-property@1.1.4:
    dependencies:
      es-define-property: 1.0.1
      es-errors: 1.3.0
      gopd: 1.2.0

  define-lazy-prop@2.0.0: {}

  degenerator@5.0.1:
    dependencies:
      ast-types: 0.13.4
      escodegen: 2.1.0
      esprima: 4.0.1

  depd@2.0.0: {}

  detect-libc@2.0.4: {}

  detect-newline@3.1.0: {}

  devtools-protocol@0.0.1452169: {}

  diff-sequences@29.6.3: {}

  diff@4.0.2: {}

  doctrine@3.0.0:
    dependencies:
      esutils: 2.0.3

  dom-serializer@2.0.0:
    dependencies:
      domelementtype: 2.3.0
      domhandler: 5.0.3
      entities: 4.5.0

  domelementtype@2.3.0: {}

  domhandler@5.0.3:
    dependencies:
      domelementtype: 2.3.0

  domutils@3.2.2:
    dependencies:
      dom-serializer: 2.0.0
      domelementtype: 2.3.0
      domhandler: 5.0.3

  dotenv@16.5.0: {}

  dunder-proto@1.0.1:
    dependencies:
      call-bind-apply-helpers: 1.0.2
      es-errors: 1.3.0
      gopd: 1.2.0

  eastasianwidth@0.2.0: {}

  ecdsa-sig-formatter@1.0.11:
    dependencies:
      safe-buffer: 5.2.1

  ee-first@1.1.1: {}

  ejs@3.1.10:
    dependencies:
      jake: 10.9.2

  electron-to-chromium@1.5.165: {}

  emittery@0.13.1: {}

  emoji-regex@8.0.0: {}

  emoji-regex@9.2.2: {}

  encodeurl@2.0.0: {}

  encoding-sniffer@0.2.0:
    dependencies:
      iconv-lite: 0.6.3
      whatwg-encoding: 3.1.1

  end-of-stream@1.4.4:
    dependencies:
      once: 1.4.0

  entities@4.5.0: {}

  entities@6.0.0: {}

  env-paths@2.2.1: {}

  error-ex@1.3.2:
    dependencies:
      is-arrayish: 0.2.1

  es-define-property@1.0.1: {}

  es-errors@1.3.0: {}

  es-object-atoms@1.1.1:
    dependencies:
      es-errors: 1.3.0

  escalade@3.2.0: {}

  escape-html@1.0.3: {}

  escape-string-regexp@1.0.5: {}

  escape-string-regexp@2.0.0: {}

  escape-string-regexp@4.0.0: {}

  escodegen@2.1.0:
    dependencies:
      esprima: 4.0.1
      estraverse: 5.3.0
      esutils: 2.0.3
    optionalDependencies:
      source-map: 0.6.1

  eslint-config-prettier@10.1.5(eslint@9.28.0):
    dependencies:
      eslint: 9.28.0

  eslint-plugin-jsdoc@50.7.1(eslint@9.28.0):
    dependencies:
      '@es-joy/jsdoccomment': 0.50.2
      are-docs-informative: 0.0.2
      comment-parser: 1.4.1
      debug: 4.4.1(supports-color@5.5.0)
      escape-string-regexp: 4.0.0
      eslint: 9.28.0
      espree: 10.3.0
      esquery: 1.6.0
      parse-imports-exports: 0.2.4
      semver: 7.7.2
      spdx-expression-parse: 4.0.0
    transitivePeerDependencies:
      - supports-color

  eslint-plugin-prettier@5.4.1(@types/eslint@9.6.1)(eslint-config-prettier@10.1.5(eslint@9.28.0))(eslint@9.28.0)(prettier@3.5.3):
    dependencies:
      eslint: 9.28.0
      prettier: 3.5.3
      prettier-linter-helpers: 1.0.0
      synckit: 0.11.8
    optionalDependencies:
      '@types/eslint': 9.6.1
      eslint-config-prettier: 10.1.5(eslint@9.28.0)

  eslint-plugin-promise@7.2.1(eslint@9.28.0):
    dependencies:
      '@eslint-community/eslint-utils': 4.7.0(eslint@9.28.0)
      eslint: 9.28.0

  eslint-plugin-simple-import-sort@12.1.1(eslint@9.28.0):
    dependencies:
      eslint: 9.28.0

  eslint-plugin-unicorn@59.0.1(eslint@9.28.0):
    dependencies:
      '@babel/helper-validator-identifier': 7.27.1
      '@eslint-community/eslint-utils': 4.7.0(eslint@9.28.0)
      '@eslint/plugin-kit': 0.2.8
      ci-info: 4.2.0
      clean-regexp: 1.0.0
      core-js-compat: 3.42.0
      eslint: 9.28.0
      esquery: 1.6.0
      find-up-simple: 1.0.1
      globals: 16.2.0
      indent-string: 5.0.0
      is-builtin-module: 5.0.0
      jsesc: 3.1.0
      pluralize: 8.0.0
      regexp-tree: 0.1.27
      regjsparser: 0.12.0
      semver: 7.7.2
      strip-indent: 4.0.0

  eslint-plugin-unused-imports@4.1.4(@typescript-eslint/eslint-plugin@8.34.0(@typescript-eslint/parser@8.34.0(eslint@9.28.0)(typescript@5.8.3))(eslint@9.28.0)(typescript@5.8.3))(eslint@9.28.0):
    dependencies:
      eslint: 9.28.0
    optionalDependencies:
      '@typescript-eslint/eslint-plugin': 8.34.0(@typescript-eslint/parser@8.34.0(eslint@9.28.0)(typescript@5.8.3))(eslint@9.28.0)(typescript@5.8.3)

  eslint-scope@8.3.0:
    dependencies:
      esrecurse: 4.3.0
      estraverse: 5.3.0

  eslint-visitor-keys@3.4.3: {}

  eslint-visitor-keys@4.2.0: {}

  eslint@9.28.0:
    dependencies:
      '@eslint-community/eslint-utils': 4.7.0(eslint@9.28.0)
      '@eslint-community/regexpp': 4.12.1
      '@eslint/config-array': 0.20.0
      '@eslint/config-helpers': 0.2.2
      '@eslint/core': 0.14.0
      '@eslint/eslintrc': 3.3.1
      '@eslint/js': 9.28.0
      '@eslint/plugin-kit': 0.3.1
      '@humanfs/node': 0.16.6
      '@humanwhocodes/module-importer': 1.0.1
      '@humanwhocodes/retry': 0.4.3
      '@types/estree': 1.0.8
      '@types/json-schema': 7.0.15
      ajv: 6.12.6
      chalk: 4.1.2
      cross-spawn: 7.0.6
      debug: 4.4.1(supports-color@5.5.0)
      escape-string-regexp: 4.0.0
      eslint-scope: 8.3.0
      eslint-visitor-keys: 4.2.0
      espree: 10.3.0
      esquery: 1.6.0
      esutils: 2.0.3
      fast-deep-equal: 3.1.3
      file-entry-cache: 8.0.0
      find-up: 5.0.0
      glob-parent: 6.0.2
      ignore: 5.3.2
      imurmurhash: 0.1.4
      is-glob: 4.0.3
      json-stable-stringify-without-jsonify: 1.0.1
      lodash.merge: 4.6.2
      minimatch: 3.1.2
      natural-compare: 1.4.0
      optionator: 0.9.4
    transitivePeerDependencies:
      - supports-color

  espree@10.3.0:
    dependencies:
      acorn: 8.14.1
      acorn-jsx: 5.3.2(acorn@8.14.1)
      eslint-visitor-keys: 4.2.0

  esprima@4.0.1: {}

  esquery@1.6.0:
    dependencies:
      estraverse: 5.3.0

  esrecurse@4.3.0:
    dependencies:
      estraverse: 5.3.0

  estraverse@5.3.0: {}

  esutils@2.0.3: {}

  etag@1.8.1: {}

  events@1.1.1: {}

  execa@5.1.1:
    dependencies:
      cross-spawn: 7.0.6
      get-stream: 6.0.1
      human-signals: 2.1.0
      is-stream: 2.0.1
      merge-stream: 2.0.0
      npm-run-path: 4.0.1
      onetime: 5.1.2
      signal-exit: 3.0.7
      strip-final-newline: 2.0.0

  exit-x@0.2.2: {}

  expand-template@2.0.3: {}

  expect@29.7.0:
    dependencies:
      '@jest/expect-utils': 29.7.0
      jest-get-type: 29.6.3
      jest-matcher-utils: 29.7.0
      jest-message-util: 29.7.0
      jest-util: 29.7.0

  expect@30.0.0:
    dependencies:
      '@jest/expect-utils': 30.0.0
      '@jest/get-type': 30.0.0
      jest-matcher-utils: 30.0.0
      jest-message-util: 30.0.0
      jest-mock: 30.0.0
      jest-util: 30.0.0

  express@5.1.0:
    dependencies:
      accepts: 2.0.0
      body-parser: 2.2.0
      content-disposition: 1.0.0
      content-type: 1.0.5
      cookie: 0.7.2
      cookie-signature: 1.2.2
      debug: 4.4.1(supports-color@5.5.0)
      encodeurl: 2.0.0
      escape-html: 1.0.3
      etag: 1.8.1
      finalhandler: 2.1.0
      fresh: 2.0.0
      http-errors: 2.0.0
      merge-descriptors: 2.0.0
      mime-types: 3.0.1
      on-finished: 2.4.1
      once: 1.4.0
      parseurl: 1.3.3
      proxy-addr: 2.0.7
      qs: 6.14.0
      range-parser: 1.2.1
      router: 2.2.0
      send: 1.2.0
      serve-static: 2.2.0
      statuses: 2.0.2
      type-is: 2.0.1
      vary: 1.1.2
    transitivePeerDependencies:
      - supports-color

  extend@3.0.2: {}

  extract-zip@2.0.1:
    dependencies:
      debug: 4.4.1(supports-color@5.5.0)
      get-stream: 5.2.0
      yauzl: 2.10.0
    optionalDependencies:
      '@types/yauzl': 2.10.3
    transitivePeerDependencies:
      - supports-color

  fast-deep-equal@3.1.3: {}

  fast-diff@1.3.0: {}

  fast-fifo@1.3.2: {}

  fast-glob@3.3.3:
    dependencies:
      '@nodelib/fs.stat': 2.0.5
      '@nodelib/fs.walk': 1.2.8
      glob-parent: 5.1.2
      merge2: 1.4.1
      micromatch: 4.0.8

  fast-json-stable-stringify@2.1.0: {}

  fast-levenshtein@2.0.6: {}

  fast-xml-parser@4.4.1:
    dependencies:
      strnum: 1.1.2

  fastq@1.19.1:
    dependencies:
      reusify: 1.1.0

  fb-watchman@2.0.2:
    dependencies:
      bser: 2.1.1

  fd-slicer@1.1.0:
    dependencies:
      pend: 1.2.0

  fetch-blob@3.2.0:
    dependencies:
      node-domexception: 1.0.0
      web-streams-polyfill: 3.3.3

  file-entry-cache@8.0.0:
    dependencies:
      flat-cache: 4.0.1

  file-uri-to-path@1.0.0: {}

  filelist@1.0.4:
    dependencies:
      minimatch: 5.1.6

  fill-range@7.1.1:
    dependencies:
      to-regex-range: 5.0.1

  finalhandler@2.1.0:
    dependencies:
      debug: 4.4.1(supports-color@5.5.0)
      encodeurl: 2.0.0
      escape-html: 1.0.3
      on-finished: 2.4.1
      parseurl: 1.3.3
      statuses: 2.0.2
    transitivePeerDependencies:
      - supports-color

  find-up-simple@1.0.1: {}

  find-up@4.1.0:
    dependencies:
      locate-path: 5.0.0
      path-exists: 4.0.0

  find-up@5.0.0:
    dependencies:
      locate-path: 6.0.0
      path-exists: 4.0.0

  flat-cache@4.0.1:
    dependencies:
      flatted: 3.3.3
      keyv: 4.5.4

  flatted@3.3.3: {}

  for-each@0.3.5:
    dependencies:
      is-callable: 1.2.7

  foreground-child@3.3.1:
    dependencies:
      cross-spawn: 7.0.6
      signal-exit: 4.1.0

  formdata-polyfill@4.0.10:
    dependencies:
      fetch-blob: 3.2.0

  forwarded@0.2.0: {}

  fresh@2.0.0: {}

  fs-constants@1.0.0: {}

  fs-extra@10.1.0:
    dependencies:
      graceful-fs: 4.2.11
      jsonfile: 6.1.0
      universalify: 2.0.1

  fs.realpath@1.0.0: {}

  fsevents@2.3.2:
    optional: true

  fsevents@2.3.3:
    optional: true

  function-bind@1.1.2: {}

  gaxios@7.0.0:
    dependencies:
      extend: 3.0.2
      https-proxy-agent: 7.0.6
      node-fetch: 3.3.2
    transitivePeerDependencies:
      - supports-color

  gcp-metadata@7.0.0:
    dependencies:
      gaxios: 7.0.0
      google-logging-utils: 1.1.1
      json-bigint: 1.0.0
    transitivePeerDependencies:
      - supports-color

  gensync@1.0.0-beta.2: {}

  get-caller-file@2.0.5: {}

  get-intrinsic@1.3.0:
    dependencies:
      call-bind-apply-helpers: 1.0.2
      es-define-property: 1.0.1
      es-errors: 1.3.0
      es-object-atoms: 1.1.1
      function-bind: 1.1.2
      get-proto: 1.0.1
      gopd: 1.2.0
      has-symbols: 1.1.0
      hasown: 2.0.2
      math-intrinsics: 1.1.0

  get-package-type@0.1.0: {}

  get-proto@1.0.1:
    dependencies:
      dunder-proto: 1.0.1
      es-object-atoms: 1.1.1

  get-stream@5.2.0:
    dependencies:
      pump: 3.0.2

  get-stream@6.0.1: {}

  get-uri@6.0.4:
    dependencies:
      basic-ftp: 5.0.5
      data-uri-to-buffer: 6.0.2
      debug: 4.4.1(supports-color@5.5.0)
    transitivePeerDependencies:
      - supports-color

  github-from-package@0.0.0: {}

  glob-parent@5.1.2:
    dependencies:
      is-glob: 4.0.3

  glob-parent@6.0.2:
    dependencies:
      is-glob: 4.0.3

  glob-to-regexp@0.4.1: {}

  glob@10.4.5:
    dependencies:
      foreground-child: 3.3.1
      jackspeak: 3.4.3
      minimatch: 9.0.5
      minipass: 7.1.2
      package-json-from-dist: 1.0.1
      path-scurry: 1.11.1

  glob@7.1.6:
    dependencies:
      fs.realpath: 1.0.0
      inflight: 1.0.6
      inherits: 2.0.4
      minimatch: 3.1.2
      once: 1.4.0
      path-is-absolute: 1.0.1

  glob@7.2.3:
    dependencies:
      fs.realpath: 1.0.0
      inflight: 1.0.6
      inherits: 2.0.4
      minimatch: 3.1.2
      once: 1.4.0
      path-is-absolute: 1.0.1

  globals@11.12.0: {}

  globals@14.0.0: {}

  globals@16.2.0: {}

  google-auth-library@10.0.0:
    dependencies:
      base64-js: 1.5.1
      ecdsa-sig-formatter: 1.0.11
      gaxios: 7.0.0
      gcp-metadata: 7.0.0
      google-logging-utils: 1.1.1
      gtoken: 8.0.0
      jws: 4.0.0
    transitivePeerDependencies:
      - supports-color

  google-logging-utils@1.1.1: {}

  googleapis-common@8.0.2-rc.0:
    dependencies:
      extend: 3.0.2
      gaxios: 7.0.0
      google-auth-library: 10.0.0
      qs: 6.14.0
      url-template: 2.0.8
    transitivePeerDependencies:
      - supports-color

  googleapis@150.0.1:
    dependencies:
      google-auth-library: 10.0.0
      googleapis-common: 8.0.2-rc.0
    transitivePeerDependencies:
      - supports-color

  gopd@1.2.0: {}

  graceful-fs@4.2.11: {}

  graphemer@1.4.0: {}

  gtoken@8.0.0:
    dependencies:
      gaxios: 7.0.0
      jws: 4.0.0
    transitivePeerDependencies:
      - supports-color

  has-flag@3.0.0: {}

  has-flag@4.0.0: {}

  has-property-descriptors@1.0.2:
    dependencies:
      es-define-property: 1.0.1

  has-symbols@1.1.0: {}

  has-tostringtag@1.0.2:
    dependencies:
      has-symbols: 1.1.0

  hasown@2.0.2:
    dependencies:
      function-bind: 1.1.2

  html-escaper@2.0.2: {}

  htmlparser2@10.0.0:
    dependencies:
      domelementtype: 2.3.0
      domhandler: 5.0.3
      domutils: 3.2.2
      entities: 6.0.0

  http-errors@2.0.0:
    dependencies:
      depd: 2.0.0
      inherits: 2.0.4
      setprototypeof: 1.2.0
      statuses: 2.0.1
      toidentifier: 1.0.1

  http-proxy-agent@7.0.2:
    dependencies:
      agent-base: 7.1.3
      debug: 4.4.1(supports-color@5.5.0)
    transitivePeerDependencies:
      - supports-color

  https-proxy-agent@7.0.6:
    dependencies:
      agent-base: 7.1.3
      debug: 4.4.1(supports-color@5.5.0)
    transitivePeerDependencies:
      - supports-color

  human-signals@2.1.0: {}

  iconv-lite@0.6.3:
    dependencies:
      safer-buffer: 2.1.2

  ieee754@1.1.13: {}

  ieee754@1.2.1: {}

  ignore-by-default@1.0.1: {}

  ignore@5.3.2: {}

  ignore@7.0.5: {}

  import-fresh@3.3.1:
    dependencies:
      parent-module: 1.0.1
      resolve-from: 4.0.0

  import-local@3.2.0:
    dependencies:
      pkg-dir: 4.2.0
      resolve-cwd: 3.0.0

  imurmurhash@0.1.4: {}

  indent-string@5.0.0: {}

  inflight@1.0.6:
    dependencies:
      once: 1.4.0
      wrappy: 1.0.2

  inherits@2.0.4: {}

  ini@1.3.8: {}

  ip-address@9.0.5:
    dependencies:
      jsbn: 1.1.0
      sprintf-js: 1.1.3

  ipaddr.js@1.9.1: {}

  is-arguments@1.2.0:
    dependencies:
      call-bound: 1.0.4
      has-tostringtag: 1.0.2

  is-arrayish@0.2.1: {}

  is-binary-path@2.1.0:
    dependencies:
      binary-extensions: 2.3.0

  is-builtin-module@5.0.0:
    dependencies:
      builtin-modules: 5.0.0

  is-callable@1.2.7: {}

  is-docker@2.2.1: {}

  is-extglob@2.1.1: {}

  is-fullwidth-code-point@3.0.0: {}

  is-generator-fn@2.1.0: {}

  is-generator-function@1.1.0:
    dependencies:
      call-bound: 1.0.4
      get-proto: 1.0.1
      has-tostringtag: 1.0.2
      safe-regex-test: 1.1.0

  is-glob@4.0.3:
    dependencies:
      is-extglob: 2.1.1

  is-number@7.0.0: {}

  is-promise@4.0.0: {}

  is-regex@1.2.1:
    dependencies:
      call-bound: 1.0.4
      gopd: 1.2.0
      has-tostringtag: 1.0.2
      hasown: 2.0.2

  is-stream@2.0.1: {}

  is-typed-array@1.1.15:
    dependencies:
      which-typed-array: 1.1.19

  is-wsl@2.2.0:
    dependencies:
      is-docker: 2.2.1

  isarray@1.0.0: {}

  isexe@2.0.0: {}

  istanbul-lib-coverage@3.2.2: {}

  istanbul-lib-instrument@5.2.1:
    dependencies:
      '@babel/core': 7.27.4
      '@babel/parser': 7.27.5
      '@istanbuljs/schema': 0.1.3
      istanbul-lib-coverage: 3.2.2
      semver: 6.3.1
    transitivePeerDependencies:
      - supports-color
    optional: true

  istanbul-lib-instrument@6.0.3:
    dependencies:
      '@babel/core': 7.27.4
      '@babel/parser': 7.27.5
      '@istanbuljs/schema': 0.1.3
      istanbul-lib-coverage: 3.2.2
      semver: 7.7.2
    transitivePeerDependencies:
      - supports-color

  istanbul-lib-report@3.0.1:
    dependencies:
      istanbul-lib-coverage: 3.2.2
      make-dir: 4.0.0
      supports-color: 7.2.0

  istanbul-lib-source-maps@5.0.6:
    dependencies:
      '@jridgewell/trace-mapping': 0.3.25
      debug: 4.4.1(supports-color@5.5.0)
      istanbul-lib-coverage: 3.2.2
    transitivePeerDependencies:
      - supports-color

  istanbul-reports@3.1.7:
    dependencies:
      html-escaper: 2.0.2
      istanbul-lib-report: 3.0.1

  jackspeak@3.4.3:
    dependencies:
      '@isaacs/cliui': 8.0.2
    optionalDependencies:
      '@pkgjs/parseargs': 0.11.0

  jake@10.9.2:
    dependencies:
      async: 3.2.6
      chalk: 4.1.2
      filelist: 1.0.4
      minimatch: 3.1.2

  jest-changed-files@30.0.0:
    dependencies:
      execa: 5.1.1
      jest-util: 30.0.0
      p-limit: 3.1.0

  jest-circus@30.0.0:
    dependencies:
      '@jest/environment': 30.0.0
      '@jest/expect': 30.0.0
      '@jest/test-result': 30.0.0
      '@jest/types': 30.0.0
      '@types/node': 24.0.0
      chalk: 4.1.2
      co: 4.6.0
      dedent: 1.6.0
      is-generator-fn: 2.1.0
      jest-each: 30.0.0
      jest-matcher-utils: 30.0.0
      jest-message-util: 30.0.0
      jest-runtime: 30.0.0
      jest-snapshot: 30.0.0
      jest-util: 30.0.0
      p-limit: 3.1.0
      pretty-format: 30.0.0
      pure-rand: 7.0.1
      slash: 3.0.0
      stack-utils: 2.0.6
    transitivePeerDependencies:
      - babel-plugin-macros
      - supports-color

  jest-cli@30.0.0(@types/node@24.0.0)(ts-node@10.9.2(@swc/core@1.12.0)(@types/node@24.0.0)(typescript@5.8.3)):
    dependencies:
      '@jest/core': 30.0.0(ts-node@10.9.2(@swc/core@1.12.0)(@types/node@24.0.0)(typescript@5.8.3))
      '@jest/test-result': 30.0.0
      '@jest/types': 30.0.0
      chalk: 4.1.2
      exit-x: 0.2.2
      import-local: 3.2.0
      jest-config: 30.0.0(@types/node@24.0.0)(ts-node@10.9.2(@swc/core@1.12.0)(@types/node@24.0.0)(typescript@5.8.3))
      jest-util: 30.0.0
      jest-validate: 30.0.0
      yargs: 17.7.2
    transitivePeerDependencies:
      - '@types/node'
      - babel-plugin-macros
      - esbuild-register
      - supports-color
      - ts-node

  jest-config@30.0.0(@types/node@24.0.0)(ts-node@10.9.2(@swc/core@1.12.0)(@types/node@24.0.0)(typescript@5.8.3)):
    dependencies:
      '@babel/core': 7.27.4
      '@jest/get-type': 30.0.0
      '@jest/pattern': 30.0.0
      '@jest/test-sequencer': 30.0.0
      '@jest/types': 30.0.0
      babel-jest: 30.0.0(@babel/core@7.27.4)
      chalk: 4.1.2
      ci-info: 4.2.0
      deepmerge: 4.3.1
      glob: 10.4.5
      graceful-fs: 4.2.11
      jest-circus: 30.0.0
      jest-docblock: 30.0.0
      jest-environment-node: 30.0.0
      jest-regex-util: 30.0.0
      jest-resolve: 30.0.0
      jest-runner: 30.0.0
      jest-util: 30.0.0
      jest-validate: 30.0.0
      micromatch: 4.0.8
      parse-json: 5.2.0
      pretty-format: 30.0.0
      slash: 3.0.0
      strip-json-comments: 3.1.1
    optionalDependencies:
      '@types/node': 24.0.0
      ts-node: 10.9.2(@swc/core@1.12.0)(@types/node@24.0.0)(typescript@5.8.3)
    transitivePeerDependencies:
      - babel-plugin-macros
      - supports-color

  jest-diff@29.7.0:
    dependencies:
      chalk: 4.1.2
      diff-sequences: 29.6.3
      jest-get-type: 29.6.3
      pretty-format: 29.7.0

  jest-diff@30.0.0:
    dependencies:
      '@jest/diff-sequences': 30.0.0
      '@jest/get-type': 30.0.0
      chalk: 4.1.2
      pretty-format: 30.0.0

  jest-docblock@30.0.0:
    dependencies:
      detect-newline: 3.1.0

  jest-each@30.0.0:
    dependencies:
      '@jest/get-type': 30.0.0
      '@jest/types': 30.0.0
      chalk: 4.1.2
      jest-util: 30.0.0
      pretty-format: 30.0.0

  jest-environment-node@30.0.0:
    dependencies:
      '@jest/environment': 30.0.0
      '@jest/fake-timers': 30.0.0
      '@jest/types': 30.0.0
      '@types/node': 24.0.0
      jest-mock: 30.0.0
      jest-util: 30.0.0
      jest-validate: 30.0.0

  jest-get-type@29.6.3: {}

  jest-haste-map@29.7.0:
    dependencies:
      '@jest/types': 29.6.3
      '@types/graceful-fs': 4.1.9
      '@types/node': 24.0.0
      anymatch: 3.1.3
      fb-watchman: 2.0.2
      graceful-fs: 4.2.11
      jest-regex-util: 29.6.3
      jest-util: 29.7.0
      jest-worker: 29.7.0
      micromatch: 4.0.8
      walker: 1.0.8
    optionalDependencies:
      fsevents: 2.3.3
    optional: true

  jest-haste-map@30.0.0:
    dependencies:
      '@jest/types': 30.0.0
      '@types/node': 24.0.0
      anymatch: 3.1.3
      fb-watchman: 2.0.2
      graceful-fs: 4.2.11
      jest-regex-util: 30.0.0
      jest-util: 30.0.0
      jest-worker: 30.0.0
      micromatch: 4.0.8
      walker: 1.0.8
    optionalDependencies:
      fsevents: 2.3.3

  jest-html-reporters@3.1.7:
    dependencies:
      fs-extra: 10.1.0
      open: 8.4.2

  jest-leak-detector@30.0.0:
    dependencies:
      '@jest/get-type': 30.0.0
      pretty-format: 30.0.0

  jest-matcher-utils@29.7.0:
    dependencies:
      chalk: 4.1.2
      jest-diff: 29.7.0
      jest-get-type: 29.6.3
      pretty-format: 29.7.0

  jest-matcher-utils@30.0.0:
    dependencies:
      '@jest/get-type': 30.0.0
      chalk: 4.1.2
      jest-diff: 30.0.0
      pretty-format: 30.0.0

  jest-message-util@29.7.0:
    dependencies:
      '@babel/code-frame': 7.27.1
      '@jest/types': 29.6.3
      '@types/stack-utils': 2.0.3
      chalk: 4.1.2
      graceful-fs: 4.2.11
      micromatch: 4.0.8
      pretty-format: 29.7.0
      slash: 3.0.0
      stack-utils: 2.0.6

  jest-message-util@30.0.0:
    dependencies:
      '@babel/code-frame': 7.27.1
      '@jest/types': 30.0.0
      '@types/stack-utils': 2.0.3
      chalk: 4.1.2
      graceful-fs: 4.2.11
      micromatch: 4.0.8
      pretty-format: 30.0.0
      slash: 3.0.0
      stack-utils: 2.0.6

  jest-mock@30.0.0:
    dependencies:
      '@jest/types': 30.0.0
      '@types/node': 24.0.0
      jest-util: 30.0.0

  jest-pnp-resolver@1.2.3(jest-resolve@30.0.0):
    optionalDependencies:
      jest-resolve: 30.0.0

  jest-regex-util@29.6.3:
    optional: true

  jest-regex-util@30.0.0: {}

  jest-resolve-dependencies@30.0.0:
    dependencies:
      jest-regex-util: 30.0.0
      jest-snapshot: 30.0.0
    transitivePeerDependencies:
      - supports-color

  jest-resolve@30.0.0:
    dependencies:
      chalk: 4.1.2
      graceful-fs: 4.2.11
      jest-haste-map: 30.0.0
      jest-pnp-resolver: 1.2.3(jest-resolve@30.0.0)
      jest-util: 30.0.0
      jest-validate: 30.0.0
      slash: 3.0.0
      unrs-resolver: 1.7.13

  jest-runner@30.0.0:
    dependencies:
      '@jest/console': 30.0.0
      '@jest/environment': 30.0.0
      '@jest/test-result': 30.0.0
      '@jest/transform': 30.0.0
      '@jest/types': 30.0.0
      '@types/node': 24.0.0
      chalk: 4.1.2
      emittery: 0.13.1
      exit-x: 0.2.2
      graceful-fs: 4.2.11
      jest-docblock: 30.0.0
      jest-environment-node: 30.0.0
      jest-haste-map: 30.0.0
      jest-leak-detector: 30.0.0
      jest-message-util: 30.0.0
      jest-resolve: 30.0.0
      jest-runtime: 30.0.0
      jest-util: 30.0.0
      jest-watcher: 30.0.0
      jest-worker: 30.0.0
      p-limit: 3.1.0
      source-map-support: 0.5.13
    transitivePeerDependencies:
      - supports-color

  jest-runtime@30.0.0:
    dependencies:
      '@jest/environment': 30.0.0
      '@jest/fake-timers': 30.0.0
      '@jest/globals': 30.0.0
      '@jest/source-map': 30.0.0
      '@jest/test-result': 30.0.0
      '@jest/transform': 30.0.0
      '@jest/types': 30.0.0
      '@types/node': 24.0.0
      chalk: 4.1.2
      cjs-module-lexer: 2.1.0
      collect-v8-coverage: 1.0.2
      glob: 10.4.5
      graceful-fs: 4.2.11
      jest-haste-map: 30.0.0
      jest-message-util: 30.0.0
      jest-mock: 30.0.0
      jest-regex-util: 30.0.0
      jest-resolve: 30.0.0
      jest-snapshot: 30.0.0
      jest-util: 30.0.0
      slash: 3.0.0
      strip-bom: 4.0.0
    transitivePeerDependencies:
      - supports-color

  jest-snapshot@30.0.0:
    dependencies:
      '@babel/core': 7.27.4
      '@babel/generator': 7.27.5
      '@babel/plugin-syntax-jsx': 7.27.1(@babel/core@7.27.4)
      '@babel/plugin-syntax-typescript': 7.27.1(@babel/core@7.27.4)
      '@babel/types': 7.27.6
      '@jest/expect-utils': 30.0.0
      '@jest/get-type': 30.0.0
      '@jest/snapshot-utils': 30.0.0
      '@jest/transform': 30.0.0
      '@jest/types': 30.0.0
      babel-preset-current-node-syntax: 1.1.0(@babel/core@7.27.4)
      chalk: 4.1.2
      expect: 30.0.0
      graceful-fs: 4.2.11
      jest-diff: 30.0.0
      jest-matcher-utils: 30.0.0
      jest-message-util: 30.0.0
      jest-util: 30.0.0
      pretty-format: 30.0.0
      semver: 7.7.2
      synckit: 0.11.8
    transitivePeerDependencies:
      - supports-color

  jest-util@29.7.0:
    dependencies:
      '@jest/types': 29.6.3
      '@types/node': 24.0.0
      chalk: 4.1.2
      ci-info: 3.9.0
      graceful-fs: 4.2.11
      picomatch: 2.3.1

  jest-util@30.0.0:
    dependencies:
      '@jest/types': 30.0.0
      '@types/node': 24.0.0
      chalk: 4.1.2
      ci-info: 4.2.0
      graceful-fs: 4.2.11
      picomatch: 4.0.2

  jest-validate@30.0.0:
    dependencies:
      '@jest/get-type': 30.0.0
      '@jest/types': 30.0.0
      camelcase: 6.3.0
      chalk: 4.1.2
      leven: 3.1.0
      pretty-format: 30.0.0

  jest-watcher@30.0.0:
    dependencies:
      '@jest/test-result': 30.0.0
      '@jest/types': 30.0.0
      '@types/node': 24.0.0
      ansi-escapes: 4.3.2
      chalk: 4.1.2
      emittery: 0.13.1
      jest-util: 30.0.0
      string-length: 4.0.2

  jest-worker@29.7.0:
    dependencies:
      '@types/node': 24.0.0
      jest-util: 29.7.0
      merge-stream: 2.0.0
      supports-color: 8.1.1
    optional: true

  jest-worker@30.0.0:
    dependencies:
      '@types/node': 24.0.0
      '@ungap/structured-clone': 1.3.0
      jest-util: 30.0.0
      merge-stream: 2.0.0
      supports-color: 8.1.1

  jest@30.0.0(@types/node@24.0.0)(ts-node@10.9.2(@swc/core@1.12.0)(@types/node@24.0.0)(typescript@5.8.3)):
    dependencies:
      '@jest/core': 30.0.0(ts-node@10.9.2(@swc/core@1.12.0)(@types/node@24.0.0)(typescript@5.8.3))
      '@jest/types': 30.0.0
      import-local: 3.2.0
      jest-cli: 30.0.0(@types/node@24.0.0)(ts-node@10.9.2(@swc/core@1.12.0)(@types/node@24.0.0)(typescript@5.8.3))
    transitivePeerDependencies:
      - '@types/node'
      - babel-plugin-macros
      - esbuild-register
      - supports-color
      - ts-node

  jmespath@0.16.0: {}

  js-tokens@4.0.0: {}

  js-yaml@3.14.1:
    dependencies:
      argparse: 1.0.10
      esprima: 4.0.1

  js-yaml@4.1.0:
    dependencies:
      argparse: 2.0.1

  jsbn@1.1.0: {}

  jsdoc-type-pratt-parser@4.1.0: {}

  jsesc@3.0.2: {}

  jsesc@3.1.0: {}

  json-bigint@1.0.0:
    dependencies:
      bignumber.js: 9.3.0

  json-buffer@3.0.1: {}

  json-parse-even-better-errors@2.3.1: {}

  json-schema-traverse@0.4.1: {}

  json-stable-stringify-without-jsonify@1.0.1: {}

  json5@2.2.3: {}

  jsonc-parser@3.3.1: {}

  jsonfile@6.1.0:
    dependencies:
      universalify: 2.0.1
    optionalDependencies:
      graceful-fs: 4.2.11

  jwa@2.0.1:
    dependencies:
      buffer-equal-constant-time: 1.0.1
      ecdsa-sig-formatter: 1.0.11
      safe-buffer: 5.2.1

  jws@4.0.0:
    dependencies:
      jwa: 2.0.1
      safe-buffer: 5.2.1

  keyv@4.5.4:
    dependencies:
      json-buffer: 3.0.1

  leven@3.1.0: {}

  levn@0.4.1:
    dependencies:
      prelude-ls: 1.2.1
      type-check: 0.4.0

  lines-and-columns@1.2.4: {}

  linkify-it@5.0.0:
    dependencies:
      uc.micro: 2.1.0

  locate-path@5.0.0:
    dependencies:
      p-locate: 4.1.0

  locate-path@6.0.0:
    dependencies:
      p-locate: 5.0.0

  lodash.get@4.4.2: {}

  lodash.isequal@4.5.0: {}

  lodash.memoize@4.1.2: {}

  lodash.merge@4.6.2: {}

  lodash.mergewith@4.6.2: {}

  lru-cache@10.4.3: {}

  lru-cache@5.1.1:
    dependencies:
      yallist: 3.1.1

  lru-cache@7.18.3: {}

  lunr@2.3.9: {}

  make-dir@4.0.0:
    dependencies:
      semver: 7.7.2

  make-error@1.3.6: {}

  makeerror@1.0.12:
    dependencies:
      tmpl: 1.0.5

  markdown-it@14.1.0:
    dependencies:
      argparse: 2.0.1
      entities: 4.5.0
      linkify-it: 5.0.0
      mdurl: 2.0.0
      punycode.js: 2.3.1
      uc.micro: 2.1.0

  math-intrinsics@1.1.0: {}

  mdurl@2.0.0: {}

  media-typer@1.1.0: {}

  merge-descriptors@2.0.0: {}

  merge-stream@2.0.0: {}

  merge2@1.4.1: {}

  micromatch@4.0.8:
    dependencies:
      braces: 3.0.3
      picomatch: 2.3.1

  mime-db@1.54.0: {}

  mime-types@3.0.1:
    dependencies:
      mime-db: 1.54.0

  mimic-fn@2.1.0: {}

  mimic-response@3.1.0: {}

  min-indent@1.0.1: {}

  minimatch@3.1.2:
    dependencies:
      brace-expansion: 1.1.11

  minimatch@5.1.6:
    dependencies:
      brace-expansion: 2.0.1

  minimatch@9.0.5:
    dependencies:
      brace-expansion: 2.0.1

  minimist@1.2.8: {}

  minipass@7.1.2: {}

  mitt@3.0.1: {}

  mkdirp-classic@0.5.3: {}

  ms@2.1.3: {}

  napi-build-utils@2.0.0: {}

  napi-postinstall@0.2.4: {}

  natural-compare@1.4.0: {}

  negotiator@1.0.0: {}

  netmask@2.0.2: {}

  node-abi@3.75.0:
    dependencies:
      semver: 7.7.2

  node-domexception@1.0.0: {}

  node-fetch@3.3.2:
    dependencies:
      data-uri-to-buffer: 4.0.1
      fetch-blob: 3.2.0
      formdata-polyfill: 4.0.10

  node-int64@0.4.0: {}

  node-releases@2.0.19: {}

  nodemon@3.1.10:
    dependencies:
      chokidar: 3.6.0
      debug: 4.4.1(supports-color@5.5.0)
      ignore-by-default: 1.0.1
      minimatch: 3.1.2
      pstree.remy: 1.1.8
      semver: 7.7.2
      simple-update-notifier: 2.0.0
      supports-color: 5.5.0
      touch: 3.1.1
      undefsafe: 2.0.5

  normalize-path@3.0.0: {}

  npm-run-path@4.0.1:
    dependencies:
      path-key: 3.1.1

  nth-check@2.1.1:
    dependencies:
      boolbase: 1.0.0

  object-inspect@1.13.4: {}

  on-finished@2.4.1:
    dependencies:
      ee-first: 1.1.1

  once@1.4.0:
    dependencies:
      wrappy: 1.0.2

  onetime@5.1.2:
    dependencies:
      mimic-fn: 2.1.0

  only-allow@1.2.1:
    dependencies:
      which-pm-runs: 1.1.0

  open@8.4.2:
    dependencies:
      define-lazy-prop: 2.0.0
      is-docker: 2.2.1
      is-wsl: 2.2.0

  openapi-types@12.1.3: {}

  optionator@0.9.4:
    dependencies:
      deep-is: 0.1.4
      fast-levenshtein: 2.0.6
      levn: 0.4.1
      prelude-ls: 1.2.1
      type-check: 0.4.0
      word-wrap: 1.2.5

  p-limit@2.3.0:
    dependencies:
      p-try: 2.2.0

  p-limit@3.1.0:
    dependencies:
      yocto-queue: 0.1.0

  p-locate@4.1.0:
    dependencies:
      p-limit: 2.3.0

  p-locate@5.0.0:
    dependencies:
      p-limit: 3.1.0

  p-try@2.2.0: {}

  pac-proxy-agent@7.2.0:
    dependencies:
      '@tootallnate/quickjs-emscripten': 0.23.0
      agent-base: 7.1.3
      debug: 4.4.1(supports-color@5.5.0)
      get-uri: 6.0.4
      http-proxy-agent: 7.0.2
      https-proxy-agent: 7.0.6
      pac-resolver: 7.0.1
      socks-proxy-agent: 8.0.5
    transitivePeerDependencies:
      - supports-color

  pac-resolver@7.0.1:
    dependencies:
      degenerator: 5.0.1
      netmask: 2.0.2

  package-json-from-dist@1.0.1: {}

  parent-module@1.0.1:
    dependencies:
      callsites: 3.1.0

  parse-imports-exports@0.2.4:
    dependencies:
      parse-statements: 1.0.11

  parse-json@5.2.0:
    dependencies:
      '@babel/code-frame': 7.27.1
      error-ex: 1.3.2
      json-parse-even-better-errors: 2.3.1
      lines-and-columns: 1.2.4

  parse-statements@1.0.11: {}

  parse5-htmlparser2-tree-adapter@7.1.0:
    dependencies:
      domhandler: 5.0.3
      parse5: 7.3.0

  parse5-parser-stream@7.1.2:
    dependencies:
      parse5: 7.3.0

  parse5@7.3.0:
    dependencies:
      entities: 6.0.0

  parseurl@1.3.3: {}

  path-exists@4.0.0: {}

  path-is-absolute@1.0.1: {}

  path-key@3.1.1: {}

  path-scurry@1.11.1:
    dependencies:
      lru-cache: 10.4.3
      minipass: 7.1.2

  path-to-regexp@8.2.0: {}

  pend@1.2.0: {}

  picocolors@1.1.1: {}

  picomatch@2.3.1: {}

  picomatch@4.0.2: {}

  pirates@4.0.7: {}

  pkg-dir@4.2.0:
    dependencies:
      find-up: 4.1.0

  pluralize@8.0.0: {}

  possible-typed-array-names@1.1.0: {}

  prebuild-install@7.1.3:
    dependencies:
      detect-libc: 2.0.4
      expand-template: 2.0.3
      github-from-package: 0.0.0
      minimist: 1.2.8
      mkdirp-classic: 0.5.3
      napi-build-utils: 2.0.0
      node-abi: 3.75.0
      pump: 3.0.2
      rc: 1.2.8
      simple-get: 4.0.1
      tar-fs: 2.1.3
      tunnel-agent: 0.6.0

  prelude-ls@1.2.1: {}

  prettier-linter-helpers@1.0.0:
    dependencies:
      fast-diff: 1.3.0

  prettier@3.5.3: {}

  pretty-format@29.7.0:
    dependencies:
      '@jest/schemas': 29.6.3
      ansi-styles: 5.2.0
      react-is: 18.3.1

  pretty-format@30.0.0:
    dependencies:
      '@jest/schemas': 30.0.0
      ansi-styles: 5.2.0
      react-is: 18.3.1

  progress@2.0.3: {}

  proxy-addr@2.0.7:
    dependencies:
      forwarded: 0.2.0
      ipaddr.js: 1.9.1

  proxy-agent@6.5.0:
    dependencies:
      agent-base: 7.1.3
      debug: 4.4.1(supports-color@5.5.0)
      http-proxy-agent: 7.0.2
      https-proxy-agent: 7.0.6
      lru-cache: 7.18.3
      pac-proxy-agent: 7.2.0
      proxy-from-env: 1.1.0
      socks-proxy-agent: 8.0.5
    transitivePeerDependencies:
      - supports-color

  proxy-from-env@1.1.0: {}

  pstree.remy@1.1.8: {}

  pump@3.0.2:
    dependencies:
      end-of-stream: 1.4.4
      once: 1.4.0

  punycode.js@2.3.1: {}

  punycode@1.3.2: {}

  punycode@2.3.1: {}

  puppeteer-core@24.10.0:
    dependencies:
      '@puppeteer/browsers': 2.10.5
      chromium-bidi: 5.1.0(devtools-protocol@0.0.1452169)
      debug: 4.4.1(supports-color@5.5.0)
      devtools-protocol: 0.0.1452169
      typed-query-selector: 2.12.0
      ws: 8.18.2
    transitivePeerDependencies:
      - bare-buffer
      - bufferutil
      - supports-color
      - utf-8-validate

  puppeteer@24.10.0(typescript@5.8.3):
    dependencies:
      '@puppeteer/browsers': 2.10.5
      chromium-bidi: 5.1.0(devtools-protocol@0.0.1452169)
      cosmiconfig: 9.0.0(typescript@5.8.3)
      devtools-protocol: 0.0.1452169
      puppeteer-core: 24.10.0
      typed-query-selector: 2.12.0
    transitivePeerDependencies:
      - bare-buffer
      - bufferutil
      - supports-color
      - typescript
      - utf-8-validate

  pure-rand@7.0.1: {}

  qs@6.14.0:
    dependencies:
      side-channel: 1.1.0

  querystring@0.2.0: {}

  queue-microtask@1.2.3: {}

  range-parser@1.2.1: {}

  raw-body@3.0.0:
    dependencies:
      bytes: 3.1.2
      http-errors: 2.0.0
      iconv-lite: 0.6.3
      unpipe: 1.0.0

  rc@1.2.8:
    dependencies:
      deep-extend: 0.6.0
      ini: 1.3.8
      minimist: 1.2.8
      strip-json-comments: 2.0.1

  react-is@18.3.1: {}

  readable-stream@3.6.2:
    dependencies:
      inherits: 2.0.4
      string_decoder: 1.3.0
      util-deprecate: 1.0.2

  readdirp@3.6.0:
    dependencies:
      picomatch: 2.3.1

  reflect-metadata@0.2.2: {}

  regexp-tree@0.1.27: {}

  regjsparser@0.12.0:
    dependencies:
      jsesc: 3.0.2

  require-directory@2.1.1: {}

  resolve-cwd@3.0.0:
    dependencies:
      resolve-from: 5.0.0

  resolve-from@4.0.0: {}

  resolve-from@5.0.0: {}

  reusify@1.1.0: {}

  router@2.2.0:
    dependencies:
      debug: 4.4.1(supports-color@5.5.0)
      depd: 2.0.0
      is-promise: 4.0.0
      parseurl: 1.3.3
      path-to-regexp: 8.2.0
    transitivePeerDependencies:
      - supports-color

  run-parallel@1.2.0:
    dependencies:
      queue-microtask: 1.2.3

  safe-buffer@5.2.1: {}

  safe-regex-test@1.1.0:
    dependencies:
      call-bound: 1.0.4
      es-errors: 1.3.0
      is-regex: 1.2.1

  safer-buffer@2.1.2: {}

  sax@1.2.1: {}

  semver@6.3.1: {}

  semver@7.7.2: {}

  send@1.2.0:
    dependencies:
      debug: 4.4.1(supports-color@5.5.0)
      encodeurl: 2.0.0
      escape-html: 1.0.3
      etag: 1.8.1
      fresh: 2.0.0
      http-errors: 2.0.0
      mime-types: 3.0.1
      ms: 2.1.3
      on-finished: 2.4.1
      range-parser: 1.2.1
      statuses: 2.0.2
    transitivePeerDependencies:
      - supports-color

  serve-static@2.2.0:
    dependencies:
      encodeurl: 2.0.0
      escape-html: 1.0.3
      parseurl: 1.3.3
      send: 1.2.0
    transitivePeerDependencies:
      - supports-color

  set-function-length@1.2.2:
    dependencies:
      define-data-property: 1.1.4
      es-errors: 1.3.0
      function-bind: 1.1.2
      get-intrinsic: 1.3.0
      gopd: 1.2.0
      has-property-descriptors: 1.0.2

  setprototypeof@1.2.0: {}

  shebang-command@2.0.0:
    dependencies:
      shebang-regex: 3.0.0

  shebang-regex@3.0.0: {}

  side-channel-list@1.0.0:
    dependencies:
      es-errors: 1.3.0
      object-inspect: 1.13.4

  side-channel-map@1.0.1:
    dependencies:
      call-bound: 1.0.4
      es-errors: 1.3.0
      get-intrinsic: 1.3.0
      object-inspect: 1.13.4

  side-channel-weakmap@1.0.2:
    dependencies:
      call-bound: 1.0.4
      es-errors: 1.3.0
      get-intrinsic: 1.3.0
      object-inspect: 1.13.4
      side-channel-map: 1.0.1

  side-channel@1.1.0:
    dependencies:
      es-errors: 1.3.0
      object-inspect: 1.13.4
      side-channel-list: 1.0.0
      side-channel-map: 1.0.1
      side-channel-weakmap: 1.0.2

  signal-exit@3.0.7: {}

  signal-exit@4.1.0: {}

  simple-concat@1.0.1: {}

  simple-get@4.0.1:
    dependencies:
      decompress-response: 6.0.0
      once: 1.4.0
      simple-concat: 1.0.1

  simple-update-notifier@2.0.0:
    dependencies:
      semver: 7.7.2

  slash@3.0.0: {}

  smart-buffer@4.2.0: {}

  socks-proxy-agent@8.0.5:
    dependencies:
      agent-base: 7.1.3
      debug: 4.4.1(supports-color@5.5.0)
      socks: 2.8.4
    transitivePeerDependencies:
      - supports-color

  socks@2.8.4:
    dependencies:
      ip-address: 9.0.5
      smart-buffer: 4.2.0

  source-map-support@0.5.13:
    dependencies:
      buffer-from: 1.1.2
      source-map: 0.6.1

  source-map-support@0.5.21:
    dependencies:
      buffer-from: 1.1.2
      source-map: 0.6.1

  source-map@0.6.1: {}

  spdx-exceptions@2.5.0: {}

  spdx-expression-parse@4.0.0:
    dependencies:
      spdx-exceptions: 2.5.0
      spdx-license-ids: 3.0.21

  spdx-license-ids@3.0.21: {}

  sprintf-js@1.0.3: {}

  sprintf-js@1.1.3: {}

  stack-utils@2.0.6:
    dependencies:
      escape-string-regexp: 2.0.0

  statuses@2.0.1: {}

  statuses@2.0.2: {}

  streamx@2.22.1:
    dependencies:
      fast-fifo: 1.3.2
      text-decoder: 1.2.3
    optionalDependencies:
      bare-events: 2.5.4

  string-length@4.0.2:
    dependencies:
      char-regex: 1.0.2
      strip-ansi: 6.0.1

  string-width@4.2.3:
    dependencies:
      emoji-regex: 8.0.0
      is-fullwidth-code-point: 3.0.0
      strip-ansi: 6.0.1

  string-width@5.1.2:
    dependencies:
      eastasianwidth: 0.2.0
      emoji-regex: 9.2.2
      strip-ansi: 7.1.0

  string_decoder@1.3.0:
    dependencies:
      safe-buffer: 5.2.1

  strip-ansi@6.0.1:
    dependencies:
      ansi-regex: 5.0.1

  strip-ansi@7.1.0:
    dependencies:
      ansi-regex: 6.1.0

  strip-bom@4.0.0: {}

  strip-final-newline@2.0.0: {}

  strip-indent@4.0.0:
    dependencies:
      min-indent: 1.0.1

  strip-json-comments@2.0.1: {}

  strip-json-comments@3.1.1: {}

  strnum@1.1.2: {}

  supports-color@5.5.0:
    dependencies:
      has-flag: 3.0.0

  supports-color@7.2.0:
    dependencies:
      has-flag: 4.0.0

  supports-color@8.1.1:
    dependencies:
      has-flag: 4.0.0

  swagger-autogen@2.23.7:
    dependencies:
      acorn: 7.4.1
      deepmerge: 4.3.1
      glob: 7.2.3
      json5: 2.2.3

  swagger-jsdoc@6.2.8(openapi-types@12.1.3):
    dependencies:
      commander: 6.2.0
      doctrine: 3.0.0
      glob: 7.1.6
      lodash.mergewith: 4.6.2
      swagger-parser: 10.0.3(openapi-types@12.1.3)
      yaml: 2.0.0-1
    transitivePeerDependencies:
      - openapi-types

  swagger-parser@10.0.3(openapi-types@12.1.3):
    dependencies:
      '@apidevtools/swagger-parser': 10.0.3(openapi-types@12.1.3)
    transitivePeerDependencies:
      - openapi-types

  swagger-ui-dist@5.24.0:
    dependencies:
      '@scarf/scarf': 1.4.0

  swagger-ui-express@5.0.1(express@5.1.0):
    dependencies:
      express: 5.1.0
      swagger-ui-dist: 5.24.0

  synckit@0.11.8:
    dependencies:
      '@pkgr/core': 0.2.7

  tar-fs@2.1.3:
    dependencies:
      chownr: 1.1.4
      mkdirp-classic: 0.5.3
      pump: 3.0.2
      tar-stream: 2.2.0

  tar-fs@3.0.9:
    dependencies:
      pump: 3.0.2
      tar-stream: 3.1.7
    optionalDependencies:
      bare-fs: 4.1.5
      bare-path: 3.0.0
    transitivePeerDependencies:
      - bare-buffer

  tar-stream@2.2.0:
    dependencies:
      bl: 4.1.0
      end-of-stream: 1.4.4
      fs-constants: 1.0.0
      inherits: 2.0.4
      readable-stream: 3.6.2

  tar-stream@3.1.7:
    dependencies:
      b4a: 1.6.7
      fast-fifo: 1.3.2
      streamx: 2.22.1

  test-exclude@6.0.0:
    dependencies:
      '@istanbuljs/schema': 0.1.3
      glob: 7.2.3
      minimatch: 3.1.2

  text-decoder@1.2.3:
    dependencies:
      b4a: 1.6.7

  tmpl@1.0.5: {}

  to-regex-range@5.0.1:
    dependencies:
      is-number: 7.0.0

  toidentifier@1.0.1: {}

  touch@3.1.1: {}

  ts-api-utils@2.1.0(typescript@5.8.3):
    dependencies:
      typescript: 5.8.3

  ts-jest@29.3.4(@babel/core@7.27.4)(@jest/transform@29.7.0)(@jest/types@29.6.3)(babel-jest@29.7.0(@babel/core@7.27.4))(jest@30.0.0(@types/node@24.0.0)(ts-node@10.9.2(@swc/core@1.12.0)(@types/node@24.0.0)(typescript@5.8.3)))(typescript@5.8.3):
    dependencies:
      bs-logger: 0.2.6
      ejs: 3.1.10
      fast-json-stable-stringify: 2.1.0
      jest: 30.0.0(@types/node@24.0.0)(ts-node@10.9.2(@swc/core@1.12.0)(@types/node@24.0.0)(typescript@5.8.3))
      jest-util: 29.7.0
      json5: 2.2.3
      lodash.memoize: 4.1.2
      make-error: 1.3.6
      semver: 7.7.2
      type-fest: 4.41.0
      typescript: 5.8.3
      yargs-parser: 21.1.1
    optionalDependencies:
      '@babel/core': 7.27.4
      '@jest/transform': 29.7.0
      '@jest/types': 29.6.3
      babel-jest: 29.7.0(@babel/core@7.27.4)

  ts-node@10.9.2(@swc/core@1.12.0)(@types/node@24.0.0)(typescript@5.8.3):
    dependencies:
      '@cspotcode/source-map-support': 0.8.1
      '@tsconfig/node10': 1.0.11
      '@tsconfig/node12': 1.0.11
      '@tsconfig/node14': 1.0.3
      '@tsconfig/node16': 1.0.4
      '@types/node': 24.0.0
      acorn: 8.14.1
      acorn-walk: 8.3.4
      arg: 4.1.3
      create-require: 1.1.1
      diff: 4.0.2
      make-error: 1.3.6
      typescript: 5.8.3
      v8-compile-cache-lib: 3.0.1
      yn: 3.1.1
    optionalDependencies:
      '@swc/core': 1.12.0

  tslib@1.14.1: {}

  tslib@2.8.1: {}

  tsyringe@4.10.0:
    dependencies:
      tslib: 1.14.1

  tunnel-agent@0.6.0:
    dependencies:
      safe-buffer: 5.2.1

  type-check@0.4.0:
    dependencies:
      prelude-ls: 1.2.1

  type-detect@4.0.8: {}

  type-fest@0.21.3: {}

  type-fest@4.41.0: {}

  type-is@2.0.1:
    dependencies:
      content-type: 1.0.5
      media-typer: 1.1.0
      mime-types: 3.0.1

  typed-query-selector@2.12.0: {}

  typedoc@0.28.5(typescript@5.8.3):
    dependencies:
      '@gerrit0/mini-shiki': 3.6.0
      lunr: 2.3.9
      markdown-it: 14.1.0
      minimatch: 9.0.5
      typescript: 5.8.3
      yaml: 2.8.0

  typescript-eslint@8.34.0(eslint@9.28.0)(typescript@5.8.3):
    dependencies:
      '@typescript-eslint/eslint-plugin': 8.34.0(@typescript-eslint/parser@8.34.0(eslint@9.28.0)(typescript@5.8.3))(eslint@9.28.0)(typescript@5.8.3)
      '@typescript-eslint/parser': 8.34.0(eslint@9.28.0)(typescript@5.8.3)
      '@typescript-eslint/utils': 8.34.0(eslint@9.28.0)(typescript@5.8.3)
      eslint: 9.28.0
      typescript: 5.8.3
    transitivePeerDependencies:
      - supports-color

  typescript@5.8.3: {}

  uc.micro@2.1.0: {}

  undefsafe@2.0.5: {}

  undici-types@7.8.0: {}

  undici@7.10.0: {}

  universalify@2.0.1: {}

  unpipe@1.0.0: {}

  unrs-resolver@1.7.13:
    dependencies:
      napi-postinstall: 0.2.4
    optionalDependencies:
      '@unrs/resolver-binding-darwin-arm64': 1.7.13
      '@unrs/resolver-binding-darwin-x64': 1.7.13
      '@unrs/resolver-binding-freebsd-x64': 1.7.13
      '@unrs/resolver-binding-linux-arm-gnueabihf': 1.7.13
      '@unrs/resolver-binding-linux-arm-musleabihf': 1.7.13
      '@unrs/resolver-binding-linux-arm64-gnu': 1.7.13
      '@unrs/resolver-binding-linux-arm64-musl': 1.7.13
      '@unrs/resolver-binding-linux-ppc64-gnu': 1.7.13
      '@unrs/resolver-binding-linux-riscv64-gnu': 1.7.13
      '@unrs/resolver-binding-linux-riscv64-musl': 1.7.13
      '@unrs/resolver-binding-linux-s390x-gnu': 1.7.13
      '@unrs/resolver-binding-linux-x64-gnu': 1.7.13
      '@unrs/resolver-binding-linux-x64-musl': 1.7.13
      '@unrs/resolver-binding-wasm32-wasi': 1.7.13
      '@unrs/resolver-binding-win32-arm64-msvc': 1.7.13
      '@unrs/resolver-binding-win32-ia32-msvc': 1.7.13
      '@unrs/resolver-binding-win32-x64-msvc': 1.7.13

  update-browserslist-db@1.1.3(browserslist@4.25.0):
    dependencies:
      browserslist: 4.25.0
      escalade: 3.2.0
      picocolors: 1.1.1

  uri-js@4.4.1:
    dependencies:
      punycode: 2.3.1

  url-template@2.0.8: {}

  url@0.10.3:
    dependencies:
      punycode: 1.3.2
      querystring: 0.2.0

  util-deprecate@1.0.2: {}

  util@0.12.5:
    dependencies:
      inherits: 2.0.4
      is-arguments: 1.2.0
      is-generator-function: 1.1.0
      is-typed-array: 1.1.15
      which-typed-array: 1.1.19

  uuid@8.0.0: {}

  uuid@9.0.1: {}

  v8-compile-cache-lib@3.0.1: {}

  v8-to-istanbul@9.3.0:
    dependencies:
      '@jridgewell/trace-mapping': 0.3.25
      '@types/istanbul-lib-coverage': 2.0.6
      convert-source-map: 2.0.0

  validator@13.15.15: {}

  vary@1.1.2: {}

  walker@1.0.8:
    dependencies:
      makeerror: 1.0.12

  watchpack@2.4.4:
    dependencies:
      glob-to-regexp: 0.4.1
      graceful-fs: 4.2.11

  web-streams-polyfill@3.3.3: {}

  whatwg-encoding@3.1.1:
    dependencies:
      iconv-lite: 0.6.3

  whatwg-mimetype@4.0.0: {}

  which-pm-runs@1.1.0: {}

  which-typed-array@1.1.19:
    dependencies:
      available-typed-arrays: 1.0.7
      call-bind: 1.0.8
      call-bound: 1.0.4
      for-each: 0.3.5
      get-proto: 1.0.1
      gopd: 1.2.0
      has-tostringtag: 1.0.2

  which@2.0.2:
    dependencies:
      isexe: 2.0.0

  word-wrap@1.2.5: {}

  wrap-ansi@7.0.0:
    dependencies:
      ansi-styles: 4.3.0
      string-width: 4.2.3
      strip-ansi: 6.0.1

  wrap-ansi@8.1.0:
    dependencies:
      ansi-styles: 6.2.1
      string-width: 5.1.2
      strip-ansi: 7.1.0

  wrappy@1.0.2: {}

  write-file-atomic@4.0.2:
    dependencies:
      imurmurhash: 0.1.4
      signal-exit: 3.0.7
    optional: true

  write-file-atomic@5.0.1:
    dependencies:
      imurmurhash: 0.1.4
      signal-exit: 4.1.0

  ws@8.18.2: {}

  xml2js@0.6.2:
    dependencies:
      sax: 1.2.1
      xmlbuilder: 11.0.1

  xmlbuilder@11.0.1: {}

  y18n@5.0.8: {}

  yallist@3.1.1: {}

  yaml@2.0.0-1: {}

  yaml@2.8.0: {}

  yargs-parser@21.1.1: {}

  yargs@17.7.2:
    dependencies:
      cliui: 8.0.1
      escalade: 3.2.0
      get-caller-file: 2.0.5
      require-directory: 2.1.1
      string-width: 4.2.3
      y18n: 5.0.8
      yargs-parser: 21.1.1

  yauzl@2.10.0:
    dependencies:
      buffer-crc32: 0.2.13
      fd-slicer: 1.1.0

  yn@3.1.1: {}

  yocto-queue@0.1.0: {}

  z-schema@5.0.5:
    dependencies:
      lodash.get: 4.4.2
      lodash.isequal: 4.5.0
      validator: 13.15.15
    optionalDependencies:
      commander: 9.5.0

  zod@3.25.58: {}<|MERGE_RESOLUTION|>--- conflicted
+++ resolved
@@ -62,12 +62,6 @@
       express:
         specifier: ^5.1.0
         version: 5.1.0
-<<<<<<< HEAD
-      gaxios:
-        specifier: ^7.0.0
-        version: 7.0.0
-=======
->>>>>>> e3e108d8
       google-auth-library:
         specifier: ^10.0.0
         version: 10.0.0
