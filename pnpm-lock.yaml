--- conflicted
+++ resolved
@@ -30,7 +30,7 @@
         specifier: ^1.0.7
         version: 1.0.7
       better-sqlite3:
-        specifier: ^9.4.3
+        specifier: ^9.6.0
         version: 9.6.0
       cheerio:
         specifier: ^1.0.0
@@ -1379,16 +1379,11 @@
     resolution: {integrity: sha512-4Bcg1P8xhUuqcii/S0Z9wiHIrQVPMermM1any+MX5GeGD7faD3/msQUDGLol9wOcz4/jbg/WJnGqoJF6LiBdtg==}
     engines: {node: '>=10.0.0'}
 
-<<<<<<< HEAD
   better-sqlite3@9.6.0:
     resolution: {integrity: sha512-yR5HATnqeYNVnkaUTf4bOP2dJSnyhP4puJN/QPRyx4YkBEEUxib422n2XzPqDEHjQQqazoYoADdAm5vE15+dAQ==}
 
-  bignumber.js@9.1.2:
-    resolution: {integrity: sha512-2/mKyZH9K85bzOEfhXDBFZTGd1CTs+5IHpeFQo9luiBG7hghdC851Pj2WAhb6E3R6b9tZj/XKhbg4fum+Kepug==}
-=======
   bignumber.js@9.2.0:
     resolution: {integrity: sha512-JocpCSOixzy5XFJi2ub6IMmV/G9i8Lrm2lZvwBv9xPdglmZM0ufDVBbjbrfU/zuLvBfD7Bv2eYxz9i+OHTgkew==}
->>>>>>> 9dbcf880
 
   binary-extensions@2.3.0:
     resolution: {integrity: sha512-Ceh+7ox5qe7LJuLHoY0feh3pHuUDHAcRUeyL2VYghZwfpkNIy/+8Ocg0a3UuSoYzavmylwuLWQOf3hl0jjMMIw==}
@@ -1482,8 +1477,8 @@
     resolution: {integrity: sha512-Gmy6FhYlCY7uOElZUSbxo2UCDH8owEk996gkbrpsgGtrJLM3J7jGxl9Ic7Qwwj4ivOE5AWZWRMecDdF7hqGjFA==}
     engines: {node: '>=10'}
 
-  caniuse-lite@1.0.30001709:
-    resolution: {integrity: sha512-NgL3vUTnDrPCZ3zTahp4fsugQ4dc7EKTSzwQDPEel6DMoMnfH2jhry9n2Zm8onbSR+f/QtKHFOA+iAQu4kbtWA==}
+  caniuse-lite@1.0.30001710:
+    resolution: {integrity: sha512-B5C0I0UmaGqHgo5FuqJ7hBd4L57A4dDD+Xi+XX1nXOoxGeDdY4Ko38qJYOyqznBVJEqON5p8P1x5zRR3+rsnxA==}
 
   chalk@4.1.2:
     resolution: {integrity: sha512-oKnbhFyRIXpUuez8iBMmyEa4nbj4IOQyuhc/wy9kY7/WVPcwIO9VA668Pu8RkO7+0G76SLROeyw9CpQ061i4mA==}
@@ -2235,6 +2230,9 @@
   ieee754@1.1.13:
     resolution: {integrity: sha512-4vf7I2LYV/HaWerSo3XmlMkp5eZ83i+/CDluXi/IGTs/O1sejBNhTtnxzmRZfvOUqj7lZjqHkeTvpgSFDlWZTg==}
 
+  ieee754@1.2.1:
+    resolution: {integrity: sha512-dcyqhDvX1C46lXZcVqCpK+FtMRQVdIMN6/Df5js2zouUsqG7I6sFxitIC+7KYK29KdXOLHdu9zL4sFnoVQnqaA==}
+
   ignore-by-default@1.0.1:
     resolution: {integrity: sha512-Ius2VYcGNk7T90CppJqcIkS5ooHUZyIQK+ClZfMfMNFEF9VSE73Fq+906u/CWu92x4gzZMWOwfFYckPObzdEbA==}
 
@@ -3362,8 +3360,8 @@
     peerDependencies:
       express: '>=4.0.0 || >=5.0.0-beta'
 
-  synckit@0.11.1:
-    resolution: {integrity: sha512-fWZqNBZNNFp/7mTUy1fSsydhKsAKJ+u90Nk7kOK5Gcq9vObaqLBLjWFDBkyVU9Vvc6Y71VbOevMuGhqv02bT+Q==}
+  synckit@0.11.2:
+    resolution: {integrity: sha512-1IUffI8zZ8qUMB3NUJIjk0RpLroG/8NkQDAWH1NbB2iJ0/5pn3M8rxfNzMz4GH9OnYaGYn31LEDSXJp/qIlxgA==}
     engines: {node: ^14.18.0 || >=16.0.0}
 
   tar-fs@2.1.2:
@@ -5496,16 +5494,12 @@
 
   basic-ftp@5.0.5: {}
 
-<<<<<<< HEAD
   better-sqlite3@9.6.0:
     dependencies:
       bindings: 1.5.0
       prebuild-install: 7.1.3
 
-  bignumber.js@9.1.2: {}
-=======
   bignumber.js@9.2.0: {}
->>>>>>> 9dbcf880
 
   binary-extensions@2.3.0: {}
 
@@ -5552,7 +5546,7 @@
 
   browserslist@4.24.4:
     dependencies:
-      caniuse-lite: 1.0.30001709
+      caniuse-lite: 1.0.30001710
       electron-to-chromium: 1.5.131
       node-releases: 2.0.19
       update-browserslist-db: 1.1.3(browserslist@4.24.4)
@@ -5580,7 +5574,7 @@
   buffer@5.7.1:
     dependencies:
       base64-js: 1.5.1
-      ieee754: 1.1.13
+      ieee754: 1.2.1
 
   builtin-modules@5.0.0: {}
 
@@ -5611,7 +5605,7 @@
 
   camelcase@6.3.0: {}
 
-  caniuse-lite@1.0.30001709: {}
+  caniuse-lite@1.0.30001710: {}
 
   chalk@4.1.2:
     dependencies:
@@ -5657,13 +5651,9 @@
     optionalDependencies:
       fsevents: 2.3.3
 
-<<<<<<< HEAD
   chownr@1.1.4: {}
 
-  chromium-bidi@3.0.0(devtools-protocol@0.0.1413902):
-=======
   chromium-bidi@3.0.0(devtools-protocol@0.0.1425554):
->>>>>>> 9dbcf880
     dependencies:
       devtools-protocol: 0.0.1425554
       mitt: 3.0.1
@@ -5931,7 +5921,7 @@
       eslint: 9.23.0
       prettier: 3.5.3
       prettier-linter-helpers: 1.0.0
-      synckit: 0.11.1
+      synckit: 0.11.2
     optionalDependencies:
       eslint-config-prettier: 10.1.1(eslint@9.23.0)
 
@@ -6441,6 +6431,8 @@
 
   ieee754@1.1.13: {}
 
+  ieee754@1.2.1: {}
+
   ignore-by-default@1.0.1: {}
 
   ignore@5.3.2: {}
@@ -7778,7 +7770,7 @@
       express: 5.1.0
       swagger-ui-dist: 5.20.5
 
-  synckit@0.11.1:
+  synckit@0.11.2:
     dependencies:
       '@pkgr/core': 0.2.0
       tslib: 2.8.1
