lockfileVersion: '9.0'

settings:
  autoInstallPeers: true
  excludeLinksFromLockfile: false

importers:

  .:
    dependencies:
      '@aws-sdk/client-s3':
        specifier: ^3.832.0
        version: 3.832.0
      '@codegenie/serverless-express':
        specifier: ^4.16.0
        version: 4.16.0
      '@types/aws-lambda':
        specifier: ^8.10.150
        version: 8.10.150
      '@types/cheerio':
        specifier: ^0.22.35
        version: 0.22.35
      '@types/express':
        specifier: ^5.0.3
        version: 5.0.3
      aws-cdk-lib:
        specifier: 2.202.0
        version: 2.202.0(constructs@10.4.2)
      aws-lambda:
        specifier: ^1.0.7
        version: 1.0.7
      better-sqlite3:
        specifier: ^12.0.0
        version: 12.0.0
      cheerio:
        specifier: ^1.1.0
        version: 1.1.0
      constructs:
        specifier: ^10.4.2
        version: 10.4.2
      csv-writer:
        specifier: ^1.6.0
        version: 1.6.0
      date-fns:
        specifier: ^4.1.0
        version: 4.1.0
      dotenv:
        specifier: ^16.5.0
        version: 16.5.0
      eslint-config-prettier:
        specifier: ^10.1.5
        version: 10.1.5(eslint@9.29.0)
      eslint-plugin-prettier:
        specifier: ^5.5.0
        version: 5.5.0(eslint-config-prettier@10.1.5(eslint@9.29.0))(eslint@9.29.0)(prettier@3.5.3)
      eslint-plugin-simple-import-sort:
        specifier: ^12.1.1
        version: 12.1.1(eslint@9.29.0)
      express:
        specifier: ^5.1.0
        version: 5.1.0
      google-auth-library:
        specifier: ^10.1.0
        version: 10.1.0
      googleapis:
        specifier: ^150.0.1
        version: 150.0.1
      jest-html-reporters:
        specifier: ^3.1.7
        version: 3.1.7
      nodemon:
        specifier: ^3.1.10
        version: 3.1.10
      only-allow:
        specifier: ^1.2.1
        version: 1.2.1
      prettier:
        specifier: ^3.5.3
        version: 3.5.3
      puppeteer:
        specifier: ^24.10.2
        version: 24.10.2(typescript@5.8.3)
      reflect-metadata:
        specifier: ^0.2.2
        version: 0.2.2
      source-map-support:
        specifier: ^0.5.21
        version: 0.5.21
      swagger-autogen:
        specifier: ^2.23.7
        version: 2.23.7
      swagger-jsdoc:
        specifier: ^6.2.8
        version: 6.2.8(openapi-types@12.1.3)
      swagger-ui-express:
        specifier: ^5.0.1
        version: 5.0.1(express@5.1.0)
      ts-jest:
        specifier: ^29.4.0
        version: 29.4.0(@babel/core@7.27.4)(@jest/transform@30.0.2)(@jest/types@30.0.1)(babel-jest@30.0.2(@babel/core@7.27.4))(jest-util@30.0.2)(jest@30.0.2(@types/node@24.0.3)(ts-node@10.9.2(@swc/core@1.12.5)(@types/node@24.0.3)(typescript@5.8.3)))(typescript@5.8.3)
      ts-node:
        specifier: ^10.9.2
        version: 10.9.2(@swc/core@1.12.5)(@types/node@24.0.3)(typescript@5.8.3)
      tsyringe:
        specifier: ^4.10.0
        version: 4.10.0
      typedoc:
        specifier: ^0.28.5
        version: 0.28.5(typescript@5.8.3)
      zod:
        specifier: ^3.25.67
        version: 3.25.67
    devDependencies:
      '@eslint/js':
        specifier: ^9.29.0
        version: 9.29.0
      '@swc/core':
        specifier: ^1.12.5
        version: 1.12.5
      '@swc/jest':
        specifier: ^0.2.38
<<<<<<< HEAD
        version: 0.2.38(@swc/core@1.12.5)
=======
        version: 0.2.38(@swc/core@1.12.4)
      '@types/better-sqlite3':
        specifier: ^7.6.13
        version: 7.6.13
>>>>>>> 880e9cc8
      '@types/jest':
        specifier: ^30.0.0
        version: 30.0.0
      '@types/node':
        specifier: 24.0.3
        version: 24.0.3
      '@types/swagger-jsdoc':
        specifier: ^6.0.4
        version: 6.0.4
      '@types/swagger-ui-express':
        specifier: ^4.1.8
        version: 4.1.8
      aws-cdk:
        specifier: 2.1019.1
        version: 2.1019.1
      eslint:
        specifier: ^9.29.0
        version: 9.29.0
      eslint-plugin-jsdoc:
        specifier: ^51.2.1
        version: 51.2.1(eslint@9.29.0)
      eslint-plugin-promise:
        specifier: ^7.2.1
        version: 7.2.1(eslint@9.29.0)
      eslint-plugin-unicorn:
        specifier: ^59.0.1
        version: 59.0.1(eslint@9.29.0)
      eslint-plugin-unused-imports:
        specifier: ^4.1.4
        version: 4.1.4(@typescript-eslint/eslint-plugin@8.34.1(@typescript-eslint/parser@8.34.1(eslint@9.29.0)(typescript@5.8.3))(eslint@9.29.0)(typescript@5.8.3))(eslint@9.29.0)
      globals:
        specifier: ^16.2.0
        version: 16.2.0
      jest:
        specifier: ^30.0.2
        version: 30.0.2(@types/node@24.0.3)(ts-node@10.9.2(@swc/core@1.12.5)(@types/node@24.0.3)(typescript@5.8.3))
      typescript:
        specifier: ~5.8.3
        version: 5.8.3
      typescript-eslint:
        specifier: ^8.34.1
        version: 8.34.1(eslint@9.29.0)(typescript@5.8.3)

packages:

  '@ampproject/remapping@2.3.0':
    resolution: {integrity: sha512-30iZtAPgz+LTIYoeivqYo853f02jBYSd5uGnGpkFV0M3xOt9aN73erkgYAmZU43x4VfqcnLxW9Kpg3R5LC4YYw==}
    engines: {node: '>=6.0.0'}

  '@apidevtools/json-schema-ref-parser@9.1.2':
    resolution: {integrity: sha512-r1w81DpR+KyRWd3f+rk6TNqMgedmAxZP5v5KWlXQWlgMUUtyEJch0DKEci1SorPMiSeM8XPl7MZ3miJ60JIpQg==}

  '@apidevtools/openapi-schemas@2.1.0':
    resolution: {integrity: sha512-Zc1AlqrJlX3SlpupFGpiLi2EbteyP7fXmUOGup6/DnkRgjP9bgMM/ag+n91rsv0U1Gpz0H3VILA/o3bW7Ua6BQ==}
    engines: {node: '>=10'}

  '@apidevtools/swagger-methods@3.0.2':
    resolution: {integrity: sha512-QAkD5kK2b1WfjDS/UQn/qQkbwF31uqRjPTrsCs5ZG9BQGAkjwvqGFjjPqAuzac/IYzpPtRzjCP1WrTuAIjMrXg==}

  '@apidevtools/swagger-parser@10.0.3':
    resolution: {integrity: sha512-sNiLY51vZOmSPFZA5TF35KZ2HbgYklQnTSDnkghamzLb3EkNtcQnrBQEj5AOCxHpTtXpqMCRM1CrmV2rG6nw4g==}
    peerDependencies:
      openapi-types: '>=7'

  '@aws-cdk/asset-awscli-v1@2.2.240':
    resolution: {integrity: sha512-Ry5yvGVf8s7j1Gf1aBFs0mBnWzRkkRtgSVpRGkDWXvZoPbRODAH33S1mAxkETNb+dNnTPGE2Gvws0XbhpJ6RzA==}

  '@aws-cdk/asset-node-proxy-agent-v6@2.1.0':
    resolution: {integrity: sha512-7bY3J8GCVxLupn/kNmpPc5VJz8grx+4RKfnnJiO1LG+uxkZfANZG3RMHhE+qQxxwkyQ9/MfPtTpf748UhR425A==}

  '@aws-cdk/cloud-assembly-schema@44.7.0':
    resolution: {integrity: sha512-dRC3Xo5AKAMLWrPpseYPqxP5NPc4yqd2eOoai9TmhWxaxd2PKYfuTbgQeJsA56Ml9ntHmnKkJmJNg2ACpsDtEQ==}
    engines: {node: '>= 18.0.0'}
    bundledDependencies:
      - jsonschema
      - semver

  '@aws-crypto/crc32@5.2.0':
    resolution: {integrity: sha512-nLbCWqQNgUiwwtFsen1AdzAtvuLRsQS8rYgMuxCrdKf9kOssamGLuPwyTY9wyYblNr9+1XM8v6zoDTPPSIeANg==}
    engines: {node: '>=16.0.0'}

  '@aws-crypto/crc32c@5.2.0':
    resolution: {integrity: sha512-+iWb8qaHLYKrNvGRbiYRHSdKRWhto5XlZUEBwDjYNf+ly5SVYG6zEoYIdxvf5R3zyeP16w4PLBn3rH1xc74Rag==}

  '@aws-crypto/sha1-browser@5.2.0':
    resolution: {integrity: sha512-OH6lveCFfcDjX4dbAvCFSYUjJZjDr/3XJ3xHtjn3Oj5b9RjojQo8npoLeA/bNwkOkrSQ0wgrHzXk4tDRxGKJeg==}

  '@aws-crypto/sha256-browser@5.2.0':
    resolution: {integrity: sha512-AXfN/lGotSQwu6HNcEsIASo7kWXZ5HYWvfOmSNKDsEqC4OashTp8alTmaz+F7TC2L083SFv5RdB+qU3Vs1kZqw==}

  '@aws-crypto/sha256-js@5.2.0':
    resolution: {integrity: sha512-FFQQyu7edu4ufvIZ+OadFpHHOt+eSTBaYaki44c+akjg7qZg9oOQeLlk77F6tSYqjDAFClrHJk9tMf0HdVyOvA==}
    engines: {node: '>=16.0.0'}

  '@aws-crypto/supports-web-crypto@5.2.0':
    resolution: {integrity: sha512-iAvUotm021kM33eCdNfwIN//F77/IADDSs58i+MDaOqFrVjZo9bAal0NK7HurRuWLLpF1iLX7gbWrjHjeo+YFg==}

  '@aws-crypto/util@5.2.0':
    resolution: {integrity: sha512-4RkU9EsI6ZpBve5fseQlGNUWKMa1RLPQ1dnjnQoe07ldfIzcsGb5hC5W0Dm7u423KWzawlrpbjXBrXCEv9zazQ==}

  '@aws-sdk/client-s3@3.832.0':
    resolution: {integrity: sha512-S+md1zCe71SEuaRDuLHq4mzhYYkVxR1ENa8NwrgInfYoC4xo8/pESoR6i0ZZpcLs0Jw4EyVInWYs4GgDHW70qQ==}
    engines: {node: '>=18.0.0'}

  '@aws-sdk/client-sso@3.830.0':
    resolution: {integrity: sha512-5zCEpfI+zwX2SIa258L+TItNbBoAvQQ6w74qdFM6YJufQ1F9tvwjTX8T+eSTT9nsFIvfYnUaGalWwJVfmJUgVQ==}
    engines: {node: '>=18.0.0'}

  '@aws-sdk/core@3.826.0':
    resolution: {integrity: sha512-BGbQYzWj3ps+dblq33FY5tz/SsgJCcXX0zjQlSC07tYvU1jHTUvsefphyig+fY38xZ4wdKjbTop+KUmXUYrOXw==}
    engines: {node: '>=18.0.0'}

  '@aws-sdk/credential-provider-env@3.826.0':
    resolution: {integrity: sha512-DK3pQY8+iKK3MGDdC3uOZQ2psU01obaKlTYhEwNu4VWzgwQL4Vi3sWj4xSWGEK41vqZxiRLq6fOq7ysRI+qEZA==}
    engines: {node: '>=18.0.0'}

  '@aws-sdk/credential-provider-http@3.826.0':
    resolution: {integrity: sha512-N+IVZBh+yx/9GbMZTKO/gErBi/FYZQtcFRItoLbY+6WU+0cSWyZYfkoeOxHmQV3iX9k65oljERIWUmL9x6OSQg==}
    engines: {node: '>=18.0.0'}

  '@aws-sdk/credential-provider-ini@3.830.0':
    resolution: {integrity: sha512-zeQenzvh8JRY5nULd8izdjVGoCM1tgsVVsrLSwDkHxZTTW0hW/bmOmXfvdaE0wDdomXW7m2CkQDSmP7XdvNXZg==}
    engines: {node: '>=18.0.0'}

  '@aws-sdk/credential-provider-node@3.830.0':
    resolution: {integrity: sha512-X/2LrTgwtK1pkWrvofxQBI8VTi6QVLtSMpsKKPPnJQ0vgqC0e4czSIs3ZxiEsOkCBaQ2usXSiKyh0ccsQ6k2OA==}
    engines: {node: '>=18.0.0'}

  '@aws-sdk/credential-provider-process@3.826.0':
    resolution: {integrity: sha512-kURrc4amu3NLtw1yZw7EoLNEVhmOMRUTs+chaNcmS+ERm3yK0nKjaJzmKahmwlTQTSl3wJ8jjK7x962VPo+zWw==}
    engines: {node: '>=18.0.0'}

  '@aws-sdk/credential-provider-sso@3.830.0':
    resolution: {integrity: sha512-+VdRpZmfekzpySqZikAKx6l5ndnLGluioIgUG4ZznrButgFD/iogzFtGmBDFB3ZLViX1l4pMXru0zFwJEZT21Q==}
    engines: {node: '>=18.0.0'}

  '@aws-sdk/credential-provider-web-identity@3.830.0':
    resolution: {integrity: sha512-hPYrKsZeeOdLROJ59T6Y8yZ0iwC/60L3qhZXjapBFjbqBtMaQiMTI645K6xVXBioA6vxXq7B4aLOhYqk6Fy/Ww==}
    engines: {node: '>=18.0.0'}

  '@aws-sdk/middleware-bucket-endpoint@3.830.0':
    resolution: {integrity: sha512-ElVeCReZSH5Ds+/pkL5ebneJjuo8f49e9JXV1cYizuH0OAOQfYaBU9+M+7+rn61pTttOFE8W//qKzrXBBJhfMg==}
    engines: {node: '>=18.0.0'}

  '@aws-sdk/middleware-expect-continue@3.821.0':
    resolution: {integrity: sha512-zAOoSZKe1njOrtynvK6ZORU57YGv5I7KP4+rwOvUN3ZhJbQ7QPf8gKtFUCYAPRMegaXCKF/ADPtDZBAmM+zZ9g==}
    engines: {node: '>=18.0.0'}

  '@aws-sdk/middleware-flexible-checksums@3.826.0':
    resolution: {integrity: sha512-Fz9w8CFYPfSlHEB6feSsi06hdS+s+FB8k5pO4L7IV0tUa78mlhxF/VNlAJaVWYyOkZXl4HPH2K48aapACSQOXw==}
    engines: {node: '>=18.0.0'}

  '@aws-sdk/middleware-host-header@3.821.0':
    resolution: {integrity: sha512-xSMR+sopSeWGx5/4pAGhhfMvGBHioVBbqGvDs6pG64xfNwM5vq5s5v6D04e2i+uSTj4qGa71dLUs5I0UzAK3sw==}
    engines: {node: '>=18.0.0'}

  '@aws-sdk/middleware-location-constraint@3.821.0':
    resolution: {integrity: sha512-sKrm80k0t3R0on8aA/WhWFoMaAl4yvdk+riotmMElLUpcMcRXAd1+600uFVrxJqZdbrKQ0mjX0PjT68DlkYXLg==}
    engines: {node: '>=18.0.0'}

  '@aws-sdk/middleware-logger@3.821.0':
    resolution: {integrity: sha512-0cvI0ipf2tGx7fXYEEN5fBeZDz2RnHyb9xftSgUsEq7NBxjV0yTZfLJw6Za5rjE6snC80dRN8+bTNR1tuG89zA==}
    engines: {node: '>=18.0.0'}

  '@aws-sdk/middleware-recursion-detection@3.821.0':
    resolution: {integrity: sha512-efmaifbhBoqKG3bAoEfDdcM8hn1psF+4qa7ykWuYmfmah59JBeqHLfz5W9m9JoTwoKPkFcVLWZxnyZzAnVBOIg==}
    engines: {node: '>=18.0.0'}

  '@aws-sdk/middleware-sdk-s3@3.826.0':
    resolution: {integrity: sha512-8F0qWaYKfvD/de1AKccXuigM+gb/IZSncCqxdnFWqd+TFzo9qI9Hh+TpUhWOMYSgxsMsYQ8ipmLzlD/lDhjrmA==}
    engines: {node: '>=18.0.0'}

  '@aws-sdk/middleware-ssec@3.821.0':
    resolution: {integrity: sha512-YYi1Hhr2AYiU/24cQc8HIB+SWbQo6FBkMYojVuz/zgrtkFmALxENGF/21OPg7f/QWd+eadZJRxCjmRwh5F2Cxg==}
    engines: {node: '>=18.0.0'}

  '@aws-sdk/middleware-user-agent@3.828.0':
    resolution: {integrity: sha512-nixvI/SETXRdmrVab4D9LvXT3lrXkwAWGWk2GVvQvzlqN1/M/RfClj+o37Sn4FqRkGH9o9g7Fqb1YqZ4mqDAtA==}
    engines: {node: '>=18.0.0'}

  '@aws-sdk/nested-clients@3.830.0':
    resolution: {integrity: sha512-5N5YTlBr1vtxf7+t+UaIQ625KEAmm7fY9o1e3MgGOi/paBoI0+axr3ud24qLIy0NSzFlAHEaxUSWxcERNjIoZw==}
    engines: {node: '>=18.0.0'}

  '@aws-sdk/region-config-resolver@3.821.0':
    resolution: {integrity: sha512-t8og+lRCIIy5nlId0bScNpCkif8sc0LhmtaKsbm0ZPm3sCa/WhCbSZibjbZ28FNjVCV+p0D9RYZx0VDDbtWyjw==}
    engines: {node: '>=18.0.0'}

  '@aws-sdk/signature-v4-multi-region@3.826.0':
    resolution: {integrity: sha512-3fEi/zy6tpMzomYosksGtu7jZqGFcdBXoL7YRsG7OEeQzBbOW9B+fVaQZ4jnsViSjzA/yKydLahMrfPnt+iaxg==}
    engines: {node: '>=18.0.0'}

  '@aws-sdk/token-providers@3.830.0':
    resolution: {integrity: sha512-aJ4guFwj92nV9D+EgJPaCFKK0I3y2uMchiDfh69Zqnmwfxxxfxat6F79VA7PS0BdbjRfhLbn+Ghjftnomu2c1g==}
    engines: {node: '>=18.0.0'}

  '@aws-sdk/types@3.821.0':
    resolution: {integrity: sha512-Znroqdai1a90TlxGaJ+FK1lwC0fHpo97Xjsp5UKGR5JODYm7f9+/fF17ebO1KdoBr/Rm0UIFiF5VmI8ts9F1eA==}
    engines: {node: '>=18.0.0'}

  '@aws-sdk/util-arn-parser@3.804.0':
    resolution: {integrity: sha512-wmBJqn1DRXnZu3b4EkE6CWnoWMo1ZMvlfkqU5zPz67xx1GMaXlDCchFvKAXMjk4jn/L1O3tKnoFDNsoLV1kgNQ==}
    engines: {node: '>=18.0.0'}

  '@aws-sdk/util-endpoints@3.828.0':
    resolution: {integrity: sha512-RvKch111SblqdkPzg3oCIdlGxlQs+k+P7Etory9FmxPHyPDvsP1j1c74PmgYqtzzMWmoXTjd+c9naUHh9xG8xg==}
    engines: {node: '>=18.0.0'}

  '@aws-sdk/util-locate-window@3.804.0':
    resolution: {integrity: sha512-zVoRfpmBVPodYlnMjgVjfGoEZagyRF5IPn3Uo6ZvOZp24chnW/FRstH7ESDHDDRga4z3V+ElUQHKpFDXWyBW5A==}
    engines: {node: '>=18.0.0'}

  '@aws-sdk/util-user-agent-browser@3.821.0':
    resolution: {integrity: sha512-irWZHyM0Jr1xhC+38OuZ7JB6OXMLPZlj48thElpsO1ZSLRkLZx5+I7VV6k3sp2yZ7BYbKz/G2ojSv4wdm7XTLw==}

  '@aws-sdk/util-user-agent-node@3.828.0':
    resolution: {integrity: sha512-LdN6fTBzTlQmc8O8f1wiZN0qF3yBWVGis7NwpWK7FUEzP9bEZRxYfIkV9oV9zpt6iNRze1SedK3JQVB/udxBoA==}
    engines: {node: '>=18.0.0'}
    peerDependencies:
      aws-crt: '>=1.0.0'
    peerDependenciesMeta:
      aws-crt:
        optional: true

  '@aws-sdk/xml-builder@3.821.0':
    resolution: {integrity: sha512-DIIotRnefVL6DiaHtO6/21DhJ4JZnnIwdNbpwiAhdt/AVbttcE4yw925gsjur0OGv5BTYXQXU3YnANBYnZjuQA==}
    engines: {node: '>=18.0.0'}

  '@babel/code-frame@7.27.1':
    resolution: {integrity: sha512-cjQ7ZlQ0Mv3b47hABuTevyTuYN4i+loJKGeV9flcCgIK37cCXRh+L1bd3iBHlynerhQ7BhCkn2BPbQUL+rGqFg==}
    engines: {node: '>=6.9.0'}

  '@babel/compat-data@7.27.5':
    resolution: {integrity: sha512-KiRAp/VoJaWkkte84TvUd9qjdbZAdiqyvMxrGl1N6vzFogKmaLgoM3L1kgtLicp2HP5fBJS8JrZKLVIZGVJAVg==}
    engines: {node: '>=6.9.0'}

  '@babel/core@7.27.4':
    resolution: {integrity: sha512-bXYxrXFubeYdvB0NhD/NBB3Qi6aZeV20GOWVI47t2dkecCEoneR4NPVcb7abpXDEvejgrUfFtG6vG/zxAKmg+g==}
    engines: {node: '>=6.9.0'}

  '@babel/generator@7.27.5':
    resolution: {integrity: sha512-ZGhA37l0e/g2s1Cnzdix0O3aLYm66eF8aufiVteOgnwxgnRP8GoyMj7VWsgWnQbVKXyge7hqrFh2K2TQM6t1Hw==}
    engines: {node: '>=6.9.0'}

  '@babel/helper-compilation-targets@7.27.2':
    resolution: {integrity: sha512-2+1thGUUWWjLTYTHZWK1n8Yga0ijBz1XAhUXcKy81rd5g6yh7hGqMp45v7cadSbEHc9G3OTv45SyneRN3ps4DQ==}
    engines: {node: '>=6.9.0'}

  '@babel/helper-module-imports@7.27.1':
    resolution: {integrity: sha512-0gSFWUPNXNopqtIPQvlD5WgXYI5GY2kP2cCvoT8kczjbfcfuIljTbcWrulD1CIPIX2gt1wghbDy08yE1p+/r3w==}
    engines: {node: '>=6.9.0'}

  '@babel/helper-module-transforms@7.27.3':
    resolution: {integrity: sha512-dSOvYwvyLsWBeIRyOeHXp5vPj5l1I011r52FM1+r1jCERv+aFXYk4whgQccYEGYxK2H3ZAIA8nuPkQ0HaUo3qg==}
    engines: {node: '>=6.9.0'}
    peerDependencies:
      '@babel/core': ^7.0.0

  '@babel/helper-plugin-utils@7.27.1':
    resolution: {integrity: sha512-1gn1Up5YXka3YYAHGKpbideQ5Yjf1tDa9qYcgysz+cNCXukyLl6DjPXhD3VRwSb8c0J9tA4b2+rHEZtc6R0tlw==}
    engines: {node: '>=6.9.0'}

  '@babel/helper-string-parser@7.27.1':
    resolution: {integrity: sha512-qMlSxKbpRlAridDExk92nSobyDdpPijUq2DW6oDnUqd0iOGxmQjyqhMIihI9+zv4LPyZdRje2cavWPbCbWm3eA==}
    engines: {node: '>=6.9.0'}

  '@babel/helper-validator-identifier@7.27.1':
    resolution: {integrity: sha512-D2hP9eA+Sqx1kBZgzxZh0y1trbuU+JoDkiEwqhQ36nodYqJwyEIhPSdMNd7lOm/4io72luTPWH20Yda0xOuUow==}
    engines: {node: '>=6.9.0'}

  '@babel/helper-validator-option@7.27.1':
    resolution: {integrity: sha512-YvjJow9FxbhFFKDSuFnVCe2WxXk1zWc22fFePVNEaWJEu8IrZVlda6N0uHwzZrUM1il7NC9Mlp4MaJYbYd9JSg==}
    engines: {node: '>=6.9.0'}

  '@babel/helpers@7.27.6':
    resolution: {integrity: sha512-muE8Tt8M22638HU31A3CgfSUciwz1fhATfoVai05aPXGor//CdWDCbnlY1yvBPo07njuVOCNGCSp/GTt12lIug==}
    engines: {node: '>=6.9.0'}

  '@babel/parser@7.27.5':
    resolution: {integrity: sha512-OsQd175SxWkGlzbny8J3K8TnnDD0N3lrIUtB92xwyRpzaenGZhxDvxN/JgU00U3CDZNj9tPuDJ5H0WS4Nt3vKg==}
    engines: {node: '>=6.0.0'}
    hasBin: true

  '@babel/plugin-syntax-async-generators@7.8.4':
    resolution: {integrity: sha512-tycmZxkGfZaxhMRbXlPXuVFpdWlXpir2W4AMhSJgRKzk/eDlIXOhb2LHWoLpDF7TEHylV5zNhykX6KAgHJmTNw==}
    peerDependencies:
      '@babel/core': ^7.0.0-0

  '@babel/plugin-syntax-bigint@7.8.3':
    resolution: {integrity: sha512-wnTnFlG+YxQm3vDxpGE57Pj0srRU4sHE/mDkt1qv2YJJSeUAec2ma4WLUnUPeKjyrfntVwe/N6dCXpU+zL3Npg==}
    peerDependencies:
      '@babel/core': ^7.0.0-0

  '@babel/plugin-syntax-class-properties@7.12.13':
    resolution: {integrity: sha512-fm4idjKla0YahUNgFNLCB0qySdsoPiZP3iQE3rky0mBUtMZ23yDJ9SJdg6dXTSDnulOVqiF3Hgr9nbXvXTQZYA==}
    peerDependencies:
      '@babel/core': ^7.0.0-0

  '@babel/plugin-syntax-class-static-block@7.14.5':
    resolution: {integrity: sha512-b+YyPmr6ldyNnM6sqYeMWE+bgJcJpO6yS4QD7ymxgH34GBPNDM/THBh8iunyvKIZztiwLH4CJZ0RxTk9emgpjw==}
    engines: {node: '>=6.9.0'}
    peerDependencies:
      '@babel/core': ^7.0.0-0

  '@babel/plugin-syntax-import-attributes@7.27.1':
    resolution: {integrity: sha512-oFT0FrKHgF53f4vOsZGi2Hh3I35PfSmVs4IBFLFj4dnafP+hIWDLg3VyKmUHfLoLHlyxY4C7DGtmHuJgn+IGww==}
    engines: {node: '>=6.9.0'}
    peerDependencies:
      '@babel/core': ^7.0.0-0

  '@babel/plugin-syntax-import-meta@7.10.4':
    resolution: {integrity: sha512-Yqfm+XDx0+Prh3VSeEQCPU81yC+JWZ2pDPFSS4ZdpfZhp4MkFMaDC1UqseovEKwSUpnIL7+vK+Clp7bfh0iD7g==}
    peerDependencies:
      '@babel/core': ^7.0.0-0

  '@babel/plugin-syntax-json-strings@7.8.3':
    resolution: {integrity: sha512-lY6kdGpWHvjoe2vk4WrAapEuBR69EMxZl+RoGRhrFGNYVK8mOPAW8VfbT/ZgrFbXlDNiiaxQnAtgVCZ6jv30EA==}
    peerDependencies:
      '@babel/core': ^7.0.0-0

  '@babel/plugin-syntax-jsx@7.27.1':
    resolution: {integrity: sha512-y8YTNIeKoyhGd9O0Jiyzyyqk8gdjnumGTQPsz0xOZOQ2RmkVJeZ1vmmfIvFEKqucBG6axJGBZDE/7iI5suUI/w==}
    engines: {node: '>=6.9.0'}
    peerDependencies:
      '@babel/core': ^7.0.0-0

  '@babel/plugin-syntax-logical-assignment-operators@7.10.4':
    resolution: {integrity: sha512-d8waShlpFDinQ5MtvGU9xDAOzKH47+FFoney2baFIoMr952hKOLp1HR7VszoZvOsV/4+RRszNY7D17ba0te0ig==}
    peerDependencies:
      '@babel/core': ^7.0.0-0

  '@babel/plugin-syntax-nullish-coalescing-operator@7.8.3':
    resolution: {integrity: sha512-aSff4zPII1u2QD7y+F8oDsz19ew4IGEJg9SVW+bqwpwtfFleiQDMdzA/R+UlWDzfnHFCxxleFT0PMIrR36XLNQ==}
    peerDependencies:
      '@babel/core': ^7.0.0-0

  '@babel/plugin-syntax-numeric-separator@7.10.4':
    resolution: {integrity: sha512-9H6YdfkcK/uOnY/K7/aA2xpzaAgkQn37yzWUMRK7OaPOqOpGS1+n0H5hxT9AUw9EsSjPW8SVyMJwYRtWs3X3ug==}
    peerDependencies:
      '@babel/core': ^7.0.0-0

  '@babel/plugin-syntax-object-rest-spread@7.8.3':
    resolution: {integrity: sha512-XoqMijGZb9y3y2XskN+P1wUGiVwWZ5JmoDRwx5+3GmEplNyVM2s2Dg8ILFQm8rWM48orGy5YpI5Bl8U1y7ydlA==}
    peerDependencies:
      '@babel/core': ^7.0.0-0

  '@babel/plugin-syntax-optional-catch-binding@7.8.3':
    resolution: {integrity: sha512-6VPD0Pc1lpTqw0aKoeRTMiB+kWhAoT24PA+ksWSBrFtl5SIRVpZlwN3NNPQjehA2E/91FV3RjLWoVTglWcSV3Q==}
    peerDependencies:
      '@babel/core': ^7.0.0-0

  '@babel/plugin-syntax-optional-chaining@7.8.3':
    resolution: {integrity: sha512-KoK9ErH1MBlCPxV0VANkXW2/dw4vlbGDrFgz8bmUsBGYkFRcbRwMh6cIJubdPrkxRwuGdtCk0v/wPTKbQgBjkg==}
    peerDependencies:
      '@babel/core': ^7.0.0-0

  '@babel/plugin-syntax-private-property-in-object@7.14.5':
    resolution: {integrity: sha512-0wVnp9dxJ72ZUJDV27ZfbSj6iHLoytYZmh3rFcxNnvsJF3ktkzLDZPy/mA17HGsaQT3/DQsWYX1f1QGWkCoVUg==}
    engines: {node: '>=6.9.0'}
    peerDependencies:
      '@babel/core': ^7.0.0-0

  '@babel/plugin-syntax-top-level-await@7.14.5':
    resolution: {integrity: sha512-hx++upLv5U1rgYfwe1xBQUhRmU41NEvpUvrp8jkrSCdvGSnM5/qdRMtylJ6PG5OFkBaHkbTAKTnd3/YyESRHFw==}
    engines: {node: '>=6.9.0'}
    peerDependencies:
      '@babel/core': ^7.0.0-0

  '@babel/plugin-syntax-typescript@7.27.1':
    resolution: {integrity: sha512-xfYCBMxveHrRMnAWl1ZlPXOZjzkN82THFvLhQhFXFt81Z5HnN+EtUkZhv/zcKpmT3fzmWZB0ywiBrbC3vogbwQ==}
    engines: {node: '>=6.9.0'}
    peerDependencies:
      '@babel/core': ^7.0.0-0

  '@babel/template@7.27.2':
    resolution: {integrity: sha512-LPDZ85aEJyYSd18/DkjNh4/y1ntkE5KwUHWTiqgRxruuZL2F1yuHligVHLvcHY2vMHXttKFpJn6LwfI7cw7ODw==}
    engines: {node: '>=6.9.0'}

  '@babel/traverse@7.27.4':
    resolution: {integrity: sha512-oNcu2QbHqts9BtOWJosOVJapWjBDSxGCpFvikNR5TGDYDQf3JwpIoMzIKrvfoti93cLfPJEG4tH9SPVeyCGgdA==}
    engines: {node: '>=6.9.0'}

  '@babel/types@7.27.6':
    resolution: {integrity: sha512-ETyHEk2VHHvl9b9jZP5IHPavHYk57EhanlRRuae9XCpb/j5bDCbPPMOBfCWhnl/7EDJz0jEMCi/RhccCE8r1+Q==}
    engines: {node: '>=6.9.0'}

  '@bcoe/v8-coverage@0.2.3':
    resolution: {integrity: sha512-0hYQ8SB4Db5zvZB4axdMHGwEaQjkZzFjQiN9LVYvIFB2nSUHW9tYpxWriPrWDASIxiaXax83REcLxuSdnGPZtw==}

  '@codegenie/serverless-express@4.16.0':
    resolution: {integrity: sha512-TlvAHQysphN3OW6Ziz6AD2DnN9IIy/KkKNImZwMJpwGHHqLATi/9hMg8H8VBRg2L15pGt8ad3R6j6mfvHVWrCg==}
    engines: {node: '>=18'}

  '@cspotcode/source-map-support@0.8.1':
    resolution: {integrity: sha512-IchNf6dN4tHoMFIn/7OE8LWZ19Y6q/67Bmf6vnGREv8RSbBVb9LPJxEcnwrcwX6ixSvaiGoomAUvu4YSxXrVgw==}
    engines: {node: '>=12'}

  '@emnapi/core@1.4.3':
    resolution: {integrity: sha512-4m62DuCE07lw01soJwPiBGC0nAww0Q+RY70VZ+n49yDIO13yyinhbWCeNnaob0lakDtWQzSdtNWzJeOJt2ma+g==}

  '@emnapi/runtime@1.4.3':
    resolution: {integrity: sha512-pBPWdu6MLKROBX05wSNKcNb++m5Er+KQ9QkB+WVM+pW2Kx9hoSrVTnu3BdkI5eBLZoKu/J6mW/B6i6bJB2ytXQ==}

  '@emnapi/wasi-threads@1.0.2':
    resolution: {integrity: sha512-5n3nTJblwRi8LlXkJ9eBzu+kZR8Yxcc7ubakyQTFzPMtIhFpUBRbsnc2Dv88IZDIbCDlBiWrknhB4Lsz7mg6BA==}

  '@es-joy/jsdoccomment@0.52.0':
    resolution: {integrity: sha512-BXuN7BII+8AyNtn57euU2Yxo9yA/KUDNzrpXyi3pfqKmBhhysR6ZWOebFh3vyPoqA3/j1SOvGgucElMGwlXing==}
    engines: {node: '>=20.11.0'}

  '@eslint-community/eslint-utils@4.7.0':
    resolution: {integrity: sha512-dyybb3AcajC7uha6CvhdVRJqaKyn7w2YKqKyAN37NKYgZT36w+iRb0Dymmc5qEJ549c/S31cMMSFd75bteCpCw==}
    engines: {node: ^12.22.0 || ^14.17.0 || >=16.0.0}
    peerDependencies:
      eslint: ^6.0.0 || ^7.0.0 || >=8.0.0

  '@eslint-community/regexpp@4.12.1':
    resolution: {integrity: sha512-CCZCDJuduB9OUkFkY2IgppNZMi2lBQgD2qzwXkEia16cge2pijY/aXi96CJMquDMn3nJdlPV1A5KrJEXwfLNzQ==}
    engines: {node: ^12.0.0 || ^14.0.0 || >=16.0.0}

  '@eslint/config-array@0.20.1':
    resolution: {integrity: sha512-OL0RJzC/CBzli0DrrR31qzj6d6i6Mm3HByuhflhl4LOBiWxN+3i6/t/ZQQNii4tjksXi8r2CRW1wMpWA2ULUEw==}
    engines: {node: ^18.18.0 || ^20.9.0 || >=21.1.0}

  '@eslint/config-helpers@0.2.3':
    resolution: {integrity: sha512-u180qk2Um1le4yf0ruXH3PYFeEZeYC3p/4wCTKrr2U1CmGdzGi3KtY0nuPDH48UJxlKCC5RDzbcbh4X0XlqgHg==}
    engines: {node: ^18.18.0 || ^20.9.0 || >=21.1.0}

  '@eslint/core@0.13.0':
    resolution: {integrity: sha512-yfkgDw1KR66rkT5A8ci4irzDysN7FRpq3ttJolR88OqQikAWqwA8j5VZyas+vjyBNFIJ7MfybJ9plMILI2UrCw==}
    engines: {node: ^18.18.0 || ^20.9.0 || >=21.1.0}

  '@eslint/core@0.14.0':
    resolution: {integrity: sha512-qIbV0/JZr7iSDjqAc60IqbLdsj9GDt16xQtWD+B78d/HAlvysGdZZ6rpJHGAc2T0FQx1X6thsSPdnoiGKdNtdg==}
    engines: {node: ^18.18.0 || ^20.9.0 || >=21.1.0}

  '@eslint/core@0.15.0':
    resolution: {integrity: sha512-b7ePw78tEWWkpgZCDYkbqDOP8dmM6qe+AOC6iuJqlq1R/0ahMAeH3qynpnqKFGkMltrp44ohV4ubGyvLX28tzw==}
    engines: {node: ^18.18.0 || ^20.9.0 || >=21.1.0}

  '@eslint/eslintrc@3.3.1':
    resolution: {integrity: sha512-gtF186CXhIl1p4pJNGZw8Yc6RlshoePRvE0X91oPGb3vZ8pM3qOS9W9NGPat9LziaBV7XrJWGylNQXkGcnM3IQ==}
    engines: {node: ^18.18.0 || ^20.9.0 || >=21.1.0}

  '@eslint/js@9.29.0':
    resolution: {integrity: sha512-3PIF4cBw/y+1u2EazflInpV+lYsSG0aByVIQzAgb1m1MhHFSbqTyNqtBKHgWf/9Ykud+DhILS9EGkmekVhbKoQ==}
    engines: {node: ^18.18.0 || ^20.9.0 || >=21.1.0}

  '@eslint/object-schema@2.1.6':
    resolution: {integrity: sha512-RBMg5FRL0I0gs51M/guSAj5/e14VQ4tpZnQNWwuDT66P14I43ItmPfIZRhO9fUVIPOAQXU47atlywZ/czoqFPA==}
    engines: {node: ^18.18.0 || ^20.9.0 || >=21.1.0}

  '@eslint/plugin-kit@0.2.8':
    resolution: {integrity: sha512-ZAoA40rNMPwSm+AeHpCq8STiNAwzWLJuP8Xv4CHIc9wv/PSuExjMrmjfYNj682vW0OOiZ1HKxzvjQr9XZIisQA==}
    engines: {node: ^18.18.0 || ^20.9.0 || >=21.1.0}

  '@eslint/plugin-kit@0.3.2':
    resolution: {integrity: sha512-4SaFZCNfJqvk/kenHpI8xvN42DMaoycy4PzKc5otHxRswww1kAt82OlBuwRVLofCACCTZEcla2Ydxv8scMXaTg==}
    engines: {node: ^18.18.0 || ^20.9.0 || >=21.1.0}

  '@gerrit0/mini-shiki@3.6.0':
    resolution: {integrity: sha512-KaeJvPNofTEZR9EzVNp/GQzbQqkGfjiu6k3CXKvhVTX+8OoAKSX/k7qxLKOX3B0yh2XqVAc93rsOu48CGt2Qug==}

  '@humanfs/core@0.19.1':
    resolution: {integrity: sha512-5DyQ4+1JEUzejeK1JGICcideyfUbGixgS9jNgex5nqkW+cY7WZhxBigmieN5Qnw9ZosSNVC9KQKyb+GUaGyKUA==}
    engines: {node: '>=18.18.0'}

  '@humanfs/node@0.16.6':
    resolution: {integrity: sha512-YuI2ZHQL78Q5HbhDiBA1X4LmYdXCKCMQIfw0pw7piHJwyREFebJUvrQN4cMssyES6x+vfUbx1CIpaQUKYdQZOw==}
    engines: {node: '>=18.18.0'}

  '@humanwhocodes/module-importer@1.0.1':
    resolution: {integrity: sha512-bxveV4V8v5Yb4ncFTT3rPSgZBOpCkjfK0y4oVVVJwIuDVBRMDXrPyXRL988i5ap9m9bnyEEjWfm5WkBmtffLfA==}
    engines: {node: '>=12.22'}

  '@humanwhocodes/retry@0.3.1':
    resolution: {integrity: sha512-JBxkERygn7Bv/GbN5Rv8Ul6LVknS+5Bp6RgDC/O8gEBU/yeH5Ui5C/OlWrTb6qct7LjjfT6Re2NxB0ln0yYybA==}
    engines: {node: '>=18.18'}

  '@humanwhocodes/retry@0.4.3':
    resolution: {integrity: sha512-bV0Tgo9K4hfPCek+aMAn81RppFKv2ySDQeMoSZuvTASywNTnVJCArCZE2FWqpvIatKu7VMRLWlR1EazvVhDyhQ==}
    engines: {node: '>=18.18'}

  '@isaacs/cliui@8.0.2':
    resolution: {integrity: sha512-O8jcjabXaleOG9DQ0+ARXWZBTfnP4WNAqzuiJK7ll44AmxGKv/J2M4TPjxjY3znBCfvBXFzucm1twdyFybFqEA==}
    engines: {node: '>=12'}

  '@istanbuljs/load-nyc-config@1.1.0':
    resolution: {integrity: sha512-VjeHSlIzpv/NyD3N0YuHfXOPDIixcA1q2ZV98wsMqcYlPmv2n3Yb2lYP9XMElnaFVXg5A7YLTeLu6V84uQDjmQ==}
    engines: {node: '>=8'}

  '@istanbuljs/schema@0.1.3':
    resolution: {integrity: sha512-ZXRY4jNvVgSVQ8DL3LTcakaAtXwTVUxE81hslsyD2AtoXW/wVob10HkOJ1X/pAlcI7D+2YoZKg5do8G/w6RYgA==}
    engines: {node: '>=8'}

  '@jest/console@30.0.2':
    resolution: {integrity: sha512-krGElPU0FipAqpVZ/BRZOy0MZh/ARdJ0Nj+PiH1ykFY1+VpBlYNLjdjVA5CFKxnKR6PFqFutO4Z7cdK9BlGiDA==}
    engines: {node: ^18.14.0 || ^20.0.0 || ^22.0.0 || >=24.0.0}

  '@jest/core@30.0.2':
    resolution: {integrity: sha512-mUMFdDtYWu7la63NxlyNIhgnzynszxunXWrtryR7bV24jV9hmi7XCZTzZHaLJjcBU66MeUAPZ81HjwASVpYhYQ==}
    engines: {node: ^18.14.0 || ^20.0.0 || ^22.0.0 || >=24.0.0}
    peerDependencies:
      node-notifier: ^8.0.1 || ^9.0.0 || ^10.0.0
    peerDependenciesMeta:
      node-notifier:
        optional: true

  '@jest/create-cache-key-function@29.7.0':
    resolution: {integrity: sha512-4QqS3LY5PBmTRHj9sAg1HLoPzqAI0uOX6wI/TRqHIcOxlFidy6YEmCQJk6FSZjNLGCeubDMfmkWL+qaLKhSGQA==}
    engines: {node: ^14.15.0 || ^16.10.0 || >=18.0.0}

  '@jest/diff-sequences@30.0.0':
    resolution: {integrity: sha512-xMbtoCeKJDto86GW6AiwVv7M4QAuI56R7dVBr1RNGYbOT44M2TIzOiske2RxopBqkumDY+A1H55pGvuribRY9A==}
    engines: {node: ^18.14.0 || ^20.0.0 || ^22.0.0 || >=24.0.0}

  '@jest/diff-sequences@30.0.1':
    resolution: {integrity: sha512-n5H8QLDJ47QqbCNn5SuFjCRDrOLEZ0h8vAHCK5RL9Ls7Xa8AQLa/YxAc9UjFqoEDM48muwtBGjtMY5cr0PLDCw==}
    engines: {node: ^18.14.0 || ^20.0.0 || ^22.0.0 || >=24.0.0}

  '@jest/environment@30.0.2':
    resolution: {integrity: sha512-hRLhZRJNxBiOhxIKSq2UkrlhMt3/zVFQOAi5lvS8T9I03+kxsbflwHJEF+eXEYXCrRGRhHwECT7CDk6DyngsRA==}
    engines: {node: ^18.14.0 || ^20.0.0 || ^22.0.0 || >=24.0.0}

  '@jest/expect-utils@30.0.0':
    resolution: {integrity: sha512-UiWfsqNi/+d7xepfOv8KDcbbzcYtkWBe3a3kVDtg6M1kuN6CJ7b4HzIp5e1YHrSaQaVS8sdCoyCMCZClTLNKFQ==}
    engines: {node: ^18.14.0 || ^20.0.0 || ^22.0.0 || >=24.0.0}

  '@jest/expect-utils@30.0.2':
    resolution: {integrity: sha512-FHF2YdtFBUQOo0/qdgt+6UdBFcNPF/TkVzcc+4vvf8uaBzUlONytGBeeudufIHHW1khRfM1sBbRT1VCK7n/0dQ==}
    engines: {node: ^18.14.0 || ^20.0.0 || ^22.0.0 || >=24.0.0}

  '@jest/expect@30.0.2':
    resolution: {integrity: sha512-blWRFPjv2cVfh42nLG6L3xIEbw+bnuiZYZDl/BZlsNG/i3wKV6FpPZ2EPHguk7t5QpLaouIu+7JmYO4uBR6AOg==}
    engines: {node: ^18.14.0 || ^20.0.0 || ^22.0.0 || >=24.0.0}

  '@jest/fake-timers@30.0.2':
    resolution: {integrity: sha512-jfx0Xg7l0gmphTY9UKm5RtH12BlLYj/2Plj6wXjVW5Era4FZKfXeIvwC67WX+4q8UCFxYS20IgnMcFBcEU0DtA==}
    engines: {node: ^18.14.0 || ^20.0.0 || ^22.0.0 || >=24.0.0}

  '@jest/get-type@30.0.0':
    resolution: {integrity: sha512-VZWMjrBzqfDKngQ7sUctKeLxanAbsBFoZnPxNIG6CmxK7Gv6K44yqd0nzveNIBfuhGZMmk1n5PGbvdSTOu0yTg==}
    engines: {node: ^18.14.0 || ^20.0.0 || ^22.0.0 || >=24.0.0}

  '@jest/get-type@30.0.1':
    resolution: {integrity: sha512-AyYdemXCptSRFirI5EPazNxyPwAL0jXt3zceFjaj8NFiKP9pOi0bfXonf6qkf82z2t3QWPeLCWWw4stPBzctLw==}
    engines: {node: ^18.14.0 || ^20.0.0 || ^22.0.0 || >=24.0.0}

  '@jest/globals@30.0.2':
    resolution: {integrity: sha512-DwTtus9jjbG7b6jUdkcVdptf0wtD1v153A+PVwWB/zFwXhqu6hhtSd+uq88jofMhmYPtkmPmVGUBRNCZEKXn+w==}
    engines: {node: ^18.14.0 || ^20.0.0 || ^22.0.0 || >=24.0.0}

  '@jest/pattern@30.0.0':
    resolution: {integrity: sha512-k+TpEThzLVXMkbdxf8KHjZ83Wl+G54ytVJoDIGWwS96Ql4xyASRjc6SU1hs5jHVql+hpyK9G8N7WuFhLpGHRpQ==}
    engines: {node: ^18.14.0 || ^20.0.0 || ^22.0.0 || >=24.0.0}

  '@jest/pattern@30.0.1':
    resolution: {integrity: sha512-gWp7NfQW27LaBQz3TITS8L7ZCQ0TLvtmI//4OwlQRx4rnWxcPNIYjxZpDcN4+UlGxgm3jS5QPz8IPTCkb59wZA==}
    engines: {node: ^18.14.0 || ^20.0.0 || ^22.0.0 || >=24.0.0}

  '@jest/reporters@30.0.2':
    resolution: {integrity: sha512-l4QzS/oKf57F8WtPZK+vvF4Io6ukplc6XgNFu4Hd/QxaLEO9f+8dSFzUua62Oe0HKlCUjKHpltKErAgDiMJKsA==}
    engines: {node: ^18.14.0 || ^20.0.0 || ^22.0.0 || >=24.0.0}
    peerDependencies:
      node-notifier: ^8.0.1 || ^9.0.0 || ^10.0.0
    peerDependenciesMeta:
      node-notifier:
        optional: true

  '@jest/schemas@29.6.3':
    resolution: {integrity: sha512-mo5j5X+jIZmJQveBKeS/clAueipV7KgiX1vMgCxam1RNYiqE1w62n0/tJJnHtjW8ZHcQco5gY85jA3mi0L+nSA==}
    engines: {node: ^14.15.0 || ^16.10.0 || >=18.0.0}

  '@jest/schemas@30.0.0':
    resolution: {integrity: sha512-NID2VRyaEkevCRz6badhfqYwri/RvMbiHY81rk3AkK/LaiB0LSxi1RdVZ7MpZdTjNugtZeGfpL0mLs9Kp3MrQw==}
    engines: {node: ^18.14.0 || ^20.0.0 || ^22.0.0 || >=24.0.0}

  '@jest/schemas@30.0.1':
    resolution: {integrity: sha512-+g/1TKjFuGrf1Hh0QPCv0gISwBxJ+MQSNXmG9zjHy7BmFhtoJ9fdNhWJp3qUKRi93AOZHXtdxZgJ1vAtz6z65w==}
    engines: {node: ^18.14.0 || ^20.0.0 || ^22.0.0 || >=24.0.0}

  '@jest/snapshot-utils@30.0.1':
    resolution: {integrity: sha512-6Dpv7vdtoRiISEFwYF8/c7LIvqXD7xDXtLPNzC2xqAfBznKip0MQM+rkseKwUPUpv2PJ7KW/YsnwWXrIL2xF+A==}
    engines: {node: ^18.14.0 || ^20.0.0 || ^22.0.0 || >=24.0.0}

  '@jest/source-map@30.0.1':
    resolution: {integrity: sha512-MIRWMUUR3sdbP36oyNyhbThLHyJ2eEDClPCiHVbrYAe5g3CHRArIVpBw7cdSB5fr+ofSfIb2Tnsw8iEHL0PYQg==}
    engines: {node: ^18.14.0 || ^20.0.0 || ^22.0.0 || >=24.0.0}

  '@jest/test-result@30.0.2':
    resolution: {integrity: sha512-KKMuBKkkZYP/GfHMhI+cH2/P3+taMZS3qnqqiPC1UXZTJskkCS+YU/ILCtw5anw1+YsTulDHFpDo70mmCedW8w==}
    engines: {node: ^18.14.0 || ^20.0.0 || ^22.0.0 || >=24.0.0}

  '@jest/test-sequencer@30.0.2':
    resolution: {integrity: sha512-fbyU5HPka0rkalZ3MXVvq0hwZY8dx3Y6SCqR64zRmh+xXlDeFl0IdL4l9e7vp4gxEXTYHbwLFA1D+WW5CucaSw==}
    engines: {node: ^18.14.0 || ^20.0.0 || ^22.0.0 || >=24.0.0}

  '@jest/transform@30.0.2':
    resolution: {integrity: sha512-kJIuhLMTxRF7sc0gPzPtCDib/V9KwW3I2U25b+lYCYMVqHHSrcZopS8J8H+znx9yixuFv+Iozl8raLt/4MoxrA==}
    engines: {node: ^18.14.0 || ^20.0.0 || ^22.0.0 || >=24.0.0}

  '@jest/types@29.6.3':
    resolution: {integrity: sha512-u3UPsIilWKOM3F9CXtrG8LEJmNxwoCQC/XVj4IKYXvvpx7QIi/Kg1LI5uDmDpKlac62NUtX7eLjRh+jVZcLOzw==}
    engines: {node: ^14.15.0 || ^16.10.0 || >=18.0.0}

  '@jest/types@30.0.0':
    resolution: {integrity: sha512-1Nox8mAL52PKPfEnUQWBvKU/bp8FTT6AiDu76bFDEJj/qsRFSAVSldfCH3XYMqialti2zHXKvD5gN0AaHc0yKA==}
    engines: {node: ^18.14.0 || ^20.0.0 || ^22.0.0 || >=24.0.0}

  '@jest/types@30.0.1':
    resolution: {integrity: sha512-HGwoYRVF0QSKJu1ZQX0o5ZrUrrhj0aOOFA8hXrumD7SIzjouevhawbTjmXdwOmURdGluU9DM/XvGm3NyFoiQjw==}
    engines: {node: ^18.14.0 || ^20.0.0 || ^22.0.0 || >=24.0.0}

  '@jridgewell/gen-mapping@0.3.8':
    resolution: {integrity: sha512-imAbBGkb+ebQyxKgzv5Hu2nmROxoDOXHh80evxdoXNOrvAnVx7zimzc1Oo5h9RlfV4vPXaE2iM5pOFbvOCClWA==}
    engines: {node: '>=6.0.0'}

  '@jridgewell/resolve-uri@3.1.2':
    resolution: {integrity: sha512-bRISgCIjP20/tbWSPWMEi54QVPRZExkuD9lJL+UIxUKtwVJA8wW1Trb1jMs1RFXo1CBTNZ/5hpC9QvmKWdopKw==}
    engines: {node: '>=6.0.0'}

  '@jridgewell/set-array@1.2.1':
    resolution: {integrity: sha512-R8gLRTZeyp03ymzP/6Lil/28tGeGEzhx1q2k703KGWRAI1VdvPIXdG70VJc2pAMw3NA6JKL5hhFu1sJX0Mnn/A==}
    engines: {node: '>=6.0.0'}

  '@jridgewell/sourcemap-codec@1.5.0':
    resolution: {integrity: sha512-gv3ZRaISU3fjPAgNsriBRqGWQL6quFx04YMPW/zD8XMLsU32mhCCbfbO6KZFLjvYpCZ8zyDEgqsgf+PwPaM7GQ==}

  '@jridgewell/trace-mapping@0.3.25':
    resolution: {integrity: sha512-vNk6aEwybGtawWmy/PzwnGDOjCkLWSD2wqvjGGAgOAwCGWySYXfYoxt00IJkTF+8Lb57DwOb3Aa0o9CApepiYQ==}

  '@jridgewell/trace-mapping@0.3.9':
    resolution: {integrity: sha512-3Belt6tdc8bPgAtbcmdtNJlirVoTmEb5e2gC94PnkwEW9jI6CAHUeoG85tjWP5WquqfavoMtMwiG4P926ZKKuQ==}

  '@jsdevtools/ono@7.1.3':
    resolution: {integrity: sha512-4JQNk+3mVzK3xh2rqd6RB4J46qUR19azEHBneZyTZM+c456qOrbbM/5xcR8huNCCcbVt7+UmizG6GuUvPvKUYg==}

  '@napi-rs/wasm-runtime@0.2.11':
    resolution: {integrity: sha512-9DPkXtvHydrcOsopiYpUgPHpmj0HWZKMUnL2dZqpvC42lsratuBG06V5ipyno0fUek5VlFsNQ+AcFATSrJXgMA==}

  '@nodelib/fs.scandir@2.1.5':
    resolution: {integrity: sha512-vq24Bq3ym5HEQm2NKCr3yXDwjc7vTsEThRDnkp2DK9p1uqLR+DHurm/NOTo0KG7HYHU7eppKZj3MyqYuMBf62g==}
    engines: {node: '>= 8'}

  '@nodelib/fs.stat@2.0.5':
    resolution: {integrity: sha512-RkhPPp2zrqDAQA/2jNhnztcPAlv64XdhIp7a7454A5ovI7Bukxgt7MX7udwAu3zg1DcpPU0rz3VV1SeaqvY4+A==}
    engines: {node: '>= 8'}

  '@nodelib/fs.walk@1.2.8':
    resolution: {integrity: sha512-oGB+UxlgWcgQkgwo8GcEGwemoTFt3FIO9ababBmaGwXIoBKZ+GTy0pP185beGg7Llih/NSHSV2XAs1lnznocSg==}
    engines: {node: '>= 8'}

  '@pkgjs/parseargs@0.11.0':
    resolution: {integrity: sha512-+1VkjdD0QBLPodGrJUeqarH8VAIvQODIbwh9XpP5Syisf7YoQgsJKPNFoqqLQlu+VQ/tVSshMR6loPMn8U+dPg==}
    engines: {node: '>=14'}

  '@pkgr/core@0.2.7':
    resolution: {integrity: sha512-YLT9Zo3oNPJoBjBc4q8G2mjU4tqIbf5CEOORbUUr48dCD9q3umJ3IPlVqOqDakPfd2HuwccBaqlGhN4Gmr5OWg==}
    engines: {node: ^12.20.0 || ^14.18.0 || >=16.0.0}

  '@puppeteer/browsers@2.10.5':
    resolution: {integrity: sha512-eifa0o+i8dERnngJwKrfp3dEq7ia5XFyoqB17S4gK8GhsQE4/P8nxOfQSE0zQHxzzLo/cmF+7+ywEQ7wK7Fb+w==}
    engines: {node: '>=18'}
    hasBin: true

  '@scarf/scarf@1.4.0':
    resolution: {integrity: sha512-xxeapPiUXdZAE3che6f3xogoJPeZgig6omHEy1rIY5WVsB3H2BHNnZH+gHG6x91SCWyQCzWGsuL2Hh3ClO5/qQ==}

  '@shikijs/engine-oniguruma@3.6.0':
    resolution: {integrity: sha512-nmOhIZ9yT3Grd+2plmW/d8+vZ2pcQmo/UnVwXMUXAKTXdi+LK0S08Ancrz5tQQPkxvjBalpMW2aKvwXfelauvA==}

  '@shikijs/langs@3.6.0':
    resolution: {integrity: sha512-IdZkQJaLBu1LCYCwkr30hNuSDfllOT8RWYVZK1tD2J03DkiagYKRxj/pDSl8Didml3xxuyzUjgtioInwEQM/TA==}

  '@shikijs/themes@3.6.0':
    resolution: {integrity: sha512-Fq2j4nWr1DF4drvmhqKq8x5vVQ27VncF8XZMBuHuQMZvUSS3NBgpqfwz/FoGe36+W6PvniZ1yDlg2d4kmYDU6w==}

  '@shikijs/types@3.6.0':
    resolution: {integrity: sha512-cLWFiToxYu0aAzJqhXTQsFiJRTFDAGl93IrMSBNaGSzs7ixkLfdG6pH11HipuWFGW5vyx4X47W8HDQ7eSrmBUg==}

  '@shikijs/vscode-textmate@10.0.2':
    resolution: {integrity: sha512-83yeghZ2xxin3Nj8z1NMd/NCuca+gsYXswywDy5bHvwlWL8tpTQmzGeUuHd9FC3E/SBEMvzJRwWEOz5gGes9Qg==}

  '@sinclair/typebox@0.27.8':
    resolution: {integrity: sha512-+Fj43pSMwJs4KRrH/938Uf+uAELIgVBmQzg/q1YG10djyfA3TnrU8N8XzqCh/okZdszqBQTZf96idMfE5lnwTA==}

  '@sinclair/typebox@0.34.35':
    resolution: {integrity: sha512-C6ypdODf2VZkgRT6sFM8E1F8vR+HcffniX0Kp8MsU8PIfrlXbNCBz0jzj17GjdmjTx1OtZzdH8+iALL21UjF5A==}

  '@sinonjs/commons@3.0.1':
    resolution: {integrity: sha512-K3mCHKQ9sVh8o1C9cxkwxaOmXoAMlDxC1mYyHrjqOWEcBjYr76t96zL2zlj5dUGZ3HSw240X1qgH3Mjf1yJWpQ==}

  '@sinonjs/fake-timers@13.0.5':
    resolution: {integrity: sha512-36/hTbH2uaWuGVERyC6da9YwGWnzUZXuPro/F2LfsdOsLnCojz/iSH8MxUt/FD2S5XBSVPhmArFUXcpCQ2Hkiw==}

  '@smithy/abort-controller@4.0.4':
    resolution: {integrity: sha512-gJnEjZMvigPDQWHrW3oPrFhQtkrgqBkyjj3pCIdF3A5M6vsZODG93KNlfJprv6bp4245bdT32fsHK4kkH3KYDA==}
    engines: {node: '>=18.0.0'}

  '@smithy/chunked-blob-reader-native@4.0.0':
    resolution: {integrity: sha512-R9wM2yPmfEMsUmlMlIgSzOyICs0x9uu7UTHoccMyt7BWw8shcGM8HqB355+BZCPBcySvbTYMs62EgEQkNxz2ig==}
    engines: {node: '>=18.0.0'}

  '@smithy/chunked-blob-reader@5.0.0':
    resolution: {integrity: sha512-+sKqDBQqb036hh4NPaUiEkYFkTUGYzRsn3EuFhyfQfMy6oGHEUJDurLP9Ufb5dasr/XiAmPNMr6wa9afjQB+Gw==}
    engines: {node: '>=18.0.0'}

  '@smithy/config-resolver@4.1.4':
    resolution: {integrity: sha512-prmU+rDddxHOH0oNcwemL+SwnzcG65sBF2yXRO7aeXIn/xTlq2pX7JLVbkBnVLowHLg4/OL4+jBmv9hVrVGS+w==}
    engines: {node: '>=18.0.0'}

  '@smithy/core@3.5.3':
    resolution: {integrity: sha512-xa5byV9fEguZNofCclv6v9ra0FYh5FATQW/da7FQUVTic94DfrN/NvmKZjrMyzbpqfot9ZjBaO8U1UeTbmSLuA==}
    engines: {node: '>=18.0.0'}

  '@smithy/credential-provider-imds@4.0.6':
    resolution: {integrity: sha512-hKMWcANhUiNbCJouYkZ9V3+/Qf9pteR1dnwgdyzR09R4ODEYx8BbUysHwRSyex4rZ9zapddZhLFTnT4ZijR4pw==}
    engines: {node: '>=18.0.0'}

  '@smithy/eventstream-codec@4.0.4':
    resolution: {integrity: sha512-7XoWfZqWb/QoR/rAU4VSi0mWnO2vu9/ltS6JZ5ZSZv0eovLVfDfu0/AX4ub33RsJTOth3TiFWSHS5YdztvFnig==}
    engines: {node: '>=18.0.0'}

  '@smithy/eventstream-serde-browser@4.0.4':
    resolution: {integrity: sha512-3fb/9SYaYqbpy/z/H3yIi0bYKyAa89y6xPmIqwr2vQiUT2St+avRt8UKwsWt9fEdEasc5d/V+QjrviRaX1JRFA==}
    engines: {node: '>=18.0.0'}

  '@smithy/eventstream-serde-config-resolver@4.1.2':
    resolution: {integrity: sha512-JGtambizrWP50xHgbzZI04IWU7LdI0nh/wGbqH3sJesYToMi2j/DcoElqyOcqEIG/D4tNyxgRuaqBXWE3zOFhQ==}
    engines: {node: '>=18.0.0'}

  '@smithy/eventstream-serde-node@4.0.4':
    resolution: {integrity: sha512-RD6UwNZ5zISpOWPuhVgRz60GkSIp0dy1fuZmj4RYmqLVRtejFqQ16WmfYDdoSoAjlp1LX+FnZo+/hkdmyyGZ1w==}
    engines: {node: '>=18.0.0'}

  '@smithy/eventstream-serde-universal@4.0.4':
    resolution: {integrity: sha512-UeJpOmLGhq1SLox79QWw/0n2PFX+oPRE1ZyRMxPIaFEfCqWaqpB7BU9C8kpPOGEhLF7AwEqfFbtwNxGy4ReENA==}
    engines: {node: '>=18.0.0'}

  '@smithy/fetch-http-handler@5.0.4':
    resolution: {integrity: sha512-AMtBR5pHppYMVD7z7G+OlHHAcgAN7v0kVKEpHuTO4Gb199Gowh0taYi9oDStFeUhetkeP55JLSVlTW1n9rFtUw==}
    engines: {node: '>=18.0.0'}

  '@smithy/hash-blob-browser@4.0.4':
    resolution: {integrity: sha512-WszRiACJiQV3QG6XMV44i5YWlkrlsM5Yxgz4jvsksuu7LDXA6wAtypfPajtNTadzpJy3KyJPoWehYpmZGKUFIQ==}
    engines: {node: '>=18.0.0'}

  '@smithy/hash-node@4.0.4':
    resolution: {integrity: sha512-qnbTPUhCVnCgBp4z4BUJUhOEkVwxiEi1cyFM+Zj6o+aY8OFGxUQleKWq8ltgp3dujuhXojIvJWdoqpm6dVO3lQ==}
    engines: {node: '>=18.0.0'}

  '@smithy/hash-stream-node@4.0.4':
    resolution: {integrity: sha512-wHo0d8GXyVmpmMh/qOR0R7Y46/G1y6OR8U+bSTB4ppEzRxd1xVAQ9xOE9hOc0bSjhz0ujCPAbfNLkLrpa6cevg==}
    engines: {node: '>=18.0.0'}

  '@smithy/invalid-dependency@4.0.4':
    resolution: {integrity: sha512-bNYMi7WKTJHu0gn26wg8OscncTt1t2b8KcsZxvOv56XA6cyXtOAAAaNP7+m45xfppXfOatXF3Sb1MNsLUgVLTw==}
    engines: {node: '>=18.0.0'}

  '@smithy/is-array-buffer@2.2.0':
    resolution: {integrity: sha512-GGP3O9QFD24uGeAXYUjwSTXARoqpZykHadOmA8G5vfJPK0/DC67qa//0qvqrJzL1xc8WQWX7/yc7fwudjPHPhA==}
    engines: {node: '>=14.0.0'}

  '@smithy/is-array-buffer@4.0.0':
    resolution: {integrity: sha512-saYhF8ZZNoJDTvJBEWgeBccCg+yvp1CX+ed12yORU3NilJScfc6gfch2oVb4QgxZrGUx3/ZJlb+c/dJbyupxlw==}
    engines: {node: '>=18.0.0'}

  '@smithy/md5-js@4.0.4':
    resolution: {integrity: sha512-uGLBVqcOwrLvGh/v/jw423yWHq/ofUGK1W31M2TNspLQbUV1Va0F5kTxtirkoHawODAZcjXTSGi7JwbnPcDPJg==}
    engines: {node: '>=18.0.0'}

  '@smithy/middleware-content-length@4.0.4':
    resolution: {integrity: sha512-F7gDyfI2BB1Kc+4M6rpuOLne5LOcEknH1n6UQB69qv+HucXBR1rkzXBnQTB2q46sFy1PM/zuSJOB532yc8bg3w==}
    engines: {node: '>=18.0.0'}

  '@smithy/middleware-endpoint@4.1.11':
    resolution: {integrity: sha512-zDogwtRLzKl58lVS8wPcARevFZNBOOqnmzWWxVe9XiaXU2CADFjvJ9XfNibgkOWs08sxLuSr81NrpY4mgp9OwQ==}
    engines: {node: '>=18.0.0'}

  '@smithy/middleware-retry@4.1.12':
    resolution: {integrity: sha512-wvIH70c4e91NtRxdaLZF+mbLZ/HcC6yg7ySKUiufL6ESp6zJUSnJucZ309AvG9nqCFHSRB5I6T3Ez1Q9wCh0Ww==}
    engines: {node: '>=18.0.0'}

  '@smithy/middleware-serde@4.0.8':
    resolution: {integrity: sha512-iSSl7HJoJaGyMIoNn2B7czghOVwJ9nD7TMvLhMWeSB5vt0TnEYyRRqPJu/TqW76WScaNvYYB8nRoiBHR9S1Ddw==}
    engines: {node: '>=18.0.0'}

  '@smithy/middleware-stack@4.0.4':
    resolution: {integrity: sha512-kagK5ggDrBUCCzI93ft6DjteNSfY8Ulr83UtySog/h09lTIOAJ/xUSObutanlPT0nhoHAkpmW9V5K8oPyLh+QA==}
    engines: {node: '>=18.0.0'}

  '@smithy/node-config-provider@4.1.3':
    resolution: {integrity: sha512-HGHQr2s59qaU1lrVH6MbLlmOBxadtzTsoO4c+bF5asdgVik3I8o7JIOzoeqWc5MjVa+vD36/LWE0iXKpNqooRw==}
    engines: {node: '>=18.0.0'}

  '@smithy/node-http-handler@4.0.6':
    resolution: {integrity: sha512-NqbmSz7AW2rvw4kXhKGrYTiJVDHnMsFnX4i+/FzcZAfbOBauPYs2ekuECkSbtqaxETLLTu9Rl/ex6+I2BKErPA==}
    engines: {node: '>=18.0.0'}

  '@smithy/property-provider@4.0.4':
    resolution: {integrity: sha512-qHJ2sSgu4FqF4U/5UUp4DhXNmdTrgmoAai6oQiM+c5RZ/sbDwJ12qxB1M6FnP+Tn/ggkPZf9ccn4jqKSINaquw==}
    engines: {node: '>=18.0.0'}

  '@smithy/protocol-http@5.1.2':
    resolution: {integrity: sha512-rOG5cNLBXovxIrICSBm95dLqzfvxjEmuZx4KK3hWwPFHGdW3lxY0fZNXfv2zebfRO7sJZ5pKJYHScsqopeIWtQ==}
    engines: {node: '>=18.0.0'}

  '@smithy/querystring-builder@4.0.4':
    resolution: {integrity: sha512-SwREZcDnEYoh9tLNgMbpop+UTGq44Hl9tdj3rf+yeLcfH7+J8OXEBaMc2kDxtyRHu8BhSg9ADEx0gFHvpJgU8w==}
    engines: {node: '>=18.0.0'}

  '@smithy/querystring-parser@4.0.4':
    resolution: {integrity: sha512-6yZf53i/qB8gRHH/l2ZwUG5xgkPgQF15/KxH0DdXMDHjesA9MeZje/853ifkSY0x4m5S+dfDZ+c4x439PF0M2w==}
    engines: {node: '>=18.0.0'}

  '@smithy/service-error-classification@4.0.5':
    resolution: {integrity: sha512-LvcfhrnCBvCmTee81pRlh1F39yTS/+kYleVeLCwNtkY8wtGg8V/ca9rbZZvYIl8OjlMtL6KIjaiL/lgVqHD2nA==}
    engines: {node: '>=18.0.0'}

  '@smithy/shared-ini-file-loader@4.0.4':
    resolution: {integrity: sha512-63X0260LoFBjrHifPDs+nM9tV0VMkOTl4JRMYNuKh/f5PauSjowTfvF3LogfkWdcPoxsA9UjqEOgjeYIbhb7Nw==}
    engines: {node: '>=18.0.0'}

  '@smithy/signature-v4@5.1.2':
    resolution: {integrity: sha512-d3+U/VpX7a60seHziWnVZOHuEgJlclufjkS6zhXvxcJgkJq4UWdH5eOBLzHRMx6gXjsdT9h6lfpmLzbrdupHgQ==}
    engines: {node: '>=18.0.0'}

  '@smithy/smithy-client@4.4.3':
    resolution: {integrity: sha512-xxzNYgA0HD6ETCe5QJubsxP0hQH3QK3kbpJz3QrosBCuIWyEXLR/CO5hFb2OeawEKUxMNhz3a1nuJNN2np2RMA==}
    engines: {node: '>=18.0.0'}

  '@smithy/types@4.3.1':
    resolution: {integrity: sha512-UqKOQBL2x6+HWl3P+3QqFD4ncKq0I8Nuz9QItGv5WuKuMHuuwlhvqcZCoXGfc+P1QmfJE7VieykoYYmrOoFJxA==}
    engines: {node: '>=18.0.0'}

  '@smithy/url-parser@4.0.4':
    resolution: {integrity: sha512-eMkc144MuN7B0TDA4U2fKs+BqczVbk3W+qIvcoCY6D1JY3hnAdCuhCZODC+GAeaxj0p6Jroz4+XMUn3PCxQQeQ==}
    engines: {node: '>=18.0.0'}

  '@smithy/util-base64@4.0.0':
    resolution: {integrity: sha512-CvHfCmO2mchox9kjrtzoHkWHxjHZzaFojLc8quxXY7WAAMAg43nuxwv95tATVgQFNDwd4M9S1qFzj40Ul41Kmg==}
    engines: {node: '>=18.0.0'}

  '@smithy/util-body-length-browser@4.0.0':
    resolution: {integrity: sha512-sNi3DL0/k64/LO3A256M+m3CDdG6V7WKWHdAiBBMUN8S3hK3aMPhwnPik2A/a2ONN+9doY9UxaLfgqsIRg69QA==}
    engines: {node: '>=18.0.0'}

  '@smithy/util-body-length-node@4.0.0':
    resolution: {integrity: sha512-q0iDP3VsZzqJyje8xJWEJCNIu3lktUGVoSy1KB0UWym2CL1siV3artm+u1DFYTLejpsrdGyCSWBdGNjJzfDPjg==}
    engines: {node: '>=18.0.0'}

  '@smithy/util-buffer-from@2.2.0':
    resolution: {integrity: sha512-IJdWBbTcMQ6DA0gdNhh/BwrLkDR+ADW5Kr1aZmd4k3DIF6ezMV4R2NIAmT08wQJ3yUK82thHWmC/TnK/wpMMIA==}
    engines: {node: '>=14.0.0'}

  '@smithy/util-buffer-from@4.0.0':
    resolution: {integrity: sha512-9TOQ7781sZvddgO8nxueKi3+yGvkY35kotA0Y6BWRajAv8jjmigQ1sBwz0UX47pQMYXJPahSKEKYFgt+rXdcug==}
    engines: {node: '>=18.0.0'}

  '@smithy/util-config-provider@4.0.0':
    resolution: {integrity: sha512-L1RBVzLyfE8OXH+1hsJ8p+acNUSirQnWQ6/EgpchV88G6zGBTDPdXiiExei6Z1wR2RxYvxY/XLw6AMNCCt8H3w==}
    engines: {node: '>=18.0.0'}

  '@smithy/util-defaults-mode-browser@4.0.19':
    resolution: {integrity: sha512-mvLMh87xSmQrV5XqnUYEPoiFFeEGYeAKIDDKdhE2ahqitm8OHM3aSvhqL6rrK6wm1brIk90JhxDf5lf2hbrLbQ==}
    engines: {node: '>=18.0.0'}

  '@smithy/util-defaults-mode-node@4.0.19':
    resolution: {integrity: sha512-8tYnx+LUfj6m+zkUUIrIQJxPM1xVxfRBvoGHua7R/i6qAxOMjqR6CpEpDwKoIs1o0+hOjGvkKE23CafKL0vJ9w==}
    engines: {node: '>=18.0.0'}

  '@smithy/util-endpoints@3.0.6':
    resolution: {integrity: sha512-YARl3tFL3WgPuLzljRUnrS2ngLiUtkwhQtj8PAL13XZSyUiNLQxwG3fBBq3QXFqGFUXepIN73pINp3y8c2nBmA==}
    engines: {node: '>=18.0.0'}

  '@smithy/util-hex-encoding@4.0.0':
    resolution: {integrity: sha512-Yk5mLhHtfIgW2W2WQZWSg5kuMZCVbvhFmC7rV4IO2QqnZdbEFPmQnCcGMAX2z/8Qj3B9hYYNjZOhWym+RwhePw==}
    engines: {node: '>=18.0.0'}

  '@smithy/util-middleware@4.0.4':
    resolution: {integrity: sha512-9MLKmkBmf4PRb0ONJikCbCwORACcil6gUWojwARCClT7RmLzF04hUR4WdRprIXal7XVyrddadYNfp2eF3nrvtQ==}
    engines: {node: '>=18.0.0'}

  '@smithy/util-retry@4.0.5':
    resolution: {integrity: sha512-V7MSjVDTlEt/plmOFBn1762Dyu5uqMrV2Pl2X0dYk4XvWfdWJNe9Bs5Bzb56wkCuiWjSfClVMGcsuKrGj7S/yg==}
    engines: {node: '>=18.0.0'}

  '@smithy/util-stream@4.2.2':
    resolution: {integrity: sha512-aI+GLi7MJoVxg24/3J1ipwLoYzgkB4kUfogZfnslcYlynj3xsQ0e7vk4TnTro9hhsS5PvX1mwmkRqqHQjwcU7w==}
    engines: {node: '>=18.0.0'}

  '@smithy/util-uri-escape@4.0.0':
    resolution: {integrity: sha512-77yfbCbQMtgtTylO9itEAdpPXSog3ZxMe09AEhm0dU0NLTalV70ghDZFR+Nfi1C60jnJoh/Re4090/DuZh2Omg==}
    engines: {node: '>=18.0.0'}

  '@smithy/util-utf8@2.3.0':
    resolution: {integrity: sha512-R8Rdn8Hy72KKcebgLiv8jQcQkXoLMOGGv5uI1/k0l+snqkOzQ1R0ChUBCxWMlBsFMekWjq0wRudIweFs7sKT5A==}
    engines: {node: '>=14.0.0'}

  '@smithy/util-utf8@4.0.0':
    resolution: {integrity: sha512-b+zebfKCfRdgNJDknHCob3O7FpeYQN6ZG6YLExMcasDHsCXlsXCEuiPZeLnJLpwa5dvPetGlnGCiMHuLwGvFow==}
    engines: {node: '>=18.0.0'}

  '@smithy/util-waiter@4.0.5':
    resolution: {integrity: sha512-4QvC49HTteI1gfemu0I1syWovJgPvGn7CVUoN9ZFkdvr/cCFkrEL7qNCdx/2eICqDWEGnnr68oMdSIPCLAriSQ==}
    engines: {node: '>=18.0.0'}

  '@swc/core-darwin-arm64@1.12.5':
    resolution: {integrity: sha512-3WF+naP/qkt5flrTfJr+p07b522JcixKvIivM7FgvllA6LjJxf+pheoILrTS8IwrNAK/XtHfKWYcGY+3eaA4mA==}
    engines: {node: '>=10'}
    cpu: [arm64]
    os: [darwin]

  '@swc/core-darwin-x64@1.12.5':
    resolution: {integrity: sha512-GCcD3dft8YN7unTBcW02Fx41jXp2MNQHCjx5ceWSEYOGvn7vBSUp7k7LkfTxGN5Ftxb9a1mxhPq8r4rD2u/aPw==}
    engines: {node: '>=10'}
    cpu: [x64]
    os: [darwin]

  '@swc/core-linux-arm-gnueabihf@1.12.5':
    resolution: {integrity: sha512-jWlzP/Y4+wbE/EJM+WGIDQsklLFV3g5LmbYTBgrY4+5nb517P31mkBzf5y2knfNWPrL7HzNu0578j3Zi2E6Iig==}
    engines: {node: '>=10'}
    cpu: [arm]
    os: [linux]

  '@swc/core-linux-arm64-gnu@1.12.5':
    resolution: {integrity: sha512-GkzgIUz+2r6J6Tn3hb7/4ByaWHRrRZt4vuN9BLAd+y65m2Bt0vlEpPtWhrB/TVe4hEkFR+W5PDETLEbUT4i0tQ==}
    engines: {node: '>=10'}
    cpu: [arm64]
    os: [linux]

  '@swc/core-linux-arm64-musl@1.12.5':
    resolution: {integrity: sha512-g0AJ7QmZPj3Uw+C5pDa48LAUG7JBgQmB0mN5cW+s2mjaFKT0mTSxYALtx/MDZwJExDPo0yJV8kSbFO1tvFPyhg==}
    engines: {node: '>=10'}
    cpu: [arm64]
    os: [linux]

  '@swc/core-linux-x64-gnu@1.12.5':
    resolution: {integrity: sha512-PeYoSziNy+iNiBHPtAsO84bzBne/mbCsG5ijYkAhS1GVsDgohClorUvRXXhcUZoX2gr8TfSI9WLHo30K+DKiHg==}
    engines: {node: '>=10'}
    cpu: [x64]
    os: [linux]

  '@swc/core-linux-x64-musl@1.12.5':
    resolution: {integrity: sha512-EJrfCCIyuV5LLmYgKtIMwtgsnjVesdFe0IgQzEKs9OfB6cL6g7WO9conn8BkGX8jphVa7jChKxShDGkreWWDzA==}
    engines: {node: '>=10'}
    cpu: [x64]
    os: [linux]

  '@swc/core-win32-arm64-msvc@1.12.5':
    resolution: {integrity: sha512-FnwT7fxkJJMgsfiDoZKEVGyCzrPFbzpflFAAoTCUCu3MaHw6mW55o/MAAfofvJ1iIcEpec4o93OilsmKtpyO5Q==}
    engines: {node: '>=10'}
    cpu: [arm64]
    os: [win32]

  '@swc/core-win32-ia32-msvc@1.12.5':
    resolution: {integrity: sha512-jW6l4KFt9mIXSpGseE6BQOEFmbIeXeShDuWgldEJXKeXf/uPs8wrqv80XBIUwVpK0ZbmJwPQ0waGVj8UM3th2Q==}
    engines: {node: '>=10'}
    cpu: [ia32]
    os: [win32]

  '@swc/core-win32-x64-msvc@1.12.5':
    resolution: {integrity: sha512-AZszwuEjlz1tSNLQRm3T5OZJ5eebxjJlDQnnzXJmg0B7DJMRoaAe1HTLOmejxjFK6yWr7fh+pSeCw2PgQLxgqA==}
    engines: {node: '>=10'}
    cpu: [x64]
    os: [win32]

  '@swc/core@1.12.5':
    resolution: {integrity: sha512-KxA0PHHIuUBmQ/Oi+xFpVzILj2Oo37sTtftCbyowQlyx5YOknEOw1kLpas5hMcpznXgFyAWbpK71xQps4INPgA==}
    engines: {node: '>=10'}
    peerDependencies:
      '@swc/helpers': '>=0.5.17'
    peerDependenciesMeta:
      '@swc/helpers':
        optional: true

  '@swc/counter@0.1.3':
    resolution: {integrity: sha512-e2BR4lsJkkRlKZ/qCHPw9ZaSxc0MVUd7gtbtaB7aMvHeJVYe8sOB8DBZkP2DtISHGSku9sCK6T6cnY0CtXrOCQ==}

  '@swc/jest@0.2.38':
    resolution: {integrity: sha512-HMoZgXWMqChJwffdDjvplH53g9G2ALQes3HKXDEdliB/b85OQ0CTSbxG8VSeCwiAn7cOaDVEt4mwmZvbHcS52w==}
    engines: {npm: '>= 7.0.0'}
    peerDependencies:
      '@swc/core': '*'

  '@swc/types@0.1.23':
    resolution: {integrity: sha512-u1iIVZV9Q0jxY+yM2vw/hZGDNudsN85bBpTqzAQ9rzkxW9D+e3aEM4Han+ow518gSewkXgjmEK0BD79ZcNVgPw==}

  '@tootallnate/quickjs-emscripten@0.23.0':
    resolution: {integrity: sha512-C5Mc6rdnsaJDjO3UpGW/CQTHtCKaYlScZTly4JIu97Jxo/odCiH0ITnDXSJPTOrEKk/ycSZ0AOgTmkDtkOsvIA==}

  '@tsconfig/node10@1.0.11':
    resolution: {integrity: sha512-DcRjDCujK/kCk/cUe8Xz8ZSpm8mS3mNNpta+jGCA6USEDfktlNvm1+IuZ9eTcDbNk41BHwpHHeW+N1lKCz4zOw==}

  '@tsconfig/node12@1.0.11':
    resolution: {integrity: sha512-cqefuRsh12pWyGsIoBKJA9luFu3mRxCA+ORZvA4ktLSzIuCUtWVxGIuXigEwO5/ywWFMZ2QEGKWvkZG1zDMTag==}

  '@tsconfig/node14@1.0.3':
    resolution: {integrity: sha512-ysT8mhdixWK6Hw3i1V2AeRqZ5WfXg1G43mqoYlM2nc6388Fq5jcXyr5mRsqViLx/GJYdoL0bfXD8nmF+Zn/Iow==}

  '@tsconfig/node16@1.0.4':
    resolution: {integrity: sha512-vxhUy4J8lyeyinH7Azl1pdd43GJhZH/tP2weN8TntQblOY+A0XbT8DJk1/oCPuOOyg/Ja757rG0CgHcWC8OfMA==}

  '@tybys/wasm-util@0.9.0':
    resolution: {integrity: sha512-6+7nlbMVX/PVDCwaIQ8nTOPveOcFLSt8GcXdx8hD0bt39uWxYT88uXzqTd4fTvqta7oeUJqudepapKNt2DYJFw==}

  '@types/aws-lambda@8.10.150':
    resolution: {integrity: sha512-AX+AbjH/rH5ezX1fbK8onC/a+HyQHo7QGmvoxAE42n22OsciAxvZoZNEr22tbXs8WfP1nIsBjKDpgPm3HjOZbA==}

  '@types/babel__core@7.20.5':
    resolution: {integrity: sha512-qoQprZvz5wQFJwMDqeseRXWv3rqMvhgpbXFfVyWhbx9X47POIA6i/+dXefEmZKoAgOaTdaIgNSMqMIU61yRyzA==}

  '@types/babel__generator@7.27.0':
    resolution: {integrity: sha512-ufFd2Xi92OAVPYsy+P4n7/U7e68fex0+Ee8gSG9KX7eo084CWiQ4sdxktvdl0bOPupXtVJPY19zk6EwWqUQ8lg==}

  '@types/babel__template@7.4.4':
    resolution: {integrity: sha512-h/NUaSyG5EyxBIp8YRxo4RMe2/qQgvyowRwVMzhYhBCONbW8PUsg4lkFMrhgZhUe5z3L3MiLDuvyJ/CaPa2A8A==}

  '@types/babel__traverse@7.20.7':
    resolution: {integrity: sha512-dkO5fhS7+/oos4ciWxyEyjWe48zmG6wbCheo/G2ZnHx4fs3EU6YC6UM8rk56gAjNJ9P3MTH2jo5jb92/K6wbng==}

  '@types/better-sqlite3@7.6.13':
    resolution: {integrity: sha512-NMv9ASNARoKksWtsq/SHakpYAYnhBrQgGD8zkLYk/jaK8jUGn08CfEdTRgYhMypUQAfzSP8W6gNLe0q19/t4VA==}

  '@types/body-parser@1.19.6':
    resolution: {integrity: sha512-HLFeCYgz89uk22N5Qg3dvGvsv46B8GLvKKo1zKG4NybA8U2DiEO3w9lqGg29t/tfLRJpJ6iQxnVw4OnB7MoM9g==}

  '@types/cheerio@0.22.35':
    resolution: {integrity: sha512-yD57BchKRvTV+JD53UZ6PD8KWY5g5rvvMLRnZR3EQBCZXiDT/HR+pKpMzFGlWNhFrXlo7VPZXtKvIEwZkAWOIA==}

  '@types/connect@3.4.38':
    resolution: {integrity: sha512-K6uROf1LD88uDQqJCktA4yzL1YYAK6NgfsI0v/mTgyPKWsX1CnJ0XPSDhViejru1GcRkLWb8RlzFYJRqGUbaug==}

  '@types/estree@1.0.8':
    resolution: {integrity: sha512-dWHzHa2WqEXI/O1E9OjrocMTKJl2mSrEolh1Iomrv6U+JuNwaHXsXx9bLu5gG7BUWFIN0skIQJQ/L1rIex4X6w==}

  '@types/express-serve-static-core@5.0.6':
    resolution: {integrity: sha512-3xhRnjJPkULekpSzgtoNYYcTWgEZkp4myc+Saevii5JPnHNvHMRlBSHDbs7Bh1iPPoVTERHEZXyhyLbMEsExsA==}

  '@types/express@5.0.3':
    resolution: {integrity: sha512-wGA0NX93b19/dZC1J18tKWVIYWyyF2ZjT9vin/NRu0qzzvfVzWjs04iq2rQ3H65vCTQYlRqs3YHfY7zjdV+9Kw==}

  '@types/hast@3.0.4':
    resolution: {integrity: sha512-WPs+bbQw5aCj+x6laNGWLH3wviHtoCv/P3+otBhbOhJgG8qtpdAMlTCxLtsTWA7LH1Oh/bFCHsBn0TPS5m30EQ==}

  '@types/http-errors@2.0.5':
    resolution: {integrity: sha512-r8Tayk8HJnX0FztbZN7oVqGccWgw98T/0neJphO91KkmOzug1KkofZURD4UaD5uH8AqcFLfdPErnBod0u71/qg==}

  '@types/istanbul-lib-coverage@2.0.6':
    resolution: {integrity: sha512-2QF/t/auWm0lsy8XtKVPG19v3sSOQlJe/YHZgfjb/KBBHOGSV+J2q/S671rcq9uTBrLAXmZpqJiaQbMT+zNU1w==}

  '@types/istanbul-lib-report@3.0.3':
    resolution: {integrity: sha512-NQn7AHQnk/RSLOxrBbGyJM/aVQ+pjj5HCgasFxc0K/KhoATfQ/47AyUl15I2yBUpihjmas+a+VJBOqecrFH+uA==}

  '@types/istanbul-reports@3.0.4':
    resolution: {integrity: sha512-pk2B1NWalF9toCRu6gjBzR69syFjP4Od8WRAX+0mmf9lAjCRicLOWc+ZrxZHx/0XRjotgkF9t6iaMJ+aXcOdZQ==}

  '@types/jest@30.0.0':
    resolution: {integrity: sha512-XTYugzhuwqWjws0CVz8QpM36+T+Dz5mTEBKhNs/esGLnCIlGdRy+Dq78NRjd7ls7r8BC8ZRMOrKlkO1hU0JOwA==}

  '@types/json-schema@7.0.15':
    resolution: {integrity: sha512-5+fP8P8MFNC+AyZCDxrB2pkZFPGzqQWUzpSeuuVLvm8VMcorNYavBqoFcxK8bQz4Qsbn4oUEEem4wDLfcysGHA==}

  '@types/mime@1.3.5':
    resolution: {integrity: sha512-/pyBZWSLD2n0dcHE3hq8s8ZvcETHtEuF+3E7XVt0Ig2nvsVQXdghHVcEkIWjy9A0wKfTn97a/PSDYohKIlnP/w==}

  '@types/node@24.0.3':
    resolution: {integrity: sha512-R4I/kzCYAdRLzfiCabn9hxWfbuHS573x+r0dJMkkzThEa7pbrcDWK+9zu3e7aBOouf+rQAciqPFMnxwr0aWgKg==}

  '@types/qs@6.14.0':
    resolution: {integrity: sha512-eOunJqu0K1923aExK6y8p6fsihYEn/BYuQ4g0CxAAgFc4b/ZLN4CrsRZ55srTdqoiLzU2B2evC+apEIxprEzkQ==}

  '@types/range-parser@1.2.7':
    resolution: {integrity: sha512-hKormJbkJqzQGhziax5PItDUTMAM9uE2XXQmM37dyd4hVM+5aVl7oVxMVUiVQn2oCQFN/LKCZdvSM0pFRqbSmQ==}

  '@types/send@0.17.5':
    resolution: {integrity: sha512-z6F2D3cOStZvuk2SaP6YrwkNO65iTZcwA2ZkSABegdkAh/lf+Aa/YQndZVfmEXT5vgAp6zv06VQ3ejSVjAny4w==}

  '@types/serve-static@1.15.8':
    resolution: {integrity: sha512-roei0UY3LhpOJvjbIP6ZZFngyLKl5dskOtDhxY5THRSpO+ZI+nzJ+m5yUMzGrp89YRa7lvknKkMYjqQFGwA7Sg==}

  '@types/stack-utils@2.0.3':
    resolution: {integrity: sha512-9aEbYZ3TbYMznPdcdr3SmIrLXwC/AKZXQeCf9Pgao5CKb8CyHuEX5jzWPTkvregvhRJHcpRO6BFoGW9ycaOkYw==}

  '@types/swagger-jsdoc@6.0.4':
    resolution: {integrity: sha512-W+Xw5epcOZrF/AooUM/PccNMSAFOKWZA5dasNyMujTwsBkU74njSJBpvCCJhHAJ95XRMzQrrW844Btu0uoetwQ==}

  '@types/swagger-ui-express@4.1.8':
    resolution: {integrity: sha512-AhZV8/EIreHFmBV5wAs0gzJUNq9JbbSXgJLQubCC0jtIo6prnI9MIRRxnU4MZX9RB9yXxF1V4R7jtLl/Wcj31g==}

  '@types/unist@3.0.3':
    resolution: {integrity: sha512-ko/gIFJRv177XgZsZcBwnqJN5x/Gien8qNOn0D5bQU/zAzVf9Zt3BlcUiLqhV9y4ARk0GbT3tnUiPNgnTXzc/Q==}

  '@types/uuid@9.0.8':
    resolution: {integrity: sha512-jg+97EGIcY9AGHJJRaaPVgetKDsrTgbRjQ5Msgjh/DQKEFl0DtyRr/VCOyD1T2R1MNeWPK/u7JoGhlDZnKBAfA==}

  '@types/yargs-parser@21.0.3':
    resolution: {integrity: sha512-I4q9QU9MQv4oEOz4tAHJtNz1cwuLxn2F3xcc2iV5WdqLPpUnj30aUuxt1mAxYTG+oe8CZMV/+6rU4S4gRDzqtQ==}

  '@types/yargs@17.0.33':
    resolution: {integrity: sha512-WpxBCKWPLr4xSsHgz511rFJAM+wS28w2zEO1QDNY5zM/S8ok70NNfztH0xwhqKyaK0OHCbN98LDAZuy1ctxDkA==}

  '@types/yauzl@2.10.3':
    resolution: {integrity: sha512-oJoftv0LSuaDZE3Le4DbKX+KS9G36NzOeSap90UIK0yMA/NhKJhqlSGtNDORNRaIbQfzjXDrQa0ytJ6mNRGz/Q==}

  '@typescript-eslint/eslint-plugin@8.34.1':
    resolution: {integrity: sha512-STXcN6ebF6li4PxwNeFnqF8/2BNDvBupf2OPx2yWNzr6mKNGF7q49VM00Pz5FaomJyqvbXpY6PhO+T9w139YEQ==}
    engines: {node: ^18.18.0 || ^20.9.0 || >=21.1.0}
    peerDependencies:
      '@typescript-eslint/parser': ^8.34.1
      eslint: ^8.57.0 || ^9.0.0
      typescript: '>=4.8.4 <5.9.0'

  '@typescript-eslint/parser@8.34.1':
    resolution: {integrity: sha512-4O3idHxhyzjClSMJ0a29AcoK0+YwnEqzI6oz3vlRf3xw0zbzt15MzXwItOlnr5nIth6zlY2RENLsOPvhyrKAQA==}
    engines: {node: ^18.18.0 || ^20.9.0 || >=21.1.0}
    peerDependencies:
      eslint: ^8.57.0 || ^9.0.0
      typescript: '>=4.8.4 <5.9.0'

  '@typescript-eslint/project-service@8.34.1':
    resolution: {integrity: sha512-nuHlOmFZfuRwLJKDGQOVc0xnQrAmuq1Mj/ISou5044y1ajGNp2BNliIqp7F2LPQ5sForz8lempMFCovfeS1XoA==}
    engines: {node: ^18.18.0 || ^20.9.0 || >=21.1.0}
    peerDependencies:
      typescript: '>=4.8.4 <5.9.0'

  '@typescript-eslint/scope-manager@8.34.1':
    resolution: {integrity: sha512-beu6o6QY4hJAgL1E8RaXNC071G4Kso2MGmJskCFQhRhg8VOH/FDbC8soP8NHN7e/Hdphwp8G8cE6OBzC8o41ZA==}
    engines: {node: ^18.18.0 || ^20.9.0 || >=21.1.0}

  '@typescript-eslint/tsconfig-utils@8.34.1':
    resolution: {integrity: sha512-K4Sjdo4/xF9NEeA2khOb7Y5nY6NSXBnod87uniVYW9kHP+hNlDV8trUSFeynA2uxWam4gIWgWoygPrv9VMWrYg==}
    engines: {node: ^18.18.0 || ^20.9.0 || >=21.1.0}
    peerDependencies:
      typescript: '>=4.8.4 <5.9.0'

  '@typescript-eslint/type-utils@8.34.1':
    resolution: {integrity: sha512-Tv7tCCr6e5m8hP4+xFugcrwTOucB8lshffJ6zf1mF1TbU67R+ntCc6DzLNKM+s/uzDyv8gLq7tufaAhIBYeV8g==}
    engines: {node: ^18.18.0 || ^20.9.0 || >=21.1.0}
    peerDependencies:
      eslint: ^8.57.0 || ^9.0.0
      typescript: '>=4.8.4 <5.9.0'

  '@typescript-eslint/types@8.34.1':
    resolution: {integrity: sha512-rjLVbmE7HR18kDsjNIZQHxmv9RZwlgzavryL5Lnj2ujIRTeXlKtILHgRNmQ3j4daw7zd+mQgy+uyt6Zo6I0IGA==}
    engines: {node: ^18.18.0 || ^20.9.0 || >=21.1.0}

  '@typescript-eslint/typescript-estree@8.34.1':
    resolution: {integrity: sha512-rjCNqqYPuMUF5ODD+hWBNmOitjBWghkGKJg6hiCHzUvXRy6rK22Jd3rwbP2Xi+R7oYVvIKhokHVhH41BxPV5mA==}
    engines: {node: ^18.18.0 || ^20.9.0 || >=21.1.0}
    peerDependencies:
      typescript: '>=4.8.4 <5.9.0'

  '@typescript-eslint/utils@8.34.1':
    resolution: {integrity: sha512-mqOwUdZ3KjtGk7xJJnLbHxTuWVn3GO2WZZuM+Slhkun4+qthLdXx32C8xIXbO1kfCECb3jIs3eoxK3eryk7aoQ==}
    engines: {node: ^18.18.0 || ^20.9.0 || >=21.1.0}
    peerDependencies:
      eslint: ^8.57.0 || ^9.0.0
      typescript: '>=4.8.4 <5.9.0'

  '@typescript-eslint/visitor-keys@8.34.1':
    resolution: {integrity: sha512-xoh5rJ+tgsRKoXnkBPFRLZ7rjKM0AfVbC68UZ/ECXoDbfggb9RbEySN359acY1vS3qZ0jVTVWzbtfapwm5ztxw==}
    engines: {node: ^18.18.0 || ^20.9.0 || >=21.1.0}

  '@ungap/structured-clone@1.3.0':
    resolution: {integrity: sha512-WmoN8qaIAo7WTYWbAZuG8PYEhn5fkz7dZrqTBZ7dtt//lL2Gwms1IcnQ5yHqjDfX8Ft5j4YzDM23f87zBfDe9g==}

  '@unrs/resolver-binding-android-arm-eabi@1.9.0':
    resolution: {integrity: sha512-h1T2c2Di49ekF2TE8ZCoJkb+jwETKUIPDJ/nO3tJBKlLFPu+fyd93f0rGP/BvArKx2k2HlRM4kqkNarj3dvZlg==}
    cpu: [arm]
    os: [android]

  '@unrs/resolver-binding-android-arm64@1.9.0':
    resolution: {integrity: sha512-sG1NHtgXtX8owEkJ11yn34vt0Xqzi3k9TJ8zppDmyG8GZV4kVWw44FHwKwHeEFl07uKPeC4ZoyuQaGh5ruJYPA==}
    cpu: [arm64]
    os: [android]

  '@unrs/resolver-binding-darwin-arm64@1.9.0':
    resolution: {integrity: sha512-nJ9z47kfFnCxN1z/oYZS7HSNsFh43y2asePzTEZpEvK7kGyuShSl3RRXnm/1QaqFL+iP+BjMwuB+DYUymOkA5A==}
    cpu: [arm64]
    os: [darwin]

  '@unrs/resolver-binding-darwin-x64@1.9.0':
    resolution: {integrity: sha512-TK+UA1TTa0qS53rjWn7cVlEKVGz2B6JYe0C++TdQjvWYIyx83ruwh0wd4LRxYBM5HeuAzXcylA9BH2trARXJTw==}
    cpu: [x64]
    os: [darwin]

  '@unrs/resolver-binding-freebsd-x64@1.9.0':
    resolution: {integrity: sha512-6uZwzMRFcD7CcCd0vz3Hp+9qIL2jseE/bx3ZjaLwn8t714nYGwiE84WpaMCYjU+IQET8Vu/+BNAGtYD7BG/0yA==}
    cpu: [x64]
    os: [freebsd]

  '@unrs/resolver-binding-linux-arm-gnueabihf@1.9.0':
    resolution: {integrity: sha512-bPUBksQfrgcfv2+mm+AZinaKq8LCFvt5PThYqRotqSuuZK1TVKkhbVMS/jvSRfYl7jr3AoZLYbDkItxgqMKRkg==}
    cpu: [arm]
    os: [linux]

  '@unrs/resolver-binding-linux-arm-musleabihf@1.9.0':
    resolution: {integrity: sha512-uT6E7UBIrTdCsFQ+y0tQd3g5oudmrS/hds5pbU3h4s2t/1vsGWbbSKhBSCD9mcqaqkBwoqlECpUrRJCmldl8PA==}
    cpu: [arm]
    os: [linux]

  '@unrs/resolver-binding-linux-arm64-gnu@1.9.0':
    resolution: {integrity: sha512-vdqBh911wc5awE2bX2zx3eflbyv8U9xbE/jVKAm425eRoOVv/VseGZsqi3A3SykckSpF4wSROkbQPvbQFn8EsA==}
    cpu: [arm64]
    os: [linux]

  '@unrs/resolver-binding-linux-arm64-musl@1.9.0':
    resolution: {integrity: sha512-/8JFZ/SnuDr1lLEVsxsuVwrsGquTvT51RZGvyDB/dOK3oYK2UqeXzgeyq6Otp8FZXQcEYqJwxb9v+gtdXn03eQ==}
    cpu: [arm64]
    os: [linux]

  '@unrs/resolver-binding-linux-ppc64-gnu@1.9.0':
    resolution: {integrity: sha512-FkJjybtrl+rajTw4loI3L6YqSOpeZfDls4SstL/5lsP2bka9TiHUjgMBjygeZEis1oC8LfJTS8FSgpKPaQx2tQ==}
    cpu: [ppc64]
    os: [linux]

  '@unrs/resolver-binding-linux-riscv64-gnu@1.9.0':
    resolution: {integrity: sha512-w/NZfHNeDusbqSZ8r/hp8iL4S39h4+vQMc9/vvzuIKMWKppyUGKm3IST0Qv0aOZ1rzIbl9SrDeIqK86ZpUK37w==}
    cpu: [riscv64]
    os: [linux]

  '@unrs/resolver-binding-linux-riscv64-musl@1.9.0':
    resolution: {integrity: sha512-bEPBosut8/8KQbUixPry8zg/fOzVOWyvwzOfz0C0Rw6dp+wIBseyiHKjkcSyZKv/98edrbMknBaMNJfA/UEdqw==}
    cpu: [riscv64]
    os: [linux]

  '@unrs/resolver-binding-linux-s390x-gnu@1.9.0':
    resolution: {integrity: sha512-LDtMT7moE3gK753gG4pc31AAqGUC86j3AplaFusc717EUGF9ZFJ356sdQzzZzkBk1XzMdxFyZ4f/i35NKM/lFA==}
    cpu: [s390x]
    os: [linux]

  '@unrs/resolver-binding-linux-x64-gnu@1.9.0':
    resolution: {integrity: sha512-WmFd5KINHIXj8o1mPaT8QRjA9HgSXhN1gl9Da4IZihARihEnOylu4co7i/yeaIpcfsI6sYs33cNZKyHYDh0lrA==}
    cpu: [x64]
    os: [linux]

  '@unrs/resolver-binding-linux-x64-musl@1.9.0':
    resolution: {integrity: sha512-CYuXbANW+WgzVRIl8/QvZmDaZxrqvOldOwlbUjIM4pQ46FJ0W5cinJ/Ghwa/Ng1ZPMJMk1VFdsD/XwmCGIXBWg==}
    cpu: [x64]
    os: [linux]

  '@unrs/resolver-binding-wasm32-wasi@1.9.0':
    resolution: {integrity: sha512-6Rp2WH0OoitMYR57Z6VE8Y6corX8C6QEMWLgOV6qXiJIeZ1F9WGXY/yQ8yDC4iTraotyLOeJ2Asea0urWj2fKQ==}
    engines: {node: '>=14.0.0'}
    cpu: [wasm32]

  '@unrs/resolver-binding-win32-arm64-msvc@1.9.0':
    resolution: {integrity: sha512-rknkrTRuvujprrbPmGeHi8wYWxmNVlBoNW8+4XF2hXUnASOjmuC9FNF1tGbDiRQWn264q9U/oGtixyO3BT8adQ==}
    cpu: [arm64]
    os: [win32]

  '@unrs/resolver-binding-win32-ia32-msvc@1.9.0':
    resolution: {integrity: sha512-Ceymm+iBl+bgAICtgiHyMLz6hjxmLJKqBim8tDzpX61wpZOx2bPK6Gjuor7I2RiUynVjvvkoRIkrPyMwzBzF3A==}
    cpu: [ia32]
    os: [win32]

  '@unrs/resolver-binding-win32-x64-msvc@1.9.0':
    resolution: {integrity: sha512-k59o9ZyeyS0hAlcaKFezYSH2agQeRFEB7KoQLXl3Nb3rgkqT1NY9Vwy+SqODiLmYnEjxWJVRE/yq2jFVqdIxZw==}
    cpu: [x64]
    os: [win32]

  accepts@2.0.0:
    resolution: {integrity: sha512-5cvg6CtKwfgdmVqY1WIiXKc3Q1bkRqGLi+2W/6ao+6Y7gu/RCwRuAhGEzh5B4KlszSuTLgZYuqFqo5bImjNKng==}
    engines: {node: '>= 0.6'}

  acorn-jsx@5.3.2:
    resolution: {integrity: sha512-rq9s+JNhf0IChjtDXxllJ7g41oZk5SlXtp0LHwyA5cejwn7vKmKp4pPri6YEePv2PU65sAsegbXtIinmDFDXgQ==}
    peerDependencies:
      acorn: ^6.0.0 || ^7.0.0 || ^8.0.0

  acorn-walk@8.3.4:
    resolution: {integrity: sha512-ueEepnujpqee2o5aIYnvHU6C0A42MNdsIDeqy5BydrkuC5R1ZuUFnm27EeFJGoEHJQgn3uleRvmTXaJgfXbt4g==}
    engines: {node: '>=0.4.0'}

  acorn@7.4.1:
    resolution: {integrity: sha512-nQyp0o1/mNdbTO1PO6kHkwSrmgZ0MT/jCCpNiwbUjGoRN4dlBhqJtoQuCnEOKzgTVwg0ZWiCoQy6SxMebQVh8A==}
    engines: {node: '>=0.4.0'}
    hasBin: true

  acorn@8.15.0:
    resolution: {integrity: sha512-NZyJarBfL7nWwIq+FDL6Zp/yHEhePMNnnJ0y3qfieCrmNvYct8uvtiV41UvlSe6apAfk0fY1FbWx+NwfmpvtTg==}
    engines: {node: '>=0.4.0'}
    hasBin: true

  agent-base@7.1.3:
    resolution: {integrity: sha512-jRR5wdylq8CkOe6hei19GGZnxM6rBGwFl3Bg0YItGDimvjGtAvdZk4Pu6Cl4u4Igsws4a1fd1Vq3ezrhn4KmFw==}
    engines: {node: '>= 14'}

  ajv@6.12.6:
    resolution: {integrity: sha512-j3fVLgvTo527anyYyJOGTYJbG+vnnQYvE0m5mmkc1TK+nxAppkCLMIL0aZ4dblVCNoGShhm+kzE4ZUykBoMg4g==}

  ansi-escapes@4.3.2:
    resolution: {integrity: sha512-gKXj5ALrKWQLsYG9jlTRmR/xKluxHV+Z9QEwNIgCfM1/uwPMCuzVVnh5mwTd+OuBZcwSIMbqssNWRm1lE51QaQ==}
    engines: {node: '>=8'}

  ansi-regex@5.0.1:
    resolution: {integrity: sha512-quJQXlTSUGL2LH9SUXo8VwsY4soanhgo6LNSm84E1LBcE8s3O0wpdiRzyR9z/ZZJMlMWv37qOOb9pdJlMUEKFQ==}
    engines: {node: '>=8'}

  ansi-regex@6.1.0:
    resolution: {integrity: sha512-7HSX4QQb4CspciLpVFwyRe79O3xsIZDDLER21kERQ71oaPodF8jL725AgJMFAYbooIqolJoRLuM81SpeUkpkvA==}
    engines: {node: '>=12'}

  ansi-styles@4.3.0:
    resolution: {integrity: sha512-zbB9rCJAT1rbjiVDb2hqKFHNYLxgtk8NURxZ3IZwD3F6NtxbXZQCnnSi1Lkx+IDohdPlFp222wVALIheZJQSEg==}
    engines: {node: '>=8'}

  ansi-styles@5.2.0:
    resolution: {integrity: sha512-Cxwpt2SfTzTtXcfOlzGEee8O+c+MmUgGrNiBcXnuWxuFJHe6a5Hz7qwhwe5OgaSYI0IJvkLqWX1ASG+cJOkEiA==}
    engines: {node: '>=10'}

  ansi-styles@6.2.1:
    resolution: {integrity: sha512-bN798gFfQX+viw3R7yrGWRqnrN2oRkEkUjjl4JNn4E8GxxbjtG3FbrEIIY3l8/hrwUwIeCZvi4QuOTP4MErVug==}
    engines: {node: '>=12'}

  anymatch@3.1.3:
    resolution: {integrity: sha512-KMReFUr0B4t+D+OBkjR3KYqvocp2XaSzO55UcB6mgQMd3KbcE+mWTyvVV7D/zsdEbNnV6acZUutkiHQXvTr1Rw==}
    engines: {node: '>= 8'}

  are-docs-informative@0.0.2:
    resolution: {integrity: sha512-ixiS0nLNNG5jNQzgZJNoUpBKdo9yTYZMGJ+QgT2jmjR7G7+QHRCc4v6LQ3NgE7EBJq+o0ams3waJwkrlBom8Ig==}
    engines: {node: '>=14'}

  arg@4.1.3:
    resolution: {integrity: sha512-58S9QDqG0Xx27YwPSt9fJxivjYl432YCwfDMfZ+71RAqUrZef7LrKQZ3LHLOwCS4FLNBplP533Zx895SeOCHvA==}

  argparse@1.0.10:
    resolution: {integrity: sha512-o5Roy6tNG4SL/FOkCAN6RzjiakZS25RLYFrcMttJqbdd8BWrnA+fGz57iN5Pb06pvBGvl5gQ0B48dJlslXvoTg==}

  argparse@2.0.1:
    resolution: {integrity: sha512-8+9WqebbFzpX9OR+Wa6O29asIogeRMzcGtAINdpMHHyAg10f05aSFVBbcEqGf/PXw1EjAZ+q2/bEBg3DvurK3Q==}

  ast-types@0.13.4:
    resolution: {integrity: sha512-x1FCFnFifvYDDzTaLII71vG5uvDwgtmDTEVWAxrgeiR8VjMONcCXJx7E+USjDtHlwFmt9MysbqgF9b9Vjr6w+w==}
    engines: {node: '>=4'}

  async@3.2.6:
    resolution: {integrity: sha512-htCUDlxyyCLMgaM3xXg0C0LW2xqfuQ6p05pCEIsXuyQ+a1koYKTuBMzRNwmybfLgvJDMd0r1LTn4+E0Ti6C2AA==}

  available-typed-arrays@1.0.7:
    resolution: {integrity: sha512-wvUjBtSGN7+7SjNpq/9M2Tg350UZD3q62IFZLbRAR1bSMlCo1ZaeW+BJ+D090e4hIIZLBcTDWe4Mh4jvUDajzQ==}
    engines: {node: '>= 0.4'}

  aws-cdk-lib@2.202.0:
    resolution: {integrity: sha512-JDycQoE8AxUAeCFXFoCx6FGvR78e6W9zYxPgmfW/uPPbntyNCXXBqwyAYo17RGS/lr0RO3zqD/oCBZSNU2e/Yg==}
    engines: {node: '>= 14.15.0'}
    peerDependencies:
      constructs: ^10.0.0
    bundledDependencies:
      - '@balena/dockerignore'
      - case
      - fs-extra
      - ignore
      - jsonschema
      - minimatch
      - punycode
      - semver
      - table
      - yaml
      - mime-types

  aws-cdk@2.1019.1:
    resolution: {integrity: sha512-G2jxKuTsYTrYZX80CDApCrKcZ+AuFxxd+b0dkb0KEkfUsela7RqrDGLm5wOzSCIc3iH6GocR8JDVZuJ+0nNuKg==}
    engines: {node: '>= 18.0.0'}
    hasBin: true

  aws-lambda@1.0.7:
    resolution: {integrity: sha512-9GNFMRrEMG5y3Jvv+V4azWvc+qNWdWLTjDdhf/zgMlz8haaaLWv0xeAIWxz9PuWUBawsVxy0zZotjCdR3Xq+2w==}
    hasBin: true

  aws-sdk@2.1692.0:
    resolution: {integrity: sha512-x511uiJ/57FIsbgUe5csJ13k3uzu25uWQE+XqfBis/sB0SFoiElJWXRkgEAUh0U6n40eT3ay5Ue4oPkRMu1LYw==}
    engines: {node: '>= 10.0.0'}

  b4a@1.6.7:
    resolution: {integrity: sha512-OnAYlL5b7LEkALw87fUVafQw5rVR9RjwGd4KUwNQ6DrrNmaVaUCgLipfVlzrPQ4tWOR9P0IXGNOx50jYCCdSJg==}

  babel-jest@30.0.2:
    resolution: {integrity: sha512-A5kqR1/EUTidM2YC2YMEUDP2+19ppgOwK0IAd9Swc3q2KqFb5f9PtRUXVeZcngu0z5mDMyZ9zH2huJZSOMLiTQ==}
    engines: {node: ^18.14.0 || ^20.0.0 || ^22.0.0 || >=24.0.0}
    peerDependencies:
      '@babel/core': ^7.11.0

  babel-plugin-istanbul@7.0.0:
    resolution: {integrity: sha512-C5OzENSx/A+gt7t4VH1I2XsflxyPUmXRFPKBxt33xncdOmq7oROVM3bZv9Ysjjkv8OJYDMa+tKuKMvqU/H3xdw==}
    engines: {node: '>=12'}

  babel-plugin-jest-hoist@30.0.1:
    resolution: {integrity: sha512-zTPME3pI50NsFW8ZBaVIOeAxzEY7XHlmWeXXu9srI+9kNfzCUTy8MFan46xOGZY8NZThMqq+e3qZUKsvXbasnQ==}
    engines: {node: ^18.14.0 || ^20.0.0 || ^22.0.0 || >=24.0.0}

  babel-preset-current-node-syntax@1.1.0:
    resolution: {integrity: sha512-ldYss8SbBlWva1bs28q78Ju5Zq1F+8BrqBZZ0VFhLBvhh6lCpC2o3gDJi/5DRLs9FgYZCnmPYIVFU4lRXCkyUw==}
    peerDependencies:
      '@babel/core': ^7.0.0

  babel-preset-jest@30.0.1:
    resolution: {integrity: sha512-+YHejD5iTWI46cZmcc/YtX4gaKBtdqCHCVfuVinizVpbmyjO3zYmeuyFdfA8duRqQZfgCAMlsfmkVbJ+e2MAJw==}
    engines: {node: ^18.14.0 || ^20.0.0 || ^22.0.0 || >=24.0.0}
    peerDependencies:
      '@babel/core': ^7.11.0

  balanced-match@1.0.2:
    resolution: {integrity: sha512-3oSeUO0TMV67hN1AmbXsK4yaqU7tjiHlbxRDZOpH0KW9+CeX4bRAaX0Anxt0tx2MrpRpWwQaPwIlISEJhYU5Pw==}

  bare-events@2.5.4:
    resolution: {integrity: sha512-+gFfDkR8pj4/TrWCGUGWmJIkBwuxPS5F+a5yWjOHQt2hHvNZd5YLzadjmDUtFmMM4y429bnKLa8bYBMHcYdnQA==}

  bare-fs@4.1.5:
    resolution: {integrity: sha512-1zccWBMypln0jEE05LzZt+V/8y8AQsQQqxtklqaIyg5nu6OAYFhZxPXinJTSG+kU5qyNmeLgcn9AW7eHiCHVLA==}
    engines: {bare: '>=1.16.0'}
    peerDependencies:
      bare-buffer: '*'
    peerDependenciesMeta:
      bare-buffer:
        optional: true

  bare-os@3.6.1:
    resolution: {integrity: sha512-uaIjxokhFidJP+bmmvKSgiMzj2sV5GPHaZVAIktcxcpCyBFFWO+YlikVAdhmUo2vYFvFhOXIAlldqV29L8126g==}
    engines: {bare: '>=1.14.0'}

  bare-path@3.0.0:
    resolution: {integrity: sha512-tyfW2cQcB5NN8Saijrhqn0Zh7AnFNsnczRcuWODH0eYAXBsJ5gVxAUuNr7tsHSC6IZ77cA0SitzT+s47kot8Mw==}

  bare-stream@2.6.5:
    resolution: {integrity: sha512-jSmxKJNJmHySi6hC42zlZnq00rga4jjxcgNZjY9N5WlOe/iOoGRtdwGsHzQv2RlH2KOYMwGUXhf2zXd32BA9RA==}
    peerDependencies:
      bare-buffer: '*'
      bare-events: '*'
    peerDependenciesMeta:
      bare-buffer:
        optional: true
      bare-events:
        optional: true

  base64-js@1.5.1:
    resolution: {integrity: sha512-AKpaYlHn8t4SVbOHCy+b5+KKgvR4vrsD8vbvrbiQJps7fKDTkjkDry6ji0rUJjC0kzbNePLwzxq8iypo41qeWA==}

  basic-ftp@5.0.5:
    resolution: {integrity: sha512-4Bcg1P8xhUuqcii/S0Z9wiHIrQVPMermM1any+MX5GeGD7faD3/msQUDGLol9wOcz4/jbg/WJnGqoJF6LiBdtg==}
    engines: {node: '>=10.0.0'}

  better-sqlite3@12.0.0:
    resolution: {integrity: sha512-ElLgwbEth4MHBrDXEqzkE7Hm2+ACw5+KKBhkLArcjJrVFJyOXvzcE/if2dx7/m5pXTc8vqJjsCQUt1AFQY+TTQ==}
    engines: {node: 20.x || 22.x || 23.x || 24.x}

  bignumber.js@9.3.0:
    resolution: {integrity: sha512-EM7aMFTXbptt/wZdMlBv2t8IViwQL+h6SLHosp8Yf0dqJMTnY6iL32opnAB6kAdL0SZPuvcAzFr31o0c/R3/RA==}

  binary-extensions@2.3.0:
    resolution: {integrity: sha512-Ceh+7ox5qe7LJuLHoY0feh3pHuUDHAcRUeyL2VYghZwfpkNIy/+8Ocg0a3UuSoYzavmylwuLWQOf3hl0jjMMIw==}
    engines: {node: '>=8'}

  bindings@1.5.0:
    resolution: {integrity: sha512-p2q/t/mhvuOj/UeLlV6566GD/guowlr0hHxClI0W9m7MWYkL1F0hLo+0Aexs9HSPCtR1SXQ0TD3MMKrXZajbiQ==}

  bl@4.1.0:
    resolution: {integrity: sha512-1W07cM9gS6DcLperZfFSj+bWLtaPGSOHWhPiGzXmvVJbRLdG82sH/Kn8EtW1VqWVA54AKf2h5k5BbnIbwF3h6w==}

  body-parser@2.2.0:
    resolution: {integrity: sha512-02qvAaxv8tp7fBa/mw1ga98OGm+eCbqzJOKoRt70sLmfEEi+jyBYVTDGfCL/k06/4EMk/z01gCe7HoCH/f2LTg==}
    engines: {node: '>=18'}

  boolbase@1.0.0:
    resolution: {integrity: sha512-JZOSA7Mo9sNGB8+UjSgzdLtokWAky1zbztM3WRLCbZ70/3cTANmQmOdR7y2g+J0e2WXywy1yS468tY+IruqEww==}

  bowser@2.11.0:
    resolution: {integrity: sha512-AlcaJBi/pqqJBIQ8U9Mcpc9i8Aqxn88Skv5d+xBX006BY5u8N3mGLHa5Lgppa7L/HfwgwLgZ6NYs+Ag6uUmJRA==}

  brace-expansion@1.1.12:
    resolution: {integrity: sha512-9T9UjW3r0UW5c1Q7GTwllptXwhvYmEzFhzMfZ9H7FQWt+uZePjZPjBP/W1ZEyZ1twGWom5/56TF4lPcqjnDHcg==}

  brace-expansion@2.0.2:
    resolution: {integrity: sha512-Jt0vHyM+jmUBqojB7E1NIYadt0vI0Qxjxd2TErW94wDz+E2LAm5vKMXXwg6ZZBTHPuUlDgQHKXvjGBdfcF1ZDQ==}

  braces@3.0.3:
    resolution: {integrity: sha512-yQbXgO/OSZVD2IsiLlro+7Hf6Q18EJrKSEsdoMzKePKXct3gvD8oLcOQdIzGupr5Fj+EDe8gO/lxc1BzfMpxvA==}
    engines: {node: '>=8'}

  browserslist@4.25.0:
    resolution: {integrity: sha512-PJ8gYKeS5e/whHBh8xrwYK+dAvEj7JXtz6uTucnMRB8OiGTsKccFekoRrjajPBHV8oOY+2tI4uxeceSimKwMFA==}
    engines: {node: ^6 || ^7 || ^8 || ^9 || ^10 || ^11 || ^12 || >=13.7}
    hasBin: true

  bs-logger@0.2.6:
    resolution: {integrity: sha512-pd8DCoxmbgc7hyPKOvxtqNcjYoOsABPQdcCUjGp3d42VR2CX1ORhk2A87oqqu5R1kk+76nsxZupkmyd+MVtCog==}
    engines: {node: '>= 6'}

  bser@2.1.1:
    resolution: {integrity: sha512-gQxTNE/GAfIIrmHLUE3oJyp5FO6HRBfhjnw4/wMmA63ZGDJnWBmgY/lyQBpnDUkGmAhbSe39tx2d/iTOAfglwQ==}

  buffer-crc32@0.2.13:
    resolution: {integrity: sha512-VO9Ht/+p3SN7SKWqcrgEzjGbRSJYTx+Q1pTQC0wrWqHx0vpJraQ6GtHx8tvcg1rlK1byhU5gccxgOgj7B0TDkQ==}

  buffer-equal-constant-time@1.0.1:
    resolution: {integrity: sha512-zRpUiDwd/xk6ADqPMATG8vc9VPrkck7T07OIx0gnjmJAnHnTVXNQG3vfvWNuiZIkwu9KrKdA1iJKfsfTVxE6NA==}

  buffer-from@1.1.2:
    resolution: {integrity: sha512-E+XQCRwSbaaiChtv6k6Dwgc+bx+Bs6vuKJHHl5kox/BaKbhiXzqQOwK4cO22yElGp2OCmjwVhT3HmxgyPGnJfQ==}

  buffer@4.9.2:
    resolution: {integrity: sha512-xq+q3SRMOxGivLhBNaUdC64hDTQwejJ+H0T/NB1XMtTVEwNTrfFF3gAxiyW0Bu/xWEGhjVKgUcMhCrUy2+uCWg==}

  buffer@5.7.1:
    resolution: {integrity: sha512-EHcyIPBQ4BSGlvjB16k5KgAJ27CIsHY/2JBmCRReo48y9rQ3MaUzWX3KVlBa4U7MyX02HdVj0K7C3WaB3ju7FQ==}

  builtin-modules@5.0.0:
    resolution: {integrity: sha512-bkXY9WsVpY7CvMhKSR6pZilZu9Ln5WDrKVBUXf2S443etkmEO4V58heTecXcUIsNsi4Rx8JUO4NfX1IcQl4deg==}
    engines: {node: '>=18.20'}

  bytes@3.1.2:
    resolution: {integrity: sha512-/Nf7TyzTx6S3yRJObOAV7956r8cr2+Oj8AC5dt8wSP3BQAoeX58NoHyCU8P8zGkNXStjTSi6fzO6F0pBdcYbEg==}
    engines: {node: '>= 0.8'}

  call-bind-apply-helpers@1.0.2:
    resolution: {integrity: sha512-Sp1ablJ0ivDkSzjcaJdxEunN5/XvksFJ2sMBFfq6x0ryhQV/2b/KwFe21cMpmHtPOSij8K99/wSfoEuTObmuMQ==}
    engines: {node: '>= 0.4'}

  call-bind@1.0.8:
    resolution: {integrity: sha512-oKlSFMcMwpUg2ednkhQ454wfWiU/ul3CkJe/PEHcTKuiX6RpbehUiFMXu13HalGZxfUwCQzZG747YXBn1im9ww==}
    engines: {node: '>= 0.4'}

  call-bound@1.0.4:
    resolution: {integrity: sha512-+ys997U96po4Kx/ABpBCqhA9EuxJaQWDQg7295H4hBphv3IZg0boBKuwYpt4YXp6MZ5AmZQnU/tyMTlRpaSejg==}
    engines: {node: '>= 0.4'}

  call-me-maybe@1.0.2:
    resolution: {integrity: sha512-HpX65o1Hnr9HH25ojC1YGs7HCQLq0GCOibSaWER0eNpgJ/Z1MZv2mTc7+xh6WOPxbRVcmgbv4hGU+uSQ/2xFZQ==}

  callsites@3.1.0:
    resolution: {integrity: sha512-P8BjAsXvZS+VIDUI11hHCQEv74YT67YUi5JJFNWIqL235sBmjX4+qx9Muvls5ivyNENctx46xQLQ3aTuE7ssaQ==}
    engines: {node: '>=6'}

  camelcase@5.3.1:
    resolution: {integrity: sha512-L28STB170nwWS63UjtlEOE3dldQApaJXZkOI1uMFfzf3rRuPegHaHesyee+YxQ+W6SvRDQV6UrdOdRiR153wJg==}
    engines: {node: '>=6'}

  camelcase@6.3.0:
    resolution: {integrity: sha512-Gmy6FhYlCY7uOElZUSbxo2UCDH8owEk996gkbrpsgGtrJLM3J7jGxl9Ic7Qwwj4ivOE5AWZWRMecDdF7hqGjFA==}
    engines: {node: '>=10'}

  caniuse-lite@1.0.30001723:
    resolution: {integrity: sha512-1R/elMjtehrFejxwmexeXAtae5UO9iSyFn6G/I806CYC/BLyyBk1EPhrKBkWhy6wM6Xnm47dSJQec+tLJ39WHw==}

  chalk@4.1.2:
    resolution: {integrity: sha512-oKnbhFyRIXpUuez8iBMmyEa4nbj4IOQyuhc/wy9kY7/WVPcwIO9VA668Pu8RkO7+0G76SLROeyw9CpQ061i4mA==}
    engines: {node: '>=10'}

  char-regex@1.0.2:
    resolution: {integrity: sha512-kWWXztvZ5SBQV+eRgKFeh8q5sLuZY2+8WUIzlxWVTg+oGwY14qylx1KbKzHd8P6ZYkAg0xyIDU9JMHhyJMZ1jw==}
    engines: {node: '>=10'}

  cheerio-select@2.1.0:
    resolution: {integrity: sha512-9v9kG0LvzrlcungtnJtpGNxY+fzECQKhK4EGJX2vByejiMX84MFNQw4UxPJl3bFbTMw+Dfs37XaIkCwTZfLh4g==}

  cheerio@1.1.0:
    resolution: {integrity: sha512-+0hMx9eYhJvWbgpKV9hN7jg0JcwydpopZE4hgi+KvQtByZXPp04NiCWU0LzcAbP63abZckIHkTQaXVF52mX3xQ==}
    engines: {node: '>=18.17'}

  chokidar@3.6.0:
    resolution: {integrity: sha512-7VT13fmjotKpGipCW9JEQAusEPE+Ei8nl6/g4FBAmIm0GOOLMua9NDDo/DWp0ZAxCr3cPq5ZpBqmPAQgDda2Pw==}
    engines: {node: '>= 8.10.0'}

  chownr@1.1.4:
    resolution: {integrity: sha512-jJ0bqzaylmJtVnNgzTeSOs8DPavpbYgEr/b0YL8/2GO3xJEhInFmhKMUnEJQjZumK7KXGFhUy89PrsJWlakBVg==}

  chromium-bidi@5.1.0:
    resolution: {integrity: sha512-9MSRhWRVoRPDG0TgzkHrshFSJJNZzfY5UFqUMuksg7zL1yoZIZ3jLB0YAgHclbiAxPI86pBnwDX1tbzoiV8aFw==}
    peerDependencies:
      devtools-protocol: '*'

  ci-info@4.2.0:
    resolution: {integrity: sha512-cYY9mypksY8NRqgDB1XD1RiJL338v/551niynFTGkZOO2LHuB2OmOYxDIe/ttN9AHwrqdum1360G3ald0W9kCg==}
    engines: {node: '>=8'}

  cjs-module-lexer@2.1.0:
    resolution: {integrity: sha512-UX0OwmYRYQQetfrLEZeewIFFI+wSTofC+pMBLNuH3RUuu/xzG1oz84UCEDOSoQlN3fZ4+AzmV50ZYvGqkMh9yA==}

  clean-regexp@1.0.0:
    resolution: {integrity: sha512-GfisEZEJvzKrmGWkvfhgzcz/BllN1USeqD2V6tg14OAOgaCD2Z/PUEuxnAZ/nPvmaHRG7a8y77p1T/IRQ4D1Hw==}
    engines: {node: '>=4'}

  cliui@8.0.1:
    resolution: {integrity: sha512-BSeNnyus75C4//NQ9gQt1/csTXyo/8Sb+afLAkzAptFuMsod9HFokGNudZpi/oQV73hnVK+sR+5PVRMd+Dr7YQ==}
    engines: {node: '>=12'}

  co@4.6.0:
    resolution: {integrity: sha512-QVb0dM5HvG+uaxitm8wONl7jltx8dqhfU33DcqtOZcLSVIKSDDLDi7+0LbAKiyI8hD9u42m2YxXSkMGWThaecQ==}
    engines: {iojs: '>= 1.0.0', node: '>= 0.12.0'}

  collect-v8-coverage@1.0.2:
    resolution: {integrity: sha512-lHl4d5/ONEbLlJvaJNtsF/Lz+WvB07u2ycqTYbdrq7UypDXailES4valYb2eWiJFxZlVmpGekfqoxQhzyFdT4Q==}

  color-convert@2.0.1:
    resolution: {integrity: sha512-RRECPsj7iu/xb5oKYcsFHSppFNnsj/52OVTRKb4zP5onXwVF3zVmmToNcOfGC+CRDpfK/U584fMg38ZHCaElKQ==}
    engines: {node: '>=7.0.0'}

  color-name@1.1.4:
    resolution: {integrity: sha512-dOy+3AuW3a2wNbZHIuMZpTcgjGuLU/uBL/ubcZF9OXbDo8ff4O8yVp5Bf0efS8uEoYo5q4Fx7dY9OgQGXgAsQA==}

  commander@3.0.2:
    resolution: {integrity: sha512-Gar0ASD4BDyKC4hl4DwHqDrmvjoxWKZigVnAbn5H1owvm4CxCPdb0HQDehwNYMJpla5+M2tPmPARzhtYuwpHow==}

  commander@6.2.0:
    resolution: {integrity: sha512-zP4jEKbe8SHzKJYQmq8Y9gYjtO/POJLgIdKgV7B9qNmABVFVc+ctqSX6iXh4mCpJfRBOabiZ2YKPg8ciDw6C+Q==}
    engines: {node: '>= 6'}

  commander@9.5.0:
    resolution: {integrity: sha512-KRs7WVDKg86PWiuAqhDrAQnTXZKraVcCc6vFdL14qrZ/DcWwuRo7VoiYXalXO7S5GKpqYiVEwCbgFDfxNHKJBQ==}
    engines: {node: ^12.20.0 || >=14}

  comment-parser@1.4.1:
    resolution: {integrity: sha512-buhp5kePrmda3vhc5B9t7pUQXAb2Tnd0qgpkIhPhkHXxJpiPJ11H0ZEU0oBpJ2QztSbzG/ZxMj/CHsYJqRHmyg==}
    engines: {node: '>= 12.0.0'}

  concat-map@0.0.1:
    resolution: {integrity: sha512-/Srv4dswyQNBfohGpz9o6Yb3Gz3SrUDqBH5rTuhGR7ahtlbYKnVxw2bCFMRljaA7EXHaXZ8wsHdodFvbkhKmqg==}

  constructs@10.4.2:
    resolution: {integrity: sha512-wsNxBlAott2qg8Zv87q3eYZYgheb9lchtBfjHzzLHtXbttwSrHPs1NNQbBrmbb1YZvYg2+Vh0Dor76w4mFxJkA==}

  content-disposition@1.0.0:
    resolution: {integrity: sha512-Au9nRL8VNUut/XSzbQA38+M78dzP4D+eqg3gfJHMIHHYa3bg067xj1KxMUWj+VULbiZMowKngFFbKczUrNJ1mg==}
    engines: {node: '>= 0.6'}

  content-type@1.0.5:
    resolution: {integrity: sha512-nTjqfcBFEipKdXCv4YDQWCfmcLZKm81ldF0pAopTvyrFGVbcR6P/VAAd5G7N+0tTr8QqiU0tFadD6FK4NtJwOA==}
    engines: {node: '>= 0.6'}

  convert-source-map@2.0.0:
    resolution: {integrity: sha512-Kvp459HrV2FEJ1CAsi1Ku+MY3kasH19TFykTz2xWmMeq6bk2NU3XXvfJ+Q61m0xktWwt+1HSYf3JZsTms3aRJg==}

  cookie-signature@1.2.2:
    resolution: {integrity: sha512-D76uU73ulSXrD1UXF4KE2TMxVVwhsnCgfAyTg9k8P6KGZjlXKrOLe4dJQKI3Bxi5wjesZoFXJWElNWBjPZMbhg==}
    engines: {node: '>=6.6.0'}

  cookie@0.7.2:
    resolution: {integrity: sha512-yki5XnKuf750l50uGTllt6kKILY4nQ1eNIQatoXEByZ5dWgnKqbnqmTrBE5B4N7lrMJKQ2ytWMiTO2o0v6Ew/w==}
    engines: {node: '>= 0.6'}

  core-js-compat@3.43.0:
    resolution: {integrity: sha512-2GML2ZsCc5LR7hZYz4AXmjQw8zuy2T//2QntwdnpuYI7jteT6GVYJL7F6C2C57R7gSYrcqVW3lAALefdbhBLDA==}

  cosmiconfig@9.0.0:
    resolution: {integrity: sha512-itvL5h8RETACmOTFc4UfIyB2RfEHi71Ax6E/PivVxq9NseKbOWpeyHEOIbmAw1rs8Ak0VursQNww7lf7YtUwzg==}
    engines: {node: '>=14'}
    peerDependencies:
      typescript: '>=4.9.5'
    peerDependenciesMeta:
      typescript:
        optional: true

  create-require@1.1.1:
    resolution: {integrity: sha512-dcKFX3jn0MpIaXjisoRvexIJVEKzaq7z2rZKxf+MSr9TkdmHmsU4m2lcLojrj/FHl8mk5VxMmYA+ftRkP/3oKQ==}

  cross-spawn@7.0.6:
    resolution: {integrity: sha512-uV2QOWP2nWzsy2aMp8aRibhi9dlzF5Hgh5SHaB9OiTGEyDTiJJyx0uy51QXdyWbtAHNua4XJzUKca3OzKUd3vA==}
    engines: {node: '>= 8'}

  css-select@5.1.0:
    resolution: {integrity: sha512-nwoRF1rvRRnnCqqY7updORDsuqKzqYJ28+oSMaJMMgOauh3fvwHqMS7EZpIPqK8GL+g9mKxF1vP/ZjSeNjEVHg==}

  css-what@6.1.0:
    resolution: {integrity: sha512-HTUrgRJ7r4dsZKU6GjmpfRK1O76h97Z8MfS1G0FozR+oF2kG6Vfe8JE6zwrkbxigziPHinCJ+gCPjA9EaBDtRw==}
    engines: {node: '>= 6'}

  csv-writer@1.6.0:
    resolution: {integrity: sha512-NOx7YDFWEsM/fTRAJjRpPp8t+MKRVvniAg9wQlUKx20MFrPs73WLJhFf5iteqrxNYnsy924K3Iroh3yNHeYd2g==}

  data-uri-to-buffer@4.0.1:
    resolution: {integrity: sha512-0R9ikRb668HB7QDxT1vkpuUBtqc53YyAwMwGeUFKRojY/NWKvdZ+9UYtRfGmhqNbRkTSVpMbmyhXipFFv2cb/A==}
    engines: {node: '>= 12'}

  data-uri-to-buffer@6.0.2:
    resolution: {integrity: sha512-7hvf7/GW8e86rW0ptuwS3OcBGDjIi6SZva7hCyWC0yYry2cOPmLIjXAUHI6DK2HsnwJd9ifmt57i8eV2n4YNpw==}
    engines: {node: '>= 14'}

  date-fns@4.1.0:
    resolution: {integrity: sha512-Ukq0owbQXxa/U3EGtsdVBkR1w7KOQ5gIBqdH2hkvknzZPYvBxb/aa6E8L7tmjFtkwZBu3UXBbjIgPo/Ez4xaNg==}

  debug@4.4.1:
    resolution: {integrity: sha512-KcKCqiftBJcZr++7ykoDIEwSa3XWowTfNPo92BYxjXiyYEVrUQh2aLyhxBCwww+heortUFxEJYcRzosstTEBYQ==}
    engines: {node: '>=6.0'}
    peerDependencies:
      supports-color: '*'
    peerDependenciesMeta:
      supports-color:
        optional: true

  decompress-response@6.0.0:
    resolution: {integrity: sha512-aW35yZM6Bb/4oJlZncMH2LCoZtJXTRxES17vE3hoRiowU2kWHaJKFkSBDnDR+cm9J+9QhXmREyIfv0pji9ejCQ==}
    engines: {node: '>=10'}

  dedent@1.6.0:
    resolution: {integrity: sha512-F1Z+5UCFpmQUzJa11agbyPVMbpgT/qA3/SKyJ1jyBgm7dUcUEa8v9JwDkerSQXfakBwFljIxhOJqGkjUwZ9FSA==}
    peerDependencies:
      babel-plugin-macros: ^3.1.0
    peerDependenciesMeta:
      babel-plugin-macros:
        optional: true

  deep-extend@0.6.0:
    resolution: {integrity: sha512-LOHxIOaPYdHlJRtCQfDIVZtfw/ufM8+rVj649RIHzcm/vGwQRXFt6OPqIFWsm2XEMrNIEtWR64sY1LEKD2vAOA==}
    engines: {node: '>=4.0.0'}

  deep-is@0.1.4:
    resolution: {integrity: sha512-oIPzksmTg4/MriiaYGO+okXDT7ztn/w3Eptv/+gSIdMdKsJo0u4CfYNFJPy+4SKMuCqGw2wxnA+URMg3t8a/bQ==}

  deepmerge@4.3.1:
    resolution: {integrity: sha512-3sUqbMEc77XqpdNO7FRyRog+eW3ph+GYCbj+rK+uYyRMuwsVy0rMiVtPn+QJlKFvWP/1PYpapqYn0Me2knFn+A==}
    engines: {node: '>=0.10.0'}

  define-data-property@1.1.4:
    resolution: {integrity: sha512-rBMvIzlpA8v6E+SJZoo++HAYqsLrkg7MSfIinMPFhmkorw7X+dOXVJQs+QT69zGkzMyfDnIMN2Wid1+NbL3T+A==}
    engines: {node: '>= 0.4'}

  define-lazy-prop@2.0.0:
    resolution: {integrity: sha512-Ds09qNh8yw3khSjiJjiUInaGX9xlqZDY7JVryGxdxV7NPeuqQfplOpQ66yJFZut3jLa5zOwkXw1g9EI2uKh4Og==}
    engines: {node: '>=8'}

  degenerator@5.0.1:
    resolution: {integrity: sha512-TllpMR/t0M5sqCXfj85i4XaAzxmS5tVA16dqvdkMwGmzI+dXLXnw3J+3Vdv7VKw+ThlTMboK6i9rnZ6Nntj5CQ==}
    engines: {node: '>= 14'}

  depd@2.0.0:
    resolution: {integrity: sha512-g7nH6P6dyDioJogAAGprGpCtVImJhpPk/roCzdb3fIh61/s/nPsfR6onyMwkCAR/OlC3yBC0lESvUoQEAssIrw==}
    engines: {node: '>= 0.8'}

  detect-libc@2.0.4:
    resolution: {integrity: sha512-3UDv+G9CsCKO1WKMGw9fwq/SWJYbI0c5Y7LU1AXYoDdbhE2AHQ6N6Nb34sG8Fj7T5APy8qXDCKuuIHd1BR0tVA==}
    engines: {node: '>=8'}

  detect-newline@3.1.0:
    resolution: {integrity: sha512-TLz+x/vEXm/Y7P7wn1EJFNLxYpUD4TgMosxY6fAVJUnJMbupHBOncxyWUG9OpTaH9EBD7uFI5LfEgmMOc54DsA==}
    engines: {node: '>=8'}

  devtools-protocol@0.0.1452169:
    resolution: {integrity: sha512-FOFDVMGrAUNp0dDKsAU1TorWJUx2JOU1k9xdgBKKJF3IBh/Uhl2yswG5r3TEAOrCiGY2QRp1e6LVDQrCsTKO4g==}

  diff@4.0.2:
    resolution: {integrity: sha512-58lmxKSA4BNyLz+HHMUzlOEpg09FV+ev6ZMe3vJihgdxzgcwZ8VoEEPmALCZG9LmqfVoNMMKpttIYTVG6uDY7A==}
    engines: {node: '>=0.3.1'}

  doctrine@3.0.0:
    resolution: {integrity: sha512-yS+Q5i3hBf7GBkd4KG8a7eBNNWNGLTaEwwYWUijIYM7zrlYDM0BFXHjjPWlWZ1Rg7UaddZeIDmi9jF3HmqiQ2w==}
    engines: {node: '>=6.0.0'}

  dom-serializer@2.0.0:
    resolution: {integrity: sha512-wIkAryiqt/nV5EQKqQpo3SToSOV9J0DnbJqwK7Wv/Trc92zIAYZ4FlMu+JPFW1DfGFt81ZTCGgDEabffXeLyJg==}

  domelementtype@2.3.0:
    resolution: {integrity: sha512-OLETBj6w0OsagBwdXnPdN0cnMfF9opN69co+7ZrbfPGrdpPVNBUj02spi6B1N7wChLQiPn4CSH/zJvXw56gmHw==}

  domhandler@5.0.3:
    resolution: {integrity: sha512-cgwlv/1iFQiFnU96XXgROh8xTeetsnJiDsTc7TYCLFd9+/WNkIqPTxiM/8pSd8VIrhXGTf1Ny1q1hquVqDJB5w==}
    engines: {node: '>= 4'}

  domutils@3.2.2:
    resolution: {integrity: sha512-6kZKyUajlDuqlHKVX1w7gyslj9MPIXzIFiz/rGu35uC1wMi+kMhQwGhl4lt9unC9Vb9INnY9Z3/ZA3+FhASLaw==}

  dotenv@16.5.0:
    resolution: {integrity: sha512-m/C+AwOAr9/W1UOIZUo232ejMNnJAJtYQjUbHoNTBNTJSvqzzDh7vnrei3o3r3m9blf6ZoDkvcw0VmozNRFJxg==}
    engines: {node: '>=12'}

  dunder-proto@1.0.1:
    resolution: {integrity: sha512-KIN/nDJBQRcXw0MLVhZE9iQHmG68qAVIBg9CqmUYjmQIhgij9U5MFvrqkUL5FbtyyzZuOeOt0zdeRe4UY7ct+A==}
    engines: {node: '>= 0.4'}

  eastasianwidth@0.2.0:
    resolution: {integrity: sha512-I88TYZWc9XiYHRQ4/3c5rjjfgkjhLyW2luGIheGERbNQ6OY7yTybanSpDXZa8y7VUP9YmDcYa+eyq4ca7iLqWA==}

  ecdsa-sig-formatter@1.0.11:
    resolution: {integrity: sha512-nagl3RYrbNv6kQkeJIpt6NJZy8twLB/2vtz6yN9Z4vRKHN4/QZJIEbqohALSgwKdnksuY3k5Addp5lg8sVoVcQ==}

  ee-first@1.1.1:
    resolution: {integrity: sha512-WMwm9LhRUo+WUaRN+vRuETqG89IgZphVSNkdFgeb6sS/E4OrDIN7t48CAewSHXc6C8lefD8KKfr5vY61brQlow==}

  ejs@3.1.10:
    resolution: {integrity: sha512-UeJmFfOrAQS8OJWPZ4qtgHyWExa088/MtK5UEyoJGFH67cDEXkZSviOiKRCZ4Xij0zxI3JECgYs3oKx+AizQBA==}
    engines: {node: '>=0.10.0'}
    hasBin: true

  electron-to-chromium@1.5.167:
    resolution: {integrity: sha512-LxcRvnYO5ez2bMOFpbuuVuAI5QNeY1ncVytE/KXaL6ZNfzX1yPlAO0nSOyIHx2fVAuUprMqPs/TdVhUFZy7SIQ==}

  emittery@0.13.1:
    resolution: {integrity: sha512-DeWwawk6r5yR9jFgnDKYt4sLS0LmHJJi3ZOnb5/JdbYwj3nW+FxQnHIjhBKz8YLC7oRNPVM9NQ47I3CVx34eqQ==}
    engines: {node: '>=12'}

  emoji-regex@8.0.0:
    resolution: {integrity: sha512-MSjYzcWNOA0ewAHpz0MxpYFvwg6yjy1NG3xteoqz644VCo/RPgnr1/GGt+ic3iJTzQ8Eu3TdM14SawnVUmGE6A==}

  emoji-regex@9.2.2:
    resolution: {integrity: sha512-L18DaJsXSUk2+42pv8mLs5jJT2hqFkFE4j21wOmgbUqsZ2hL72NsUU785g9RXgo3s0ZNgVl42TiHp3ZtOv/Vyg==}

  encodeurl@2.0.0:
    resolution: {integrity: sha512-Q0n9HRi4m6JuGIV1eFlmvJB7ZEVxu93IrMyiMsGC0lrMJMWzRgx6WGquyfQgZVb31vhGgXnfmPNNXmxnOkRBrg==}
    engines: {node: '>= 0.8'}

  encoding-sniffer@0.2.1:
    resolution: {integrity: sha512-5gvq20T6vfpekVtqrYQsSCFZ1wEg5+wW0/QaZMWkFr6BqD3NfKs0rLCx4rrVlSWJeZb5NBJgVLswK/w2MWU+Gw==}

  end-of-stream@1.4.5:
    resolution: {integrity: sha512-ooEGc6HP26xXq/N+GCGOT0JKCLDGrq2bQUZrQ7gyrJiZANJ/8YDTxTpQBXGMn+WbIQXNVpyWymm7KYVICQnyOg==}

  entities@4.5.0:
    resolution: {integrity: sha512-V0hjH4dGPh9Ao5p0MoRY6BVqtwCjhz6vI5LT8AJ55H+4g9/4vbHx1I54fS0XuclLhDHArPQCiMjDxjaL8fPxhw==}
    engines: {node: '>=0.12'}

  entities@6.0.1:
    resolution: {integrity: sha512-aN97NXWF6AWBTahfVOIrB/NShkzi5H7F9r1s9mD3cDj4Ko5f2qhhVoYMibXF7GlLveb/D2ioWay8lxI97Ven3g==}
    engines: {node: '>=0.12'}

  env-paths@2.2.1:
    resolution: {integrity: sha512-+h1lkLKhZMTYjog1VEpJNG7NZJWcuc2DDk/qsqSTRRCOXiLjeQ1d1/udrUGhqMxUgAlwKNZ0cf2uqan5GLuS2A==}
    engines: {node: '>=6'}

  error-ex@1.3.2:
    resolution: {integrity: sha512-7dFHNmqeFSEt2ZBsCriorKnn3Z2pj+fd9kmI6QoWw4//DL+icEBfc0U7qJCisqrTsKTjw4fNFy2pW9OqStD84g==}

  es-define-property@1.0.1:
    resolution: {integrity: sha512-e3nRfgfUZ4rNGL232gUgX06QNyyez04KdjFrF+LTRoOXmrOgFKDg4BCdsjW8EnT69eqdYGmRpJwiPVYNrCaW3g==}
    engines: {node: '>= 0.4'}

  es-errors@1.3.0:
    resolution: {integrity: sha512-Zf5H2Kxt2xjTvbJvP2ZWLEICxA6j+hAmMzIlypy4xcBg1vKVnx89Wy0GbS+kf5cwCVFFzdCFh2XSCFNULS6csw==}
    engines: {node: '>= 0.4'}

  es-object-atoms@1.1.1:
    resolution: {integrity: sha512-FGgH2h8zKNim9ljj7dankFPcICIK9Cp5bm+c2gQSYePhpaG5+esrLODihIorn+Pe6FGJzWhXQotPv73jTaldXA==}
    engines: {node: '>= 0.4'}

  escalade@3.2.0:
    resolution: {integrity: sha512-WUj2qlxaQtO4g6Pq5c29GTcWGDyd8itL8zTlipgECz3JesAiiOKotd8JU6otB3PACgG6xkJUyVhboMS+bje/jA==}
    engines: {node: '>=6'}

  escape-html@1.0.3:
    resolution: {integrity: sha512-NiSupZ4OeuGwr68lGIeym/ksIZMJodUGOSCZ/FSnTxcrekbvqrgdUxlJOMpijaKZVjAJrWrGs/6Jy8OMuyj9ow==}

  escape-string-regexp@1.0.5:
    resolution: {integrity: sha512-vbRorB5FUQWvla16U8R/qgaFIya2qGzwDrNmCZuYKrbdSUMG6I1ZCGQRefkRVhuOkIGVne7BQ35DSfo1qvJqFg==}
    engines: {node: '>=0.8.0'}

  escape-string-regexp@2.0.0:
    resolution: {integrity: sha512-UpzcLCXolUWcNu5HtVMHYdXJjArjsF9C0aNnquZYY4uW/Vu0miy5YoWvbV345HauVvcAUnpRuhMMcqTcGOY2+w==}
    engines: {node: '>=8'}

  escape-string-regexp@4.0.0:
    resolution: {integrity: sha512-TtpcNJ3XAzx3Gq8sWRzJaVajRs0uVxA2YAkdb1jm2YkPz4G6egUFAyA3n5vtEIZefPk5Wa4UXbKuS5fKkJWdgA==}
    engines: {node: '>=10'}

  escodegen@2.1.0:
    resolution: {integrity: sha512-2NlIDTwUWJN0mRPQOdtQBzbUHvdGY2P1VXSyU83Q3xKxM7WHX2Ql8dKq782Q9TgQUNOLEzEYu9bzLNj1q88I5w==}
    engines: {node: '>=6.0'}
    hasBin: true

  eslint-config-prettier@10.1.5:
    resolution: {integrity: sha512-zc1UmCpNltmVY34vuLRV61r1K27sWuX39E+uyUnY8xS2Bex88VV9cugG+UZbRSRGtGyFboj+D8JODyme1plMpw==}
    hasBin: true
    peerDependencies:
      eslint: '>=7.0.0'

  eslint-plugin-jsdoc@51.2.1:
    resolution: {integrity: sha512-iE2qpG/kaA9xXfEcTNSsxNvH5O8+o38VBGLwl2oZisQaM1JRGftTLJAGQrj7YZjSkp3n9VCrNTjOpo3ONhTApQ==}
    engines: {node: '>=20.11.0'}
    peerDependencies:
      eslint: ^7.0.0 || ^8.0.0 || ^9.0.0

  eslint-plugin-prettier@5.5.0:
    resolution: {integrity: sha512-8qsOYwkkGrahrgoUv76NZi23koqXOGiiEzXMrT8Q7VcYaUISR+5MorIUxfWqYXN0fN/31WbSrxCxFkVQ43wwrA==}
    engines: {node: ^14.18.0 || >=16.0.0}
    peerDependencies:
      '@types/eslint': '>=8.0.0'
      eslint: '>=8.0.0'
      eslint-config-prettier: '>= 7.0.0 <10.0.0 || >=10.1.0'
      prettier: '>=3.0.0'
    peerDependenciesMeta:
      '@types/eslint':
        optional: true
      eslint-config-prettier:
        optional: true

  eslint-plugin-promise@7.2.1:
    resolution: {integrity: sha512-SWKjd+EuvWkYaS+uN2csvj0KoP43YTu7+phKQ5v+xw6+A0gutVX2yqCeCkC3uLCJFiPfR2dD8Es5L7yUsmvEaA==}
    engines: {node: ^18.18.0 || ^20.9.0 || >=21.1.0}
    peerDependencies:
      eslint: ^7.0.0 || ^8.0.0 || ^9.0.0

  eslint-plugin-simple-import-sort@12.1.1:
    resolution: {integrity: sha512-6nuzu4xwQtE3332Uz0to+TxDQYRLTKRESSc2hefVT48Zc8JthmN23Gx9lnYhu0FtkRSL1oxny3kJ2aveVhmOVA==}
    peerDependencies:
      eslint: '>=5.0.0'

  eslint-plugin-unicorn@59.0.1:
    resolution: {integrity: sha512-EtNXYuWPUmkgSU2E7Ttn57LbRREQesIP1BiLn7OZLKodopKfDXfBUkC/0j6mpw2JExwf43Uf3qLSvrSvppgy8Q==}
    engines: {node: ^18.20.0 || ^20.10.0 || >=21.0.0}
    peerDependencies:
      eslint: '>=9.22.0'

  eslint-plugin-unused-imports@4.1.4:
    resolution: {integrity: sha512-YptD6IzQjDardkl0POxnnRBhU1OEePMV0nd6siHaRBbd+lyh6NAhFEobiznKU7kTsSsDeSD62Pe7kAM1b7dAZQ==}
    peerDependencies:
      '@typescript-eslint/eslint-plugin': ^8.0.0-0 || ^7.0.0 || ^6.0.0 || ^5.0.0
      eslint: ^9.0.0 || ^8.0.0
    peerDependenciesMeta:
      '@typescript-eslint/eslint-plugin':
        optional: true

  eslint-scope@8.4.0:
    resolution: {integrity: sha512-sNXOfKCn74rt8RICKMvJS7XKV/Xk9kA7DyJr8mJik3S7Cwgy3qlkkmyS2uQB3jiJg6VNdZd/pDBJu0nvG2NlTg==}
    engines: {node: ^18.18.0 || ^20.9.0 || >=21.1.0}

  eslint-visitor-keys@3.4.3:
    resolution: {integrity: sha512-wpc+LXeiyiisxPlEkUzU6svyS1frIO3Mgxj1fdy7Pm8Ygzguax2N3Fa/D/ag1WqbOprdI+uY6wMUl8/a2G+iag==}
    engines: {node: ^12.22.0 || ^14.17.0 || >=16.0.0}

  eslint-visitor-keys@4.2.1:
    resolution: {integrity: sha512-Uhdk5sfqcee/9H/rCOJikYz67o0a2Tw2hGRPOG2Y1R2dg7brRe1uG0yaNQDHu+TO/uQPF/5eCapvYSmHUjt7JQ==}
    engines: {node: ^18.18.0 || ^20.9.0 || >=21.1.0}

  eslint@9.29.0:
    resolution: {integrity: sha512-GsGizj2Y1rCWDu6XoEekL3RLilp0voSePurjZIkxL3wlm5o5EC9VpgaP7lrCvjnkuLvzFBQWB3vWB3K5KQTveQ==}
    engines: {node: ^18.18.0 || ^20.9.0 || >=21.1.0}
    hasBin: true
    peerDependencies:
      jiti: '*'
    peerDependenciesMeta:
      jiti:
        optional: true

  espree@10.4.0:
    resolution: {integrity: sha512-j6PAQ2uUr79PZhBjP5C5fhl8e39FmRnOjsD5lGnWrFU8i2G776tBK7+nP8KuQUTTyAZUwfQqXAgrVH5MbH9CYQ==}
    engines: {node: ^18.18.0 || ^20.9.0 || >=21.1.0}

  esprima@4.0.1:
    resolution: {integrity: sha512-eGuFFw7Upda+g4p+QHvnW0RyTX/SVeJBDM/gCtMARO0cLuT2HcEKnTPvhjV6aGeqrCB/sbNop0Kszm0jsaWU4A==}
    engines: {node: '>=4'}
    hasBin: true

  esquery@1.6.0:
    resolution: {integrity: sha512-ca9pw9fomFcKPvFLXhBKUK90ZvGibiGOvRJNbjljY7s7uq/5YO4BOzcYtJqExdx99rF6aAcnRxHmcUHcz6sQsg==}
    engines: {node: '>=0.10'}

  esrecurse@4.3.0:
    resolution: {integrity: sha512-KmfKL3b6G+RXvP8N1vr3Tq1kL/oCFgn2NYXEtqP8/L3pKapUA4G8cFVaoF3SU323CD4XypR/ffioHmkti6/Tag==}
    engines: {node: '>=4.0'}

  estraverse@5.3.0:
    resolution: {integrity: sha512-MMdARuVEQziNTeJD8DgMqmhwR11BRQ/cBP+pLtYdSTnf3MIO8fFeiINEbX36ZdNlfU/7A9f3gUw49B3oQsvwBA==}
    engines: {node: '>=4.0'}

  esutils@2.0.3:
    resolution: {integrity: sha512-kVscqXk4OCp68SZ0dkgEKVi6/8ij300KBWTJq32P/dYeWTSwK41WyTxalN1eRmA5Z9UU/LX9D7FWSmV9SAYx6g==}
    engines: {node: '>=0.10.0'}

  etag@1.8.1:
    resolution: {integrity: sha512-aIL5Fx7mawVa300al2BnEE4iNvo1qETxLrPI/o05L7z6go7fCw1J6EQmbK4FmJ2AS7kgVF/KEZWufBfdClMcPg==}
    engines: {node: '>= 0.6'}

  events@1.1.1:
    resolution: {integrity: sha512-kEcvvCBByWXGnZy6JUlgAp2gBIUjfCAV6P6TgT1/aaQKcmuAEC4OZTV1I4EWQLz2gxZw76atuVyvHhTxvi0Flw==}
    engines: {node: '>=0.4.x'}

  execa@5.1.1:
    resolution: {integrity: sha512-8uSpZZocAZRBAPIEINJj3Lo9HyGitllczc27Eh5YYojjMFMn8yHMDMaUHE2Jqfq05D/wucwI4JGURyXt1vchyg==}
    engines: {node: '>=10'}

  exit-x@0.2.2:
    resolution: {integrity: sha512-+I6B/IkJc1o/2tiURyz/ivu/O0nKNEArIUB5O7zBrlDVJr22SCLH3xTeEry428LvFhRzIA1g8izguxJ/gbNcVQ==}
    engines: {node: '>= 0.8.0'}

  expand-template@2.0.3:
    resolution: {integrity: sha512-XYfuKMvj4O35f/pOXLObndIRvyQ+/+6AhODh+OKWj9S9498pHHn/IMszH+gt0fBCRWMNfk1ZSp5x3AifmnI2vg==}
    engines: {node: '>=6'}

  expect@30.0.0:
    resolution: {integrity: sha512-xCdPp6gwiR9q9lsPCHANarIkFTN/IMZso6Kkq03sOm9IIGtzK/UJqml0dkhHibGh8HKOj8BIDIpZ0BZuU7QK6w==}
    engines: {node: ^18.14.0 || ^20.0.0 || ^22.0.0 || >=24.0.0}

  expect@30.0.2:
    resolution: {integrity: sha512-YN9Mgv2mtTWXVmifQq3QT+ixCL/uLuLJw+fdp8MOjKqu8K3XQh3o5aulMM1tn+O2DdrWNxLZTeJsCY/VofUA0A==}
    engines: {node: ^18.14.0 || ^20.0.0 || ^22.0.0 || >=24.0.0}

  express@5.1.0:
    resolution: {integrity: sha512-DT9ck5YIRU+8GYzzU5kT3eHGA5iL+1Zd0EutOmTE9Dtk+Tvuzd23VBU+ec7HPNSTxXYO55gPV/hq4pSBJDjFpA==}
    engines: {node: '>= 18'}

  extend@3.0.2:
    resolution: {integrity: sha512-fjquC59cD7CyW6urNXK0FBufkZcoiGG80wTuPujX590cB5Ttln20E2UB4S/WARVqhXffZl2LNgS+gQdPIIim/g==}

  extract-zip@2.0.1:
    resolution: {integrity: sha512-GDhU9ntwuKyGXdZBUgTIe+vXnWj0fppUEtMDL0+idd5Sta8TGpHssn/eusA9mrPr9qNDym6SxAYZjNvCn/9RBg==}
    engines: {node: '>= 10.17.0'}
    hasBin: true

  fast-deep-equal@3.1.3:
    resolution: {integrity: sha512-f3qQ9oQy9j2AhBe/H9VC91wLmKBCCU/gDOnKNAYG5hswO7BLKj09Hc5HYNz9cGI++xlpDCIgDaitVs03ATR84Q==}

  fast-diff@1.3.0:
    resolution: {integrity: sha512-VxPP4NqbUjj6MaAOafWeUn2cXWLcCtljklUtZf0Ind4XQ+QPtmA0b18zZy0jIQx+ExRVCR/ZQpBmik5lXshNsw==}

  fast-fifo@1.3.2:
    resolution: {integrity: sha512-/d9sfos4yxzpwkDkuN7k2SqFKtYNmCTzgfEpz82x34IM9/zc8KGxQoXg1liNC/izpRM/MBdt44Nmx41ZWqk+FQ==}

  fast-glob@3.3.3:
    resolution: {integrity: sha512-7MptL8U0cqcFdzIzwOTHoilX9x5BrNqye7Z/LuC7kCMRio1EMSyqRK3BEAUD7sXRq4iT4AzTVuZdhgQ2TCvYLg==}
    engines: {node: '>=8.6.0'}

  fast-json-stable-stringify@2.1.0:
    resolution: {integrity: sha512-lhd/wF+Lk98HZoTCtlVraHtfh5XYijIjalXck7saUtuanSDyLMxnHhSXEDJqHxD7msR8D0uCmqlkwjCV8xvwHw==}

  fast-levenshtein@2.0.6:
    resolution: {integrity: sha512-DCXu6Ifhqcks7TZKY3Hxp3y6qphY5SJZmrWMDrKcERSOXWQdMhU9Ig/PYrzyw/ul9jOIyh0N4M0tbC5hodg8dw==}

  fast-xml-parser@4.4.1:
    resolution: {integrity: sha512-xkjOecfnKGkSsOwtZ5Pz7Us/T6mrbPQrq0nh+aCO5V9nk5NLWmasAHumTKjiPJPWANe+kAZ84Jc8ooJkzZ88Sw==}
    hasBin: true

  fastq@1.19.1:
    resolution: {integrity: sha512-GwLTyxkCXjXbxqIhTsMI2Nui8huMPtnxg7krajPJAjnEG/iiOS7i+zCtWGZR9G0NBKbXKh6X9m9UIsYX/N6vvQ==}

  fb-watchman@2.0.2:
    resolution: {integrity: sha512-p5161BqbuCaSnB8jIbzQHOlpgsPmK5rJVDfDKO91Axs5NC1uu3HRQm6wt9cd9/+GtQQIO53JdGXXoyDpTAsgYA==}

  fd-slicer@1.1.0:
    resolution: {integrity: sha512-cE1qsB/VwyQozZ+q1dGxR8LBYNZeofhEdUNGSMbQD3Gw2lAzX9Zb3uIU6Ebc/Fmyjo9AWWfnn0AUCHqtevs/8g==}

  fetch-blob@3.2.0:
    resolution: {integrity: sha512-7yAQpD2UMJzLi1Dqv7qFYnPbaPx7ZfFK6PiIxQ4PfkGPyNyl2Ugx+a/umUonmKqjhM4DnfbMvdX6otXq83soQQ==}
    engines: {node: ^12.20 || >= 14.13}

  file-entry-cache@8.0.0:
    resolution: {integrity: sha512-XXTUwCvisa5oacNGRP9SfNtYBNAMi+RPwBFmblZEF7N7swHYQS6/Zfk7SRwx4D5j3CH211YNRco1DEMNVfZCnQ==}
    engines: {node: '>=16.0.0'}

  file-uri-to-path@1.0.0:
    resolution: {integrity: sha512-0Zt+s3L7Vf1biwWZ29aARiVYLx7iMGnEUl9x33fbB/j3jR81u/O2LbqK+Bm1CDSNDKVtJ/YjwY7TUd5SkeLQLw==}

  filelist@1.0.4:
    resolution: {integrity: sha512-w1cEuf3S+DrLCQL7ET6kz+gmlJdbq9J7yXCSjK/OZCPA+qEN1WyF4ZAf0YYJa4/shHJra2t/d/r8SV4Ji+x+8Q==}

  fill-range@7.1.1:
    resolution: {integrity: sha512-YsGpe3WHLK8ZYi4tWDg2Jy3ebRz2rXowDxnld4bkQB00cc/1Zw9AWnC0i9ztDJitivtQvaI9KaLyKrc+hBW0yg==}
    engines: {node: '>=8'}

  finalhandler@2.1.0:
    resolution: {integrity: sha512-/t88Ty3d5JWQbWYgaOGCCYfXRwV1+be02WqYYlL6h0lEiUAMPM8o8qKGO01YIkOHzka2up08wvgYD0mDiI+q3Q==}
    engines: {node: '>= 0.8'}

  find-up-simple@1.0.1:
    resolution: {integrity: sha512-afd4O7zpqHeRyg4PfDQsXmlDe2PfdHtJt6Akt8jOWaApLOZk5JXs6VMR29lz03pRe9mpykrRCYIYxaJYcfpncQ==}
    engines: {node: '>=18'}

  find-up@4.1.0:
    resolution: {integrity: sha512-PpOwAdQ/YlXQ2vj8a3h8IipDuYRi3wceVQQGYWxNINccq40Anw7BlsEXCMbt1Zt+OLA6Fq9suIpIWD0OsnISlw==}
    engines: {node: '>=8'}

  find-up@5.0.0:
    resolution: {integrity: sha512-78/PXT1wlLLDgTzDs7sjq9hzz0vXD+zn+7wypEe4fXQxCmdmqfGsEPQxmiCSQI3ajFV91bVSsvNtrJRiW6nGng==}
    engines: {node: '>=10'}

  flat-cache@4.0.1:
    resolution: {integrity: sha512-f7ccFPK3SXFHpx15UIGyRJ/FJQctuKZ0zVuN3frBo4HnK3cay9VEW0R6yPYFHC0AgqhukPzKjq22t5DmAyqGyw==}
    engines: {node: '>=16'}

  flatted@3.3.3:
    resolution: {integrity: sha512-GX+ysw4PBCz0PzosHDepZGANEuFCMLrnRTiEy9McGjmkCQYwRq4A/X786G/fjM/+OjsWSU1ZrY5qyARZmO/uwg==}

  for-each@0.3.5:
    resolution: {integrity: sha512-dKx12eRCVIzqCxFGplyFKJMPvLEWgmNtUrpTiJIR5u97zEhRG8ySrtboPHZXx7daLxQVrl643cTzbab2tkQjxg==}
    engines: {node: '>= 0.4'}

  foreground-child@3.3.1:
    resolution: {integrity: sha512-gIXjKqtFuWEgzFRJA9WCQeSJLZDjgJUOMCMzxtvFq/37KojM1BFGufqsCy0r4qSQmYLsZYMeyRqzIWOMup03sw==}
    engines: {node: '>=14'}

  formdata-polyfill@4.0.10:
    resolution: {integrity: sha512-buewHzMvYL29jdeQTVILecSaZKnt/RJWjoZCF5OW60Z67/GmSLBkOFM7qh1PI3zFNtJbaZL5eQu1vLfazOwj4g==}
    engines: {node: '>=12.20.0'}

  forwarded@0.2.0:
    resolution: {integrity: sha512-buRG0fpBtRHSTCOASe6hD258tEubFoRLb4ZNA6NxMVHNw2gOcwHo9wyablzMzOA5z9xA9L1KNjk/Nt6MT9aYow==}
    engines: {node: '>= 0.6'}

  fresh@2.0.0:
    resolution: {integrity: sha512-Rx/WycZ60HOaqLKAi6cHRKKI7zxWbJ31MhntmtwMoaTeF7XFH9hhBp8vITaMidfljRQ6eYWCKkaTK+ykVJHP2A==}
    engines: {node: '>= 0.8'}

  fs-constants@1.0.0:
    resolution: {integrity: sha512-y6OAwoSIf7FyjMIv94u+b5rdheZEjzR63GTyZJm5qh4Bi+2YgwLCcI/fPFZkL5PSixOt6ZNKm+w+Hfp/Bciwow==}

  fs-extra@10.1.0:
    resolution: {integrity: sha512-oRXApq54ETRj4eMiFzGnHWGy+zo5raudjuxN0b8H7s/RU2oW0Wvsx9O0ACRN/kRq9E8Vu/ReskGB5o3ji+FzHQ==}
    engines: {node: '>=12'}

  fs.realpath@1.0.0:
    resolution: {integrity: sha512-OO0pH2lK6a0hZnAdau5ItzHPI6pUlvI7jMVnxUQRtw4owF2wk8lOSabtGDCTP4Ggrg2MbGnWO9X8K1t4+fGMDw==}

  fsevents@2.3.2:
    resolution: {integrity: sha512-xiqMQR4xAeHTuB9uWm+fFRcIOgKBMiOBP+eXiyT7jsgVCq1bkVygt00oASowB7EdtpOHaaPgKt812P9ab+DDKA==}
    engines: {node: ^8.16.0 || ^10.6.0 || >=11.0.0}
    os: [darwin]

  fsevents@2.3.3:
    resolution: {integrity: sha512-5xoDfX+fL7faATnagmWPpbFtwh/R77WmMMqqHGS65C3vvB0YHrgF+B1YmZ3441tMj5n63k0212XNoJwzlhffQw==}
    engines: {node: ^8.16.0 || ^10.6.0 || >=11.0.0}
    os: [darwin]

  function-bind@1.1.2:
    resolution: {integrity: sha512-7XHNxH7qX9xG5mIwxkhumTox/MIRNcOgDrxWsMt2pAr23WHp6MrRlN7FBSFpCpr+oVO0F744iUgR82nJMfG2SA==}

  gaxios@7.1.0:
    resolution: {integrity: sha512-y1Q0MX1Ba6eg67Zz92kW0MHHhdtWksYckQy1KJsI6P4UlDQ8cvdvpLEPslD/k7vFkdPppMESFGTvk7XpSiKj8g==}
    engines: {node: '>=18'}

  gcp-metadata@7.0.0:
    resolution: {integrity: sha512-3PfRTzvT3Msu0Hy8Gf9ypxJvaClG2IB9pyH0r8QOmRBW5mUcrHgYpF4GYP+XulDbfhxEhBYtJtJJQb5S2wM+LA==}
    engines: {node: '>=18'}

  gensync@1.0.0-beta.2:
    resolution: {integrity: sha512-3hN7NaskYvMDLQY55gnW3NQ+mesEAepTqlg+VEbj7zzqEMBVNhzcGYYeqFo/TlYz6eQiFcp1HcsCZO+nGgS8zg==}
    engines: {node: '>=6.9.0'}

  get-caller-file@2.0.5:
    resolution: {integrity: sha512-DyFP3BM/3YHTQOCUL/w0OZHR0lpKeGrxotcHWcqNEdnltqFwXVfhEBQ94eIo34AfQpo0rGki4cyIiftY06h2Fg==}
    engines: {node: 6.* || 8.* || >= 10.*}

  get-intrinsic@1.3.0:
    resolution: {integrity: sha512-9fSjSaos/fRIVIp+xSJlE6lfwhES7LNtKaCBIamHsjr2na1BiABJPo0mOjjz8GJDURarmCPGqaiVg5mfjb98CQ==}
    engines: {node: '>= 0.4'}

  get-package-type@0.1.0:
    resolution: {integrity: sha512-pjzuKtY64GYfWizNAJ0fr9VqttZkNiK2iS430LtIHzjBEr6bX8Am2zm4sW4Ro5wjWW5cAlRL1qAMTcXbjNAO2Q==}
    engines: {node: '>=8.0.0'}

  get-proto@1.0.1:
    resolution: {integrity: sha512-sTSfBjoXBp89JvIKIefqw7U2CCebsc74kiY6awiGogKtoSGbgjYE/G/+l9sF3MWFPNc9IcoOC4ODfKHfxFmp0g==}
    engines: {node: '>= 0.4'}

  get-stream@5.2.0:
    resolution: {integrity: sha512-nBF+F1rAZVCu/p7rjzgA+Yb4lfYXrpl7a6VmJrU8wF9I1CKvP/QwPNZHnOlwbTkY6dvtFIzFMSyQXbLoTQPRpA==}
    engines: {node: '>=8'}

  get-stream@6.0.1:
    resolution: {integrity: sha512-ts6Wi+2j3jQjqi70w5AlN8DFnkSwC+MqmxEzdEALB2qXZYV3X/b1CTfgPLGJNMeAWxdPfU8FO1ms3NUfaHCPYg==}
    engines: {node: '>=10'}

  get-uri@6.0.4:
    resolution: {integrity: sha512-E1b1lFFLvLgak2whF2xDBcOy6NLVGZBqqjJjsIhvopKfWWEi64pLVTWWehV8KlLerZkfNTA95sTe2OdJKm1OzQ==}
    engines: {node: '>= 14'}

  github-from-package@0.0.0:
    resolution: {integrity: sha512-SyHy3T1v2NUXn29OsWdxmK6RwHD+vkj3v8en8AOBZ1wBQ/hCAQ5bAQTD02kW4W9tUp/3Qh6J8r9EvntiyCmOOw==}

  glob-parent@5.1.2:
    resolution: {integrity: sha512-AOIgSQCepiJYwP3ARnGx+5VnTu2HBYdzbGP45eLw1vr3zB3vZLeyed1sC9hnbcOc9/SrMyM5RPQrkGz4aS9Zow==}
    engines: {node: '>= 6'}

  glob-parent@6.0.2:
    resolution: {integrity: sha512-XxwI8EOhVQgWp6iDL+3b0r86f4d6AX6zSU55HfB4ydCEuXLXc5FcYeOu+nnGftS4TEju/11rt4KJPTMgbfmv4A==}
    engines: {node: '>=10.13.0'}

  glob-to-regexp@0.4.1:
    resolution: {integrity: sha512-lkX1HJXwyMcprw/5YUZc2s7DrpAiHB21/V+E1rHUrVNokkvB6bqMzT0VfV6/86ZNabt1k14YOIaT7nDvOX3Iiw==}

  glob@10.4.5:
    resolution: {integrity: sha512-7Bv8RF0k6xjo7d4A/PxYLbUCfb6c+Vpd2/mB2yRDlew7Jb5hEXiCD9ibfO7wpk8i4sevK6DFny9h7EYbM3/sHg==}
    hasBin: true

  glob@7.1.6:
    resolution: {integrity: sha512-LwaxwyZ72Lk7vZINtNNrywX0ZuLyStrdDtabefZKAY5ZGJhVtgdznluResxNmPitE0SAO+O26sWTHeKSI2wMBA==}
    deprecated: Glob versions prior to v9 are no longer supported

  glob@7.2.3:
    resolution: {integrity: sha512-nFR0zLpU2YCaRxwoCJvL6UvCH2JFyFVIvwTLsIf21AuHlMskA1hhTdk+LlYJtOlYt9v6dvszD2BGRqBL+iQK9Q==}
    deprecated: Glob versions prior to v9 are no longer supported

  globals@11.12.0:
    resolution: {integrity: sha512-WOBp/EEGUiIsJSp7wcv/y6MO+lV9UoncWqxuFfm8eBwzWNgyfBd6Gz+IeKQ9jCmyhoH99g15M3T+QaVHFjizVA==}
    engines: {node: '>=4'}

  globals@14.0.0:
    resolution: {integrity: sha512-oahGvuMGQlPw/ivIYBjVSrWAfWLBeku5tpPE2fOPLi+WHffIWbuh2tCjhyQhTBPMf5E9jDEH4FOmTYgYwbKwtQ==}
    engines: {node: '>=18'}

  globals@16.2.0:
    resolution: {integrity: sha512-O+7l9tPdHCU320IigZZPj5zmRCFG9xHmx9cU8FqU2Rp+JN714seHV+2S9+JslCpY4gJwU2vOGox0wzgae/MCEg==}
    engines: {node: '>=18'}

  google-auth-library@10.1.0:
    resolution: {integrity: sha512-GspVjZj1RbyRWpQ9FbAXMKjFGzZwDKnUHi66JJ+tcjcu5/xYAP1pdlWotCuIkMwjfVsxxDvsGZXGLzRt72D0sQ==}
    engines: {node: '>=18'}

  google-logging-utils@1.1.1:
    resolution: {integrity: sha512-rcX58I7nqpu4mbKztFeOAObbomBbHU2oIb/d3tJfF3dizGSApqtSwYJigGCooHdnMyQBIw8BrWyK96w3YXgr6A==}
    engines: {node: '>=14'}

  googleapis-common@8.0.2-rc.0:
    resolution: {integrity: sha512-JTcxRvmFa9Ec1uyfMEimEMeeKq1sHNZX3vn2qmoUMtnvixXXvcqTcbDZvEZXkEWpGlPlOf4joyep6/qs0BrLyg==}
    engines: {node: '>=18.0.0'}

  googleapis@150.0.1:
    resolution: {integrity: sha512-9Wa9vm3WtDpss0VFBHsbZWcoRccpOSWdpz7YIfb1LBXopZJEg/Zc8ymmaSgvDkP4FhN+pqPS9nZjO7REAJWSUg==}
    engines: {node: '>=18'}

  gopd@1.2.0:
    resolution: {integrity: sha512-ZUKRh6/kUFoAiTAtTYPZJ3hw9wNxx+BIBOijnlG9PnrJsCcSjs1wyyD6vJpaYtgnzDrKYRSqf3OO6Rfa93xsRg==}
    engines: {node: '>= 0.4'}

  graceful-fs@4.2.11:
    resolution: {integrity: sha512-RbJ5/jmFcNNCcDV5o9eTnBLJ/HszWV0P73bc+Ff4nS/rJj+YaS6IGyiOL0VoBYX+l1Wrl3k63h/KrH+nhJ0XvQ==}

  graphemer@1.4.0:
    resolution: {integrity: sha512-EtKwoO6kxCL9WO5xipiHTZlSzBm7WLT627TqC/uVRd0HKmq8NXyebnNYxDoBi7wt8eTWrUrKXCOVaFq9x1kgag==}

  gtoken@8.0.0:
    resolution: {integrity: sha512-+CqsMbHPiSTdtSO14O51eMNlrp9N79gmeqmXeouJOhfucAedHw9noVe/n5uJk3tbKE6a+6ZCQg3RPhVhHByAIw==}
    engines: {node: '>=18'}

  has-flag@3.0.0:
    resolution: {integrity: sha512-sKJf1+ceQBr4SMkvQnBDNDtf4TXpVhVGateu0t918bl30FnbE2m4vNLX+VWe/dpjlb+HugGYzW7uQXH98HPEYw==}
    engines: {node: '>=4'}

  has-flag@4.0.0:
    resolution: {integrity: sha512-EykJT/Q1KjTWctppgIAgfSO0tKVuZUjhgMr17kqTumMl6Afv3EISleU7qZUzoXDFTAHTDC4NOoG/ZxU3EvlMPQ==}
    engines: {node: '>=8'}

  has-property-descriptors@1.0.2:
    resolution: {integrity: sha512-55JNKuIW+vq4Ke1BjOTjM2YctQIvCT7GFzHwmfZPGo5wnrgkid0YQtnAleFSqumZm4az3n2BS+erby5ipJdgrg==}

  has-symbols@1.1.0:
    resolution: {integrity: sha512-1cDNdwJ2Jaohmb3sg4OmKaMBwuC48sYni5HUw2DvsC8LjGTLK9h+eb1X6RyuOHe4hT0ULCW68iomhjUoKUqlPQ==}
    engines: {node: '>= 0.4'}

  has-tostringtag@1.0.2:
    resolution: {integrity: sha512-NqADB8VjPFLM2V0VvHUewwwsw0ZWBaIdgo+ieHtK3hasLz4qeCRjYcqfB6AQrBggRKppKF8L52/VqdVsO47Dlw==}
    engines: {node: '>= 0.4'}

  hasown@2.0.2:
    resolution: {integrity: sha512-0hJU9SCPvmMzIBdZFqNPXWa6dqh7WdH0cII9y+CyS8rG3nL48Bclra9HmKhVVUHyPWNH5Y7xDwAB7bfgSjkUMQ==}
    engines: {node: '>= 0.4'}

  html-escaper@2.0.2:
    resolution: {integrity: sha512-H2iMtd0I4Mt5eYiapRdIDjp+XzelXQ0tFE4JS7YFwFevXXMmOp9myNrUvCg0D6ws8iqkRPBfKHgbwig1SmlLfg==}

  htmlparser2@10.0.0:
    resolution: {integrity: sha512-TwAZM+zE5Tq3lrEHvOlvwgj1XLWQCtaaibSN11Q+gGBAS7Y1uZSWwXXRe4iF6OXnaq1riyQAPFOBtYc77Mxq0g==}

  http-errors@2.0.0:
    resolution: {integrity: sha512-FtwrG/euBzaEjYeRqOgly7G0qviiXoJWnvEH2Z1plBdXgbyjv34pHTSb9zoeHMyDy33+DWy5Wt9Wo+TURtOYSQ==}
    engines: {node: '>= 0.8'}

  http-proxy-agent@7.0.2:
    resolution: {integrity: sha512-T1gkAiYYDWYx3V5Bmyu7HcfcvL7mUrTWiM6yOfa3PIphViJ/gFPbvidQ+veqSOHci/PxBcDabeUNCzpOODJZig==}
    engines: {node: '>= 14'}

  https-proxy-agent@7.0.6:
    resolution: {integrity: sha512-vK9P5/iUfdl95AI+JVyUuIcVtd4ofvtrOr3HNtM2yxC9bnMbEdp3x01OhQNnjb8IJYi38VlTE3mBXwcfvywuSw==}
    engines: {node: '>= 14'}

  human-signals@2.1.0:
    resolution: {integrity: sha512-B4FFZ6q/T2jhhksgkbEW3HBvWIfDW85snkQgawt07S7J5QXTk6BkNV+0yAeZrM5QpMAdYlocGoljn0sJ/WQkFw==}
    engines: {node: '>=10.17.0'}

  iconv-lite@0.6.3:
    resolution: {integrity: sha512-4fCk79wshMdzMp2rH06qWrJE4iolqLhCUH+OiuIgU++RB0+94NlDL81atO7GX55uUKueo0txHNtvEyI6D7WdMw==}
    engines: {node: '>=0.10.0'}

  ieee754@1.1.13:
    resolution: {integrity: sha512-4vf7I2LYV/HaWerSo3XmlMkp5eZ83i+/CDluXi/IGTs/O1sejBNhTtnxzmRZfvOUqj7lZjqHkeTvpgSFDlWZTg==}

  ieee754@1.2.1:
    resolution: {integrity: sha512-dcyqhDvX1C46lXZcVqCpK+FtMRQVdIMN6/Df5js2zouUsqG7I6sFxitIC+7KYK29KdXOLHdu9zL4sFnoVQnqaA==}

  ignore-by-default@1.0.1:
    resolution: {integrity: sha512-Ius2VYcGNk7T90CppJqcIkS5ooHUZyIQK+ClZfMfMNFEF9VSE73Fq+906u/CWu92x4gzZMWOwfFYckPObzdEbA==}

  ignore@5.3.2:
    resolution: {integrity: sha512-hsBTNUqQTDwkWtcdYI2i06Y/nUBEsNEDJKjWdigLvegy8kDuJAS8uRlpkkcQpyEXL0Z/pjDy5HBmMjRCJ2gq+g==}
    engines: {node: '>= 4'}

  ignore@7.0.5:
    resolution: {integrity: sha512-Hs59xBNfUIunMFgWAbGX5cq6893IbWg4KnrjbYwX3tx0ztorVgTDA6B2sxf8ejHJ4wz8BqGUMYlnzNBer5NvGg==}
    engines: {node: '>= 4'}

  import-fresh@3.3.1:
    resolution: {integrity: sha512-TR3KfrTZTYLPB6jUjfx6MF9WcWrHL9su5TObK4ZkYgBdWKPOFoSoQIdEuTuR82pmtxH2spWG9h6etwfr1pLBqQ==}
    engines: {node: '>=6'}

  import-local@3.2.0:
    resolution: {integrity: sha512-2SPlun1JUPWoM6t3F0dw0FkCF/jWY8kttcY4f599GLTSjh2OCuuhdTkJQsEcZzBqbXZGKMK2OqW1oZsjtf/gQA==}
    engines: {node: '>=8'}
    hasBin: true

  imurmurhash@0.1.4:
    resolution: {integrity: sha512-JmXMZ6wuvDmLiHEml9ykzqO6lwFbof0GG4IkcGaENdCRDDmMVnny7s5HsIgHCbaq0w2MyPhDqkhTUgS2LU2PHA==}
    engines: {node: '>=0.8.19'}

  indent-string@5.0.0:
    resolution: {integrity: sha512-m6FAo/spmsW2Ab2fU35JTYwtOKa2yAwXSwgjSv1TJzh4Mh7mC3lzAOVLBprb72XsTrgkEIsl7YrFNAiDiRhIGg==}
    engines: {node: '>=12'}

  inflight@1.0.6:
    resolution: {integrity: sha512-k92I/b08q4wvFscXCLvqfsHCrjrF7yiXsQuIVvVE7N82W3+aqpzuUdBbfhWcy/FZR3/4IgflMgKLOsvPDrGCJA==}
    deprecated: This module is not supported, and leaks memory. Do not use it. Check out lru-cache if you want a good and tested way to coalesce async requests by a key value, which is much more comprehensive and powerful.

  inherits@2.0.4:
    resolution: {integrity: sha512-k/vGaX4/Yla3WzyMCvTQOXYeIHvqOKtnqBduzTHpzpQZzAskKMhZ2K+EnBiSM9zGSoIFeMpXKxa4dYeZIQqewQ==}

  ini@1.3.8:
    resolution: {integrity: sha512-JV/yugV2uzW5iMRSiZAyDtQd+nxtUnjeLt0acNdw98kKLrvuRVyB80tsREOE7yvGVgalhZ6RNXCmEHkUKBKxew==}

  ip-address@9.0.5:
    resolution: {integrity: sha512-zHtQzGojZXTwZTHQqra+ETKd4Sn3vgi7uBmlPoXVWZqYvuKmtI0l/VZTjqGmJY9x88GGOaZ9+G9ES8hC4T4X8g==}
    engines: {node: '>= 12'}

  ipaddr.js@1.9.1:
    resolution: {integrity: sha512-0KI/607xoxSToH7GjN1FfSbLoU0+btTicjsQSWQlh/hZykN8KpmMf7uYwPW3R+akZ6R/w18ZlXSHBYXiYUPO3g==}
    engines: {node: '>= 0.10'}

  is-arguments@1.2.0:
    resolution: {integrity: sha512-7bVbi0huj/wrIAOzb8U1aszg9kdi3KN/CyU19CTI7tAoZYEZoL9yCDXpbXN+uPsuWnP02cyug1gleqq+TU+YCA==}
    engines: {node: '>= 0.4'}

  is-arrayish@0.2.1:
    resolution: {integrity: sha512-zz06S8t0ozoDXMG+ube26zeCTNXcKIPJZJi8hBrF4idCLms4CG9QtK7qBl1boi5ODzFpjswb5JPmHCbMpjaYzg==}

  is-binary-path@2.1.0:
    resolution: {integrity: sha512-ZMERYes6pDydyuGidse7OsHxtbI7WVeUEozgR/g7rd0xUimYNlvZRE/K2MgZTjWy725IfelLeVcEM97mmtRGXw==}
    engines: {node: '>=8'}

  is-builtin-module@5.0.0:
    resolution: {integrity: sha512-f4RqJKBUe5rQkJ2eJEJBXSticB3hGbN9j0yxxMQFqIW89Jp9WYFtzfTcRlstDKVUTRzSOTLKRfO9vIztenwtxA==}
    engines: {node: '>=18.20'}

  is-callable@1.2.7:
    resolution: {integrity: sha512-1BC0BVFhS/p0qtw6enp8e+8OD0UrK0oFLztSjNzhcKA3WDuJxxAPXzPuPtKkjEY9UUoEWlX/8fgKeu2S8i9JTA==}
    engines: {node: '>= 0.4'}

  is-docker@2.2.1:
    resolution: {integrity: sha512-F+i2BKsFrH66iaUFc0woD8sLy8getkwTwtOBjvs56Cx4CgJDeKQeqfz8wAYiSb8JOprWhHH5p77PbmYCvvUuXQ==}
    engines: {node: '>=8'}
    hasBin: true

  is-extglob@2.1.1:
    resolution: {integrity: sha512-SbKbANkN603Vi4jEZv49LeVJMn4yGwsbzZworEoyEiutsN3nJYdbO36zfhGJ6QEDpOZIFkDtnq5JRxmvl3jsoQ==}
    engines: {node: '>=0.10.0'}

  is-fullwidth-code-point@3.0.0:
    resolution: {integrity: sha512-zymm5+u+sCsSWyD9qNaejV3DFvhCKclKdizYaJUuHA83RLjb7nSuGnddCHGv0hk+KY7BMAlsWeK4Ueg6EV6XQg==}
    engines: {node: '>=8'}

  is-generator-fn@2.1.0:
    resolution: {integrity: sha512-cTIB4yPYL/Grw0EaSzASzg6bBy9gqCofvWN8okThAYIxKJZC+udlRAmGbM0XLeniEJSs8uEgHPGuHSe1XsOLSQ==}
    engines: {node: '>=6'}

  is-generator-function@1.1.0:
    resolution: {integrity: sha512-nPUB5km40q9e8UfN/Zc24eLlzdSf9OfKByBw9CIdw4H1giPMeA0OIJvbchsCu4npfI2QcMVBsGEBHKZ7wLTWmQ==}
    engines: {node: '>= 0.4'}

  is-glob@4.0.3:
    resolution: {integrity: sha512-xelSayHH36ZgE7ZWhli7pW34hNbNl8Ojv5KVmkJD4hBdD3th8Tfk9vYasLM+mXWOZhFkgZfxhLSnrwRr4elSSg==}
    engines: {node: '>=0.10.0'}

  is-number@7.0.0:
    resolution: {integrity: sha512-41Cifkg6e8TylSpdtTpeLVMqvSBEVzTttHvERD741+pnZ8ANv0004MRL43QKPDlK9cGvNp6NZWZUBlbGXYxxng==}
    engines: {node: '>=0.12.0'}

  is-promise@4.0.0:
    resolution: {integrity: sha512-hvpoI6korhJMnej285dSg6nu1+e6uxs7zG3BYAm5byqDsgJNWwxzM6z6iZiAgQR4TJ30JmBTOwqZUw3WlyH3AQ==}

  is-regex@1.2.1:
    resolution: {integrity: sha512-MjYsKHO5O7mCsmRGxWcLWheFqN9DJ/2TmngvjKXihe6efViPqc274+Fx/4fYj/r03+ESvBdTXK0V6tA3rgez1g==}
    engines: {node: '>= 0.4'}

  is-stream@2.0.1:
    resolution: {integrity: sha512-hFoiJiTl63nn+kstHGBtewWSKnQLpyb155KHheA1l39uvtO9nWIop1p3udqPcUd/xbF1VLMO4n7OI6p7RbngDg==}
    engines: {node: '>=8'}

  is-typed-array@1.1.15:
    resolution: {integrity: sha512-p3EcsicXjit7SaskXHs1hA91QxgTw46Fv6EFKKGS5DRFLD8yKnohjF3hxoju94b/OcMZoQukzpPpBE9uLVKzgQ==}
    engines: {node: '>= 0.4'}

  is-wsl@2.2.0:
    resolution: {integrity: sha512-fKzAra0rGJUUBwGBgNkHZuToZcn+TtXHpeCgmkMJMMYx1sQDYaCSyjJBSCa2nH1DGm7s3n1oBnohoVTBaN7Lww==}
    engines: {node: '>=8'}

  isarray@1.0.0:
    resolution: {integrity: sha512-VLghIWNM6ELQzo7zwmcg0NmTVyWKYjvIeM83yjp0wRDTmUnrM678fQbcKBo6n2CJEF0szoG//ytg+TKla89ALQ==}

  isexe@2.0.0:
    resolution: {integrity: sha512-RHxMLp9lnKHGHRng9QFhRCMbYAcVpn69smSGcq3f36xjgVVWThj4qqLbTLlq7Ssj8B+fIQ1EuCEGI2lKsyQeIw==}

  istanbul-lib-coverage@3.2.2:
    resolution: {integrity: sha512-O8dpsF+r0WV/8MNRKfnmrtCWhuKjxrq2w+jpzBL5UZKTi2LeVWnWOmWRxFlesJONmc+wLAGvKQZEOanko0LFTg==}
    engines: {node: '>=8'}

  istanbul-lib-instrument@6.0.3:
    resolution: {integrity: sha512-Vtgk7L/R2JHyyGW07spoFlB8/lpjiOLTjMdms6AFMraYt3BaJauod/NGrfnVG/y4Ix1JEuMRPDPEj2ua+zz1/Q==}
    engines: {node: '>=10'}

  istanbul-lib-report@3.0.1:
    resolution: {integrity: sha512-GCfE1mtsHGOELCU8e/Z7YWzpmybrx/+dSTfLrvY8qRmaY6zXTKWn6WQIjaAFw069icm6GVMNkgu0NzI4iPZUNw==}
    engines: {node: '>=10'}

  istanbul-lib-source-maps@5.0.6:
    resolution: {integrity: sha512-yg2d+Em4KizZC5niWhQaIomgf5WlL4vOOjZ5xGCmF8SnPE/mDWWXgvRExdcpCgh9lLRRa1/fSYp2ymmbJ1pI+A==}
    engines: {node: '>=10'}

  istanbul-reports@3.1.7:
    resolution: {integrity: sha512-BewmUXImeuRk2YY0PVbxgKAysvhRPUQE0h5QRM++nVWyubKGV0l8qQ5op8+B2DOmwSe63Jivj0BjkPQVf8fP5g==}
    engines: {node: '>=8'}

  jackspeak@3.4.3:
    resolution: {integrity: sha512-OGlZQpz2yfahA/Rd1Y8Cd9SIEsqvXkLVoSw/cgwhnhFMDbsQFeZYoJJ7bIZBS9BcamUW96asq/npPWugM+RQBw==}

  jake@10.9.2:
    resolution: {integrity: sha512-2P4SQ0HrLQ+fw6llpLnOaGAvN2Zu6778SJMrCUwns4fOoG9ayrTiZk3VV8sCPkVZF8ab0zksVpS8FDY5pRCNBA==}
    engines: {node: '>=10'}
    hasBin: true

  jest-changed-files@30.0.2:
    resolution: {integrity: sha512-Ius/iRST9FKfJI+I+kpiDh8JuUlAISnRszF9ixZDIqJF17FckH5sOzKC8a0wd0+D+8em5ADRHA5V5MnfeDk2WA==}
    engines: {node: ^18.14.0 || ^20.0.0 || ^22.0.0 || >=24.0.0}

  jest-circus@30.0.2:
    resolution: {integrity: sha512-NRozwx4DaFHcCUtwdEd/0jBLL1imyMrCbla3vF//wdsB2g6jIicMbjx9VhqE/BYU4dwsOQld+06ODX0oZ9xOLg==}
    engines: {node: ^18.14.0 || ^20.0.0 || ^22.0.0 || >=24.0.0}

  jest-cli@30.0.2:
    resolution: {integrity: sha512-yQ6Qz747oUbMYLNAqOlEby+hwXx7WEJtCl0iolBRpJhr2uvkBgiVMrvuKirBc8utwQBnkETFlDUkYifbRpmBrQ==}
    engines: {node: ^18.14.0 || ^20.0.0 || ^22.0.0 || >=24.0.0}
    hasBin: true
    peerDependencies:
      node-notifier: ^8.0.1 || ^9.0.0 || ^10.0.0
    peerDependenciesMeta:
      node-notifier:
        optional: true

  jest-config@30.0.2:
    resolution: {integrity: sha512-vo0fVq+uzDcXETFVnCUyr5HaUCM8ES6DEuS9AFpma34BVXMRRNlsqDyiW5RDHaEFoeFlJHoI4Xjh/WSYIAL58g==}
    engines: {node: ^18.14.0 || ^20.0.0 || ^22.0.0 || >=24.0.0}
    peerDependencies:
      '@types/node': '*'
      esbuild-register: '>=3.4.0'
      ts-node: '>=9.0.0'
    peerDependenciesMeta:
      '@types/node':
        optional: true
      esbuild-register:
        optional: true
      ts-node:
        optional: true

  jest-diff@30.0.0:
    resolution: {integrity: sha512-TgT1+KipV8JTLXXeFX0qSvIJR/UXiNNojjxb/awh3vYlBZyChU/NEmyKmq+wijKjWEztyrGJFL790nqMqNjTHA==}
    engines: {node: ^18.14.0 || ^20.0.0 || ^22.0.0 || >=24.0.0}

  jest-diff@30.0.2:
    resolution: {integrity: sha512-2UjrNvDJDn/oHFpPrUTVmvYYDNeNtw2DlY3er8bI6vJJb9Fb35ycp/jFLd5RdV59tJ8ekVXX3o/nwPcscgXZJQ==}
    engines: {node: ^18.14.0 || ^20.0.0 || ^22.0.0 || >=24.0.0}

  jest-docblock@30.0.1:
    resolution: {integrity: sha512-/vF78qn3DYphAaIc3jy4gA7XSAz167n9Bm/wn/1XhTLW7tTBIzXtCJpb/vcmc73NIIeeohCbdL94JasyXUZsGA==}
    engines: {node: ^18.14.0 || ^20.0.0 || ^22.0.0 || >=24.0.0}

  jest-each@30.0.2:
    resolution: {integrity: sha512-ZFRsTpe5FUWFQ9cWTMguCaiA6kkW5whccPy9JjD1ezxh+mJeqmz8naL8Fl/oSbNJv3rgB0x87WBIkA5CObIUZQ==}
    engines: {node: ^18.14.0 || ^20.0.0 || ^22.0.0 || >=24.0.0}

  jest-environment-node@30.0.2:
    resolution: {integrity: sha512-XsGtZ0H+a70RsxAQkKuIh0D3ZlASXdZdhpOSBq9WRPq6lhe0IoQHGW0w9ZUaPiZQ/CpkIdprvlfV1QcXcvIQLQ==}
    engines: {node: ^18.14.0 || ^20.0.0 || ^22.0.0 || >=24.0.0}

  jest-haste-map@30.0.2:
    resolution: {integrity: sha512-telJBKpNLeCb4MaX+I5k496556Y2FiKR/QLZc0+MGBYl4k3OO0472drlV2LUe7c1Glng5HuAu+5GLYp//GpdOQ==}
    engines: {node: ^18.14.0 || ^20.0.0 || ^22.0.0 || >=24.0.0}

  jest-html-reporters@3.1.7:
    resolution: {integrity: sha512-GTmjqK6muQ0S0Mnksf9QkL9X9z2FGIpNSxC52E0PHDzjPQ1XDu2+XTI3B3FS43ZiUzD1f354/5FfwbNIBzT7ew==}

  jest-leak-detector@30.0.2:
    resolution: {integrity: sha512-U66sRrAYdALq+2qtKffBLDWsQ/XoNNs2Lcr83sc9lvE/hEpNafJlq2lXCPUBMNqamMECNxSIekLfe69qg4KMIQ==}
    engines: {node: ^18.14.0 || ^20.0.0 || ^22.0.0 || >=24.0.0}

  jest-matcher-utils@30.0.0:
    resolution: {integrity: sha512-m5mrunqopkrqwG1mMdJxe1J4uGmS9AHHKYUmoxeQOxBcLjEvirIrIDwuKmUYrecPHVB/PUBpXs2gPoeA2FSSLQ==}
    engines: {node: ^18.14.0 || ^20.0.0 || ^22.0.0 || >=24.0.0}

  jest-matcher-utils@30.0.2:
    resolution: {integrity: sha512-1FKwgJYECR8IT93KMKmjKHSLyru0DqguThov/aWpFccC0wbiXGOxYEu7SScderBD7ruDOpl7lc5NG6w3oxKfaA==}
    engines: {node: ^18.14.0 || ^20.0.0 || ^22.0.0 || >=24.0.0}

  jest-message-util@30.0.0:
    resolution: {integrity: sha512-pV3qcrb4utEsa/U7UI2VayNzSDQcmCllBZLSoIucrESRu0geKThFZOjjh0kACDJFJRAQwsK7GVsmS6SpEceD8w==}
    engines: {node: ^18.14.0 || ^20.0.0 || ^22.0.0 || >=24.0.0}

  jest-message-util@30.0.2:
    resolution: {integrity: sha512-vXywcxmr0SsKXF/bAD7t7nMamRvPuJkras00gqYeB1V0WllxZrbZ0paRr3XqpFU2sYYjD0qAaG2fRyn/CGZ0aw==}
    engines: {node: ^18.14.0 || ^20.0.0 || ^22.0.0 || >=24.0.0}

  jest-mock@30.0.0:
    resolution: {integrity: sha512-W2sRA4ALXILrEetEOh2ooZG6fZ01iwVs0OWMKSSWRcUlaLr4ESHuiKXDNTg+ZVgOq8Ei5445i/Yxrv59VT+XkA==}
    engines: {node: ^18.14.0 || ^20.0.0 || ^22.0.0 || >=24.0.0}

  jest-mock@30.0.2:
    resolution: {integrity: sha512-PnZOHmqup/9cT/y+pXIVbbi8ID6U1XHRmbvR7MvUy4SLqhCbwpkmXhLbsWbGewHrV5x/1bF7YDjs+x24/QSvFA==}
    engines: {node: ^18.14.0 || ^20.0.0 || ^22.0.0 || >=24.0.0}

  jest-pnp-resolver@1.2.3:
    resolution: {integrity: sha512-+3NpwQEnRoIBtx4fyhblQDPgJI0H1IEIkX7ShLUjPGA7TtUTvI1oiKi3SR4oBR0hQhQR80l4WAe5RrXBwWMA8w==}
    engines: {node: '>=6'}
    peerDependencies:
      jest-resolve: '*'
    peerDependenciesMeta:
      jest-resolve:
        optional: true

  jest-regex-util@30.0.0:
    resolution: {integrity: sha512-rT84010qRu/5OOU7a9TeidC2Tp3Qgt9Sty4pOZ/VSDuEmRupIjKZAb53gU3jr4ooMlhwScrgC9UixJxWzVu9oQ==}
    engines: {node: ^18.14.0 || ^20.0.0 || ^22.0.0 || >=24.0.0}

  jest-regex-util@30.0.1:
    resolution: {integrity: sha512-jHEQgBXAgc+Gh4g0p3bCevgRCVRkB4VB70zhoAE48gxeSr1hfUOsM/C2WoJgVL7Eyg//hudYENbm3Ne+/dRVVA==}
    engines: {node: ^18.14.0 || ^20.0.0 || ^22.0.0 || >=24.0.0}

  jest-resolve-dependencies@30.0.2:
    resolution: {integrity: sha512-Lp1iIXpsF5fGM4vyP8xHiIy2H5L5yO67/nXoYJzH4kz+fQmO+ZMKxzYLyWxYy4EeCLeNQ6a9OozL+uHZV2iuEA==}
    engines: {node: ^18.14.0 || ^20.0.0 || ^22.0.0 || >=24.0.0}

  jest-resolve@30.0.2:
    resolution: {integrity: sha512-q/XT0XQvRemykZsvRopbG6FQUT6/ra+XV6rPijyjT6D0msOyCvR2A5PlWZLd+fH0U8XWKZfDiAgrUNDNX2BkCw==}
    engines: {node: ^18.14.0 || ^20.0.0 || ^22.0.0 || >=24.0.0}

  jest-runner@30.0.2:
    resolution: {integrity: sha512-6H+CIFiDLVt1Ix6jLzASXz3IoIiDukpEIxL9FHtDQ2BD/k5eFtDF5e5N9uItzRE3V1kp7VoSRyrGBytXKra4xA==}
    engines: {node: ^18.14.0 || ^20.0.0 || ^22.0.0 || >=24.0.0}

  jest-runtime@30.0.2:
    resolution: {integrity: sha512-H1a51/soNOeAjoggu6PZKTH7DFt8JEGN4mesTSwyqD2jU9PXD04Bp6DKbt2YVtQvh2JcvH2vjbkEerCZ3lRn7A==}
    engines: {node: ^18.14.0 || ^20.0.0 || ^22.0.0 || >=24.0.0}

  jest-snapshot@30.0.2:
    resolution: {integrity: sha512-KeoHikoKGln3OlN7NS7raJ244nIVr2K46fBTNdfuxqYv2/g4TVyWDSO4fmk08YBJQMjs3HNfG1rlLfL/KA+nUw==}
    engines: {node: ^18.14.0 || ^20.0.0 || ^22.0.0 || >=24.0.0}

  jest-util@30.0.0:
    resolution: {integrity: sha512-fhNBBM9uSUbd4Lzsf8l/kcAdaHD/4SgoI48en3HXcBEMwKwoleKFMZ6cYEYs21SB779PRuRCyNLmymApAm8tZw==}
    engines: {node: ^18.14.0 || ^20.0.0 || ^22.0.0 || >=24.0.0}

  jest-util@30.0.2:
    resolution: {integrity: sha512-8IyqfKS4MqprBuUpZNlFB5l+WFehc8bfCe1HSZFHzft2mOuND8Cvi9r1musli+u6F3TqanCZ/Ik4H4pXUolZIg==}
    engines: {node: ^18.14.0 || ^20.0.0 || ^22.0.0 || >=24.0.0}

  jest-validate@30.0.2:
    resolution: {integrity: sha512-noOvul+SFER4RIvNAwGn6nmV2fXqBq67j+hKGHKGFCmK4ks/Iy1FSrqQNBLGKlu4ZZIRL6Kg1U72N1nxuRCrGQ==}
    engines: {node: ^18.14.0 || ^20.0.0 || ^22.0.0 || >=24.0.0}

  jest-watcher@30.0.2:
    resolution: {integrity: sha512-vYO5+E7jJuF+XmONr6CrbXdlYrgvZqtkn6pdkgjt/dU64UAdc0v1cAVaAeWtAfUUMScxNmnUjKPUMdCpNVASwg==}
    engines: {node: ^18.14.0 || ^20.0.0 || ^22.0.0 || >=24.0.0}

  jest-worker@30.0.2:
    resolution: {integrity: sha512-RN1eQmx7qSLFA+o9pfJKlqViwL5wt+OL3Vff/A+/cPsmuw7NPwfgl33AP+/agRmHzPOFgXviRycR9kYwlcRQXg==}
    engines: {node: ^18.14.0 || ^20.0.0 || ^22.0.0 || >=24.0.0}

  jest@30.0.2:
    resolution: {integrity: sha512-HlSEiHRcmTuGwNyeawLTEzpQUMFn+f741FfoNg7RXG2h0WLJKozVCpcQLT0GW17H6kNCqRwGf+Ii/I1YVNvEGQ==}
    engines: {node: ^18.14.0 || ^20.0.0 || ^22.0.0 || >=24.0.0}
    hasBin: true
    peerDependencies:
      node-notifier: ^8.0.1 || ^9.0.0 || ^10.0.0
    peerDependenciesMeta:
      node-notifier:
        optional: true

  jmespath@0.16.0:
    resolution: {integrity: sha512-9FzQjJ7MATs1tSpnco1K6ayiYE3figslrXA72G2HQ/n76RzvYlofyi5QM+iX4YRs/pu3yzxlVQSST23+dMDknw==}
    engines: {node: '>= 0.6.0'}

  js-tokens@4.0.0:
    resolution: {integrity: sha512-RdJUflcE3cUzKiMqQgsCu06FPu9UdIJO0beYbPhHN4k6apgJtifcoCtT9bcxOpYBtpD2kCM6Sbzg4CausW/PKQ==}

  js-yaml@3.14.1:
    resolution: {integrity: sha512-okMH7OXXJ7YrN9Ok3/SXrnu4iX9yOk+25nqX4imS2npuvTYDmo/QEZoqwZkYaIDk3jVvBOTOIEgEhaLOynBS9g==}
    hasBin: true

  js-yaml@4.1.0:
    resolution: {integrity: sha512-wpxZs9NoxZaJESJGIZTyDEaYpl0FKSA+FB9aJiyemKhMwkxQg63h4T1KJgUGHpTqPDNRcmmYLugrRjJlBtWvRA==}
    hasBin: true

  jsbn@1.1.0:
    resolution: {integrity: sha512-4bYVV3aAMtDTTu4+xsDYa6sy9GyJ69/amsu9sYF2zqjiEoZA5xJi3BrfX3uY+/IekIu7MwdObdbDWpoZdBv3/A==}

  jsdoc-type-pratt-parser@4.1.0:
    resolution: {integrity: sha512-Hicd6JK5Njt2QB6XYFS7ok9e37O8AYk3jTcppG4YVQnYjOemymvTcmc7OWsmq/Qqj5TdRFO5/x/tIPmBeRtGHg==}
    engines: {node: '>=12.0.0'}

  jsesc@3.0.2:
    resolution: {integrity: sha512-xKqzzWXDttJuOcawBt4KnKHHIf5oQ/Cxax+0PWFG+DFDgHNAdi+TXECADI+RYiFUMmx8792xsMbbgXj4CwnP4g==}
    engines: {node: '>=6'}
    hasBin: true

  jsesc@3.1.0:
    resolution: {integrity: sha512-/sM3dO2FOzXjKQhJuo0Q173wf2KOo8t4I8vHy6lF9poUp7bKT0/NHE8fPX23PwfhnykfqnC2xRxOnVw5XuGIaA==}
    engines: {node: '>=6'}
    hasBin: true

  json-bigint@1.0.0:
    resolution: {integrity: sha512-SiPv/8VpZuWbvLSMtTDU8hEfrZWg/mH/nV/b4o0CYbSxu1UIQPLdwKOCIyLQX+VIPO5vrLX3i8qtqFyhdPSUSQ==}

  json-buffer@3.0.1:
    resolution: {integrity: sha512-4bV5BfR2mqfQTJm+V5tPPdf+ZpuhiIvTuAB5g8kcrXOZpTT/QwwVRWBywX1ozr6lEuPdbHxwaJlm9G6mI2sfSQ==}

  json-parse-even-better-errors@2.3.1:
    resolution: {integrity: sha512-xyFwyhro/JEof6Ghe2iz2NcXoj2sloNsWr/XsERDK/oiPCfaNhl5ONfp+jQdAZRQQ0IJWNzH9zIZF7li91kh2w==}

  json-schema-traverse@0.4.1:
    resolution: {integrity: sha512-xbbCH5dCYU5T8LcEhhuh7HJ88HXuW3qsI3Y0zOZFKfZEHcpWiHU/Jxzk629Brsab/mMiHQti9wMP+845RPe3Vg==}

  json-stable-stringify-without-jsonify@1.0.1:
    resolution: {integrity: sha512-Bdboy+l7tA3OGW6FjyFHWkP5LuByj1Tk33Ljyq0axyzdk9//JSi2u3fP1QSmd1KNwq6VOKYGlAu87CisVir6Pw==}

  json5@2.2.3:
    resolution: {integrity: sha512-XmOWe7eyHYH14cLdVPoyg+GOH3rYX++KpzrylJwSW98t3Nk+U8XOl8FWKOgwtzdb8lXGf6zYwDUzeHMWfxasyg==}
    engines: {node: '>=6'}
    hasBin: true

  jsonc-parser@3.3.1:
    resolution: {integrity: sha512-HUgH65KyejrUFPvHFPbqOY0rsFip3Bo5wb4ngvdi1EpCYWUQDC5V+Y7mZws+DLkr4M//zQJoanu1SP+87Dv1oQ==}

  jsonfile@6.1.0:
    resolution: {integrity: sha512-5dgndWOriYSm5cnYaJNhalLNDKOqFwyDB/rr1E9ZsGciGvKPs8R2xYGCacuf3z6K1YKDz182fd+fY3cn3pMqXQ==}

  jwa@2.0.1:
    resolution: {integrity: sha512-hRF04fqJIP8Abbkq5NKGN0Bbr3JxlQ+qhZufXVr0DvujKy93ZCbXZMHDL4EOtodSbCWxOqR8MS1tXA5hwqCXDg==}

  jws@4.0.0:
    resolution: {integrity: sha512-KDncfTmOZoOMTFG4mBlG0qUIOlc03fmzH+ru6RgYVZhPkyiy/92Owlt/8UEN+a4TXR1FQetfIpJE8ApdvdVxTg==}

  keyv@4.5.4:
    resolution: {integrity: sha512-oxVHkHR/EJf2CNXnWxRLW6mg7JyCCUcG0DtEGmL2ctUo1PNTin1PUil+r/+4r5MpVgC/fn1kjsx7mjSujKqIpw==}

  leven@3.1.0:
    resolution: {integrity: sha512-qsda+H8jTaUaN/x5vzW2rzc+8Rw4TAQ/4KjB46IwK5VH+IlVeeeje/EoZRpiXvIqjFgK84QffqPztGI3VBLG1A==}
    engines: {node: '>=6'}

  levn@0.4.1:
    resolution: {integrity: sha512-+bT2uH4E5LGE7h/n3evcS/sQlJXCpIp6ym8OWJ5eV6+67Dsql/LaaT7qJBAt2rzfoa/5QBGBhxDix1dMt2kQKQ==}
    engines: {node: '>= 0.8.0'}

  lines-and-columns@1.2.4:
    resolution: {integrity: sha512-7ylylesZQ/PV29jhEDl3Ufjo6ZX7gCqJr5F7PKrqc93v7fzSymt1BpwEU8nAUXs8qzzvqhbjhK5QZg6Mt/HkBg==}

  linkify-it@5.0.0:
    resolution: {integrity: sha512-5aHCbzQRADcdP+ATqnDuhhJ/MRIqDkZX5pyjFHRRysS8vZ5AbqGEoFIb6pYHPZ+L/OC2Lc+xT8uHVVR5CAK/wQ==}

  locate-path@5.0.0:
    resolution: {integrity: sha512-t7hw9pI+WvuwNJXwk5zVHpyhIqzg2qTlklJOf0mVxGSbe3Fp2VieZcduNYjaLDoy6p9uGpQEGWG87WpMKlNq8g==}
    engines: {node: '>=8'}

  locate-path@6.0.0:
    resolution: {integrity: sha512-iPZK6eYjbxRu3uB4/WZ3EsEIMJFMqAoopl3R+zuq0UjcAm/MO6KCweDgPfP3elTztoKP3KtnVHxTn2NHBSDVUw==}
    engines: {node: '>=10'}

  lodash.get@4.4.2:
    resolution: {integrity: sha512-z+Uw/vLuy6gQe8cfaFWD7p0wVv8fJl3mbzXh33RS+0oW2wvUqiRXiQ69gLWSLpgB5/6sU+r6BlQR0MBILadqTQ==}
    deprecated: This package is deprecated. Use the optional chaining (?.) operator instead.

  lodash.isequal@4.5.0:
    resolution: {integrity: sha512-pDo3lu8Jhfjqls6GkMgpahsF9kCyayhgykjyLMNFTKWrpVdAQtYyB4muAMWozBB4ig/dtWAmsMxLEI8wuz+DYQ==}
    deprecated: This package is deprecated. Use require('node:util').isDeepStrictEqual instead.

  lodash.memoize@4.1.2:
    resolution: {integrity: sha512-t7j+NzmgnQzTAYXcsHYLgimltOV1MXHtlOWf6GjL9Kj8GK5FInw5JotxvbOs+IvV1/Dzo04/fCGfLVs7aXb4Ag==}

  lodash.merge@4.6.2:
    resolution: {integrity: sha512-0KpjqXRVvrYyCsX1swR/XTK0va6VQkQM6MNo7PqW77ByjAhoARA8EfrP1N4+KlKj8YS0ZUCtRT/YUuhyYDujIQ==}

  lodash.mergewith@4.6.2:
    resolution: {integrity: sha512-GK3g5RPZWTRSeLSpgP8Xhra+pnjBC56q9FZYe1d5RN3TJ35dbkGy3YqBSMbyCrlbi+CM9Z3Jk5yTL7RCsqboyQ==}

  lru-cache@10.4.3:
    resolution: {integrity: sha512-JNAzZcXrCt42VGLuYz0zfAzDfAvJWW6AfYlDBQyDV5DClI2m5sAmK+OIO7s59XfsRsWHp02jAJrRadPRGTt6SQ==}

  lru-cache@5.1.1:
    resolution: {integrity: sha512-KpNARQA3Iwv+jTA0utUVVbrh+Jlrr1Fv0e56GGzAFOXN7dk/FviaDW8LHmK52DlcH4WP2n6gI8vN1aesBFgo9w==}

  lru-cache@7.18.3:
    resolution: {integrity: sha512-jumlc0BIUrS3qJGgIkWZsyfAM7NCWiBcCDhnd+3NNM5KbBmLTgHVfWBcg6W+rLUsIpzpERPsvwUP7CckAQSOoA==}
    engines: {node: '>=12'}

  lunr@2.3.9:
    resolution: {integrity: sha512-zTU3DaZaF3Rt9rhN3uBMGQD3dD2/vFQqnvZCDv4dl5iOzq2IZQqTxu90r4E5J+nP70J3ilqVCrbho2eWaeW8Ow==}

  make-dir@4.0.0:
    resolution: {integrity: sha512-hXdUTZYIVOt1Ex//jAQi+wTZZpUpwBj/0QsOzqegb3rGMMeJiSEu5xLHnYfBrRV4RH2+OCSOO95Is/7x1WJ4bw==}
    engines: {node: '>=10'}

  make-error@1.3.6:
    resolution: {integrity: sha512-s8UhlNe7vPKomQhC1qFelMokr/Sc3AgNbso3n74mVPA5LTZwkB9NlXf4XPamLxJE8h0gh73rM94xvwRT2CVInw==}

  makeerror@1.0.12:
    resolution: {integrity: sha512-JmqCvUhmt43madlpFzG4BQzG2Z3m6tvQDNKdClZnO3VbIudJYmxsT0FNJMeiB2+JTSlTQTSbU8QdesVmwJcmLg==}

  markdown-it@14.1.0:
    resolution: {integrity: sha512-a54IwgWPaeBCAAsv13YgmALOF1elABB08FxO9i+r4VFk5Vl4pKokRPeX8u5TCgSsPi6ec1otfLjdOpVcgbpshg==}
    hasBin: true

  math-intrinsics@1.1.0:
    resolution: {integrity: sha512-/IXtbwEk5HTPyEwyKX6hGkYXxM9nbj64B+ilVJnC/R6B0pH5G4V3b0pVbL7DBj4tkhBAppbQUlf6F6Xl9LHu1g==}
    engines: {node: '>= 0.4'}

  mdurl@2.0.0:
    resolution: {integrity: sha512-Lf+9+2r+Tdp5wXDXC4PcIBjTDtq4UKjCPMQhKIuzpJNW0b96kVqSwW0bT7FhRSfmAiFYgP+SCRvdrDozfh0U5w==}

  media-typer@1.1.0:
    resolution: {integrity: sha512-aisnrDP4GNe06UcKFnV5bfMNPBUw4jsLGaWwWfnH3v02GnBuXX2MCVn5RbrWo0j3pczUilYblq7fQ7Nw2t5XKw==}
    engines: {node: '>= 0.8'}

  merge-descriptors@2.0.0:
    resolution: {integrity: sha512-Snk314V5ayFLhp3fkUREub6WtjBfPdCPY1Ln8/8munuLuiYhsABgBVWsozAG+MWMbVEvcdcpbi9R7ww22l9Q3g==}
    engines: {node: '>=18'}

  merge-stream@2.0.0:
    resolution: {integrity: sha512-abv/qOcuPfk3URPfDzmZU1LKmuw8kT+0nIHvKrKgFrwifol/doWcdA4ZqsWQ8ENrFKkd67Mfpo/LovbIUsbt3w==}

  merge2@1.4.1:
    resolution: {integrity: sha512-8q7VEgMJW4J8tcfVPy8g09NcQwZdbwFEqhe/WZkoIzjn/3TGDwtOCYtXGxA3O8tPzpczCCDgv+P2P5y00ZJOOg==}
    engines: {node: '>= 8'}

  micromatch@4.0.8:
    resolution: {integrity: sha512-PXwfBhYu0hBCPw8Dn0E+WDYb7af3dSLVWKi3HGv84IdF4TyFoC0ysxFd0Goxw7nSv4T/PzEJQxsYsEiFCKo2BA==}
    engines: {node: '>=8.6'}

  mime-db@1.54.0:
    resolution: {integrity: sha512-aU5EJuIN2WDemCcAp2vFBfp/m4EAhWJnUNSSw0ixs7/kXbd6Pg64EmwJkNdFhB8aWt1sH2CTXrLxo/iAGV3oPQ==}
    engines: {node: '>= 0.6'}

  mime-types@3.0.1:
    resolution: {integrity: sha512-xRc4oEhT6eaBpU1XF7AjpOFD+xQmXNB5OVKwp4tqCuBpHLS/ZbBDrc07mYTDqVMg6PfxUjjNp85O6Cd2Z/5HWA==}
    engines: {node: '>= 0.6'}

  mimic-fn@2.1.0:
    resolution: {integrity: sha512-OqbOk5oEQeAZ8WXWydlu9HJjz9WVdEIvamMCcXmuqUYjTknH/sqsWvhQ3vgwKFRR1HpjvNBKQ37nbJgYzGqGcg==}
    engines: {node: '>=6'}

  mimic-response@3.1.0:
    resolution: {integrity: sha512-z0yWI+4FDrrweS8Zmt4Ej5HdJmky15+L2e6Wgn3+iK5fWzb6T3fhNFq2+MeTRb064c6Wr4N/wv0DzQTjNzHNGQ==}
    engines: {node: '>=10'}

  min-indent@1.0.1:
    resolution: {integrity: sha512-I9jwMn07Sy/IwOj3zVkVik2JTvgpaykDZEigL6Rx6N9LbMywwUSMtxET+7lVoDLLd3O3IXwJwvuuns8UB/HeAg==}
    engines: {node: '>=4'}

  minimatch@3.1.2:
    resolution: {integrity: sha512-J7p63hRiAjw1NDEww1W7i37+ByIrOWO5XQQAzZ3VOcL0PNybwpfmV/N05zFAzwQ9USyEcX6t3UO+K5aqBQOIHw==}

  minimatch@5.1.6:
    resolution: {integrity: sha512-lKwV/1brpG6mBUFHtb7NUmtABCb2WZZmm2wNiOA5hAb8VdCS4B3dtMWyvcoViccwAW/COERjXLt0zP1zXUN26g==}
    engines: {node: '>=10'}

  minimatch@9.0.5:
    resolution: {integrity: sha512-G6T0ZX48xgozx7587koeX9Ys2NYy6Gmv//P89sEte9V9whIapMNF4idKxnW2QtCcLiTWlb/wfCabAtAFWhhBow==}
    engines: {node: '>=16 || 14 >=14.17'}

  minimist@1.2.8:
    resolution: {integrity: sha512-2yyAR8qBkN3YuheJanUpWC5U3bb5osDywNB8RzDVlDwDHbocAJveqqj1u8+SVD7jkWT4yvsHCpWqqWqAxb0zCA==}

  minipass@7.1.2:
    resolution: {integrity: sha512-qOOzS1cBTWYF4BH8fVePDBOO9iptMnGUEZwNc/cMWnTV2nVLZ7VoNWEPHkYczZA0pdoA7dl6e7FL659nX9S2aw==}
    engines: {node: '>=16 || 14 >=14.17'}

  mitt@3.0.1:
    resolution: {integrity: sha512-vKivATfr97l2/QBCYAkXYDbrIWPM2IIKEl7YPhjCvKlG3kE2gm+uBo6nEXK3M5/Ffh/FLpKExzOQ3JJoJGFKBw==}

  mkdirp-classic@0.5.3:
    resolution: {integrity: sha512-gKLcREMhtuZRwRAfqP3RFW+TK4JqApVBtOIftVgjuABpAtpxhPGaDcfvbhNvD0B8iD1oUr/txX35NjcaY6Ns/A==}

  ms@2.1.3:
    resolution: {integrity: sha512-6FlzubTLZG3J2a/NVCAleEhjzq5oxgHyaCU9yYXvcLsvoVaHJq/s5xXI6/XXP6tz7R9xAOtHnSO/tXtF3WRTlA==}

  napi-build-utils@2.0.0:
    resolution: {integrity: sha512-GEbrYkbfF7MoNaoh2iGG84Mnf/WZfB0GdGEsM8wz7Expx/LlWf5U8t9nvJKXSp3qr5IsEbK04cBGhol/KwOsWA==}

  napi-postinstall@0.2.4:
    resolution: {integrity: sha512-ZEzHJwBhZ8qQSbknHqYcdtQVr8zUgGyM/q6h6qAyhtyVMNrSgDhrC4disf03dYW0e+czXyLnZINnCTEkWy0eJg==}
    engines: {node: ^12.20.0 || ^14.18.0 || >=16.0.0}
    hasBin: true

  natural-compare@1.4.0:
    resolution: {integrity: sha512-OWND8ei3VtNC9h7V60qff3SVobHr996CTwgxubgyQYEpg290h9J0buyECNNJexkFm5sOajh5G116RYA1c8ZMSw==}

  negotiator@1.0.0:
    resolution: {integrity: sha512-8Ofs/AUQh8MaEcrlq5xOX0CQ9ypTF5dl78mjlMNfOK08fzpgTHQRQPBxcPlEtIw0yRpws+Zo/3r+5WRby7u3Gg==}
    engines: {node: '>= 0.6'}

  netmask@2.0.2:
    resolution: {integrity: sha512-dBpDMdxv9Irdq66304OLfEmQ9tbNRFnFTuZiLo+bD+r332bBmMJ8GBLXklIXXgxd3+v9+KUnZaUR5PJMa75Gsg==}
    engines: {node: '>= 0.4.0'}

  node-abi@3.75.0:
    resolution: {integrity: sha512-OhYaY5sDsIka7H7AtijtI9jwGYLyl29eQn/W623DiN/MIv5sUqc4g7BIDThX+gb7di9f6xK02nkp8sdfFWZLTg==}
    engines: {node: '>=10'}

  node-domexception@1.0.0:
    resolution: {integrity: sha512-/jKZoMpw0F8GRwl4/eLROPA3cfcXtLApP0QzLmUT/HuPCZWyB7IY9ZrMeKw2O/nFIqPQB3PVM9aYm0F312AXDQ==}
    engines: {node: '>=10.5.0'}
    deprecated: Use your platform's native DOMException instead

  node-fetch@3.3.2:
    resolution: {integrity: sha512-dRB78srN/l6gqWulah9SrxeYnxeddIG30+GOqK/9OlLVyLg3HPnr6SqOWTWOXKRwC2eGYCkZ59NNuSgvSrpgOA==}
    engines: {node: ^12.20.0 || ^14.13.1 || >=16.0.0}

  node-int64@0.4.0:
    resolution: {integrity: sha512-O5lz91xSOeoXP6DulyHfllpq+Eg00MWitZIbtPfoSEvqIHdl5gfcY6hYzDWnj0qD5tz52PI08u9qUvSVeUBeHw==}

  node-releases@2.0.19:
    resolution: {integrity: sha512-xxOWJsBKtzAq7DY0J+DTzuz58K8e7sJbdgwkbMWQe8UYB6ekmsQ45q0M/tJDsGaZmbC+l7n57UV8Hl5tHxO9uw==}

  nodemon@3.1.10:
    resolution: {integrity: sha512-WDjw3pJ0/0jMFmyNDp3gvY2YizjLmmOUQo6DEBY+JgdvW/yQ9mEeSw6H5ythl5Ny2ytb7f9C2nIbjSxMNzbJXw==}
    engines: {node: '>=10'}
    hasBin: true

  normalize-path@3.0.0:
    resolution: {integrity: sha512-6eZs5Ls3WtCisHWp9S2GUy8dqkpGi4BVSz3GaqiE6ezub0512ESztXUwUB6C6IKbQkY2Pnb/mD4WYojCRwcwLA==}
    engines: {node: '>=0.10.0'}

  npm-run-path@4.0.1:
    resolution: {integrity: sha512-S48WzZW777zhNIrn7gxOlISNAqi9ZC/uQFnRdbeIHhZhCA6UqpkOT8T1G7BvfdgP4Er8gF4sUbaS0i7QvIfCWw==}
    engines: {node: '>=8'}

  nth-check@2.1.1:
    resolution: {integrity: sha512-lqjrjmaOoAnWfMmBPL+XNnynZh2+swxiX3WUE0s4yEHI6m+AwrK2UZOimIRl3X/4QctVqS8AiZjFqyOGrMXb/w==}

  object-inspect@1.13.4:
    resolution: {integrity: sha512-W67iLl4J2EXEGTbfeHCffrjDfitvLANg0UlX3wFUUSTx92KXRFegMHUVgSqE+wvhAbi4WqjGg9czysTV2Epbew==}
    engines: {node: '>= 0.4'}

  on-finished@2.4.1:
    resolution: {integrity: sha512-oVlzkg3ENAhCk2zdv7IJwd/QUD4z2RxRwpkcGY8psCVcCYZNq4wYnVWALHM+brtuJjePWiYF/ClmuDr8Ch5+kg==}
    engines: {node: '>= 0.8'}

  once@1.4.0:
    resolution: {integrity: sha512-lNaJgI+2Q5URQBkccEKHTQOPaXdUxnZZElQTZY0MFUAuaEqe1E+Nyvgdz/aIyNi6Z9MzO5dv1H8n58/GELp3+w==}

  onetime@5.1.2:
    resolution: {integrity: sha512-kbpaSSGJTWdAY5KPVeMOKXSrPtr8C8C7wodJbcsd51jRnmD+GZu8Y0VoU6Dm5Z4vWr0Ig/1NKuWRKf7j5aaYSg==}
    engines: {node: '>=6'}

  only-allow@1.2.1:
    resolution: {integrity: sha512-M7CJbmv7UCopc0neRKdzfoGWaVZC+xC1925GitKH9EAqYFzX9//25Q7oX4+jw0tiCCj+t5l6VZh8UPH23NZkMA==}
    hasBin: true

  open@8.4.2:
    resolution: {integrity: sha512-7x81NCL719oNbsq/3mh+hVrAWmFuEYUqrq/Iw3kUzH8ReypT9QQ0BLoJS7/G9k6N81XjW4qHWtjWwe/9eLy1EQ==}
    engines: {node: '>=12'}

  openapi-types@12.1.3:
    resolution: {integrity: sha512-N4YtSYJqghVu4iek2ZUvcN/0aqH1kRDuNqzcycDxhOUpg7GdvLa2F3DgS6yBNhInhv2r/6I0Flkn7CqL8+nIcw==}

  optionator@0.9.4:
    resolution: {integrity: sha512-6IpQ7mKUxRcZNLIObR0hz7lxsapSSIYNZJwXPGeF0mTVqGKFIXj1DQcMoT22S3ROcLyY/rz0PWaWZ9ayWmad9g==}
    engines: {node: '>= 0.8.0'}

  p-limit@2.3.0:
    resolution: {integrity: sha512-//88mFWSJx8lxCzwdAABTJL2MyWB12+eIY7MDL2SqLmAkeKU9qxRvWuSyTjm3FUmpBEMuFfckAIqEaVGUDxb6w==}
    engines: {node: '>=6'}

  p-limit@3.1.0:
    resolution: {integrity: sha512-TYOanM3wGwNGsZN2cVTYPArw454xnXj5qmWF1bEoAc4+cU/ol7GVh7odevjp1FNHduHc3KZMcFduxU5Xc6uJRQ==}
    engines: {node: '>=10'}

  p-locate@4.1.0:
    resolution: {integrity: sha512-R79ZZ/0wAxKGu3oYMlz8jy/kbhsNrS7SKZ7PxEHBgJ5+F2mtFW2fK2cOtBh1cHYkQsbzFV7I+EoRKe6Yt0oK7A==}
    engines: {node: '>=8'}

  p-locate@5.0.0:
    resolution: {integrity: sha512-LaNjtRWUBY++zB5nE/NwcaoMylSPk+S+ZHNB1TzdbMJMny6dynpAGt7X/tl/QYq3TIeE6nxHppbo2LGymrG5Pw==}
    engines: {node: '>=10'}

  p-try@2.2.0:
    resolution: {integrity: sha512-R4nPAVTAU0B9D35/Gk3uJf/7XYbQcyohSKdvAxIRSNghFl4e71hVoGnBNQz9cWaXxO2I10KTC+3jMdvvoKw6dQ==}
    engines: {node: '>=6'}

  pac-proxy-agent@7.2.0:
    resolution: {integrity: sha512-TEB8ESquiLMc0lV8vcd5Ql/JAKAoyzHFXaStwjkzpOpC5Yv+pIzLfHvjTSdf3vpa2bMiUQrg9i6276yn8666aA==}
    engines: {node: '>= 14'}

  pac-resolver@7.0.1:
    resolution: {integrity: sha512-5NPgf87AT2STgwa2ntRMr45jTKrYBGkVU36yT0ig/n/GMAa3oPqhZfIQ2kMEimReg0+t9kZViDVZ83qfVUlckg==}
    engines: {node: '>= 14'}

  package-json-from-dist@1.0.1:
    resolution: {integrity: sha512-UEZIS3/by4OC8vL3P2dTXRETpebLI2NiI5vIrjaD/5UtrkFX/tNbwjTSRAGC/+7CAo2pIcBaRgWmcBBHcsaCIw==}

  parent-module@1.0.1:
    resolution: {integrity: sha512-GQ2EWRpQV8/o+Aw8YqtfZZPfNRWZYkbidE9k5rpl/hC3vtHHBfGm2Ifi6qWV+coDGkrUKZAxE3Lot5kcsRlh+g==}
    engines: {node: '>=6'}

  parse-imports-exports@0.2.4:
    resolution: {integrity: sha512-4s6vd6dx1AotCx/RCI2m7t7GCh5bDRUtGNvRfHSP2wbBQdMi67pPe7mtzmgwcaQ8VKK/6IB7Glfyu3qdZJPybQ==}

  parse-json@5.2.0:
    resolution: {integrity: sha512-ayCKvm/phCGxOkYRSCM82iDwct8/EonSEgCSxWxD7ve6jHggsFl4fZVQBPRNgQoKiuV/odhFrGzQXZwbifC8Rg==}
    engines: {node: '>=8'}

  parse-statements@1.0.11:
    resolution: {integrity: sha512-HlsyYdMBnbPQ9Jr/VgJ1YF4scnldvJpJxCVx6KgqPL4dxppsWrJHCIIxQXMJrqGnsRkNPATbeMJ8Yxu7JMsYcA==}

  parse5-htmlparser2-tree-adapter@7.1.0:
    resolution: {integrity: sha512-ruw5xyKs6lrpo9x9rCZqZZnIUntICjQAd0Wsmp396Ul9lN/h+ifgVV1x1gZHi8euej6wTfpqX8j+BFQxF0NS/g==}

  parse5-parser-stream@7.1.2:
    resolution: {integrity: sha512-JyeQc9iwFLn5TbvvqACIF/VXG6abODeB3Fwmv/TGdLk2LfbWkaySGY72at4+Ty7EkPZj854u4CrICqNk2qIbow==}

  parse5@7.3.0:
    resolution: {integrity: sha512-IInvU7fabl34qmi9gY8XOVxhYyMyuH2xUNpb2q8/Y+7552KlejkRvqvD19nMoUW/uQGGbqNpA6Tufu5FL5BZgw==}

  parseurl@1.3.3:
    resolution: {integrity: sha512-CiyeOxFT/JZyN5m0z9PfXw4SCBJ6Sygz1Dpl0wqjlhDEGGBP1GnsUVEL0p63hoG1fcj3fHynXi9NYO4nWOL+qQ==}
    engines: {node: '>= 0.8'}

  path-exists@4.0.0:
    resolution: {integrity: sha512-ak9Qy5Q7jYb2Wwcey5Fpvg2KoAc/ZIhLSLOSBmRmygPsGwkVVt0fZa0qrtMz+m6tJTAHfZQ8FnmB4MG4LWy7/w==}
    engines: {node: '>=8'}

  path-is-absolute@1.0.1:
    resolution: {integrity: sha512-AVbw3UJ2e9bq64vSaS9Am0fje1Pa8pbGqTTsmXfaIiMpnr5DlDhfJOuLj9Sf95ZPVDAUerDfEk88MPmPe7UCQg==}
    engines: {node: '>=0.10.0'}

  path-key@3.1.1:
    resolution: {integrity: sha512-ojmeN0qd+y0jszEtoY48r0Peq5dwMEkIlCOu6Q5f41lfkswXuKtYrhgoTpLnyIcHm24Uhqx+5Tqm2InSwLhE6Q==}
    engines: {node: '>=8'}

  path-scurry@1.11.1:
    resolution: {integrity: sha512-Xa4Nw17FS9ApQFJ9umLiJS4orGjm7ZzwUrwamcGQuHSzDyth9boKDaycYdDcZDuqYATXw4HFXgaqWTctW/v1HA==}
    engines: {node: '>=16 || 14 >=14.18'}

  path-to-regexp@8.2.0:
    resolution: {integrity: sha512-TdrF7fW9Rphjq4RjrW0Kp2AW0Ahwu9sRGTkS6bvDi0SCwZlEZYmcfDbEsTz8RVk0EHIS/Vd1bv3JhG+1xZuAyQ==}
    engines: {node: '>=16'}

  pend@1.2.0:
    resolution: {integrity: sha512-F3asv42UuXchdzt+xXqfW1OGlVBe+mxa2mqI0pg5yAHZPvFmY3Y6drSf/GQ1A86WgWEN9Kzh/WrgKa6iGcHXLg==}

  picocolors@1.1.1:
    resolution: {integrity: sha512-xceH2snhtb5M9liqDsmEw56le376mTZkEX/jEb/RxNFyegNul7eNslCXP9FDj/Lcu0X8KEyMceP2ntpaHrDEVA==}

  picomatch@2.3.1:
    resolution: {integrity: sha512-JU3teHTNjmE2VCGFzuY8EXzCDVwEqB2a8fsIvwaStHhAWJEeVd1o1QD80CU6+ZdEXXSLbSsuLwJjkCBWqRQUVA==}
    engines: {node: '>=8.6'}

  picomatch@4.0.2:
    resolution: {integrity: sha512-M7BAV6Rlcy5u+m6oPhAPFgJTzAioX/6B0DxyvDlo9l8+T3nLKbrczg2WLUyzd45L8RqfUMyGPzekbMvX2Ldkwg==}
    engines: {node: '>=12'}

  pirates@4.0.7:
    resolution: {integrity: sha512-TfySrs/5nm8fQJDcBDuUng3VOUKsd7S+zqvbOTiGXHfxX4wK31ard+hoNuvkicM/2YFzlpDgABOevKSsB4G/FA==}
    engines: {node: '>= 6'}

  pkg-dir@4.2.0:
    resolution: {integrity: sha512-HRDzbaKjC+AOWVXxAU/x54COGeIv9eb+6CkDSQoNTt4XyWoIJvuPsXizxu/Fr23EiekbtZwmh1IcIG/l/a10GQ==}
    engines: {node: '>=8'}

  pluralize@8.0.0:
    resolution: {integrity: sha512-Nc3IT5yHzflTfbjgqWcCPpo7DaKy4FnpB0l/zCAW0Tc7jxAiuqSxHasntB3D7887LSrA93kDJ9IXovxJYxyLCA==}
    engines: {node: '>=4'}

  possible-typed-array-names@1.1.0:
    resolution: {integrity: sha512-/+5VFTchJDoVj3bhoqi6UeymcD00DAwb1nJwamzPvHEszJ4FpF6SNNbUbOS8yI56qHzdV8eK0qEfOSiodkTdxg==}
    engines: {node: '>= 0.4'}

  prebuild-install@7.1.3:
    resolution: {integrity: sha512-8Mf2cbV7x1cXPUILADGI3wuhfqWvtiLA1iclTDbFRZkgRQS0NqsPZphna9V+HyTEadheuPmjaJMsbzKQFOzLug==}
    engines: {node: '>=10'}
    hasBin: true

  prelude-ls@1.2.1:
    resolution: {integrity: sha512-vkcDPrRZo1QZLbn5RLGPpg/WmIQ65qoWWhcGKf/b5eplkkarX0m9z8ppCat4mlOqUsWpyNuYgO3VRyrYHSzX5g==}
    engines: {node: '>= 0.8.0'}

  prettier-linter-helpers@1.0.0:
    resolution: {integrity: sha512-GbK2cP9nraSSUF9N2XwUwqfzlAFlMNYYl+ShE/V+H8a9uNl/oUqB1w2EL54Jh0OlyRSd8RfWYJ3coVS4TROP2w==}
    engines: {node: '>=6.0.0'}

  prettier@3.5.3:
    resolution: {integrity: sha512-QQtaxnoDJeAkDvDKWCLiwIXkTgRhwYDEQCghU9Z6q03iyek/rxRh/2lC3HB7P8sWT2xC/y5JDctPLBIGzHKbhw==}
    engines: {node: '>=14'}
    hasBin: true

  pretty-format@30.0.0:
    resolution: {integrity: sha512-18NAOUr4ZOQiIR+BgI5NhQE7uREdx4ZyV0dyay5izh4yfQ+1T7BSvggxvRGoXocrRyevqW5OhScUjbi9GB8R8Q==}
    engines: {node: ^18.14.0 || ^20.0.0 || ^22.0.0 || >=24.0.0}

  pretty-format@30.0.2:
    resolution: {integrity: sha512-yC5/EBSOrTtqhCKfLHqoUIAXVRZnukHPwWBJWR7h84Q3Be1DRQZLncwcfLoPA5RPQ65qfiCMqgYwdUuQ//eVpg==}
    engines: {node: ^18.14.0 || ^20.0.0 || ^22.0.0 || >=24.0.0}

  progress@2.0.3:
    resolution: {integrity: sha512-7PiHtLll5LdnKIMw100I+8xJXR5gW2QwWYkT6iJva0bXitZKa/XMrSbdmg3r2Xnaidz9Qumd0VPaMrZlF9V9sA==}
    engines: {node: '>=0.4.0'}

  proxy-addr@2.0.7:
    resolution: {integrity: sha512-llQsMLSUDUPT44jdrU/O37qlnifitDP+ZwrmmZcoSKyLKvtZxpyV0n2/bD/N4tBAAZ/gJEdZU7KMraoK1+XYAg==}
    engines: {node: '>= 0.10'}

  proxy-agent@6.5.0:
    resolution: {integrity: sha512-TmatMXdr2KlRiA2CyDu8GqR8EjahTG3aY3nXjdzFyoZbmB8hrBsTyMezhULIXKnC0jpfjlmiZ3+EaCzoInSu/A==}
    engines: {node: '>= 14'}

  proxy-from-env@1.1.0:
    resolution: {integrity: sha512-D+zkORCbA9f1tdWRK0RaCR3GPv50cMxcrz4X8k5LTSUD1Dkw47mKJEZQNunItRTkWwgtaUSo1RVFRIG9ZXiFYg==}

  pstree.remy@1.1.8:
    resolution: {integrity: sha512-77DZwxQmxKnu3aR542U+X8FypNzbfJ+C5XQDk3uWjWxn6151aIMGthWYRXTqT1E5oJvg+ljaa2OJi+VfvCOQ8w==}

  pump@3.0.3:
    resolution: {integrity: sha512-todwxLMY7/heScKmntwQG8CXVkWUOdYxIvY2s0VWAAMh/nd8SoYiRaKjlr7+iCs984f2P8zvrfWcDDYVb73NfA==}

  punycode.js@2.3.1:
    resolution: {integrity: sha512-uxFIHU0YlHYhDQtV4R9J6a52SLx28BCjT+4ieh7IGbgwVJWO+km431c4yRlREUAsAmt/uMjQUyQHNEPf0M39CA==}
    engines: {node: '>=6'}

  punycode@1.3.2:
    resolution: {integrity: sha512-RofWgt/7fL5wP1Y7fxE7/EmTLzQVnB0ycyibJ0OOHIlJqTNzglYFxVwETOcIoJqJmpDXJ9xImDv+Fq34F/d4Dw==}

  punycode@2.3.1:
    resolution: {integrity: sha512-vYt7UD1U9Wg6138shLtLOvdAu+8DsC/ilFtEVHcH+wydcSpNE20AfSOduf6MkRFahL5FY7X1oU7nKVZFtfq8Fg==}
    engines: {node: '>=6'}

  puppeteer-core@24.10.2:
    resolution: {integrity: sha512-CnzhOgrZj8DvkDqI+Yx+9or33i3Y9uUYbKyYpP4C13jWwXx/keQ38RMTMmxuLCWQlxjZrOH0Foq7P2fGP7adDQ==}
    engines: {node: '>=18'}

  puppeteer@24.10.2:
    resolution: {integrity: sha512-+k26rCz6akFZntx0hqUoFjCojgOLIxZs6p2k53LmEicwsT8F/FMBKfRfiBw1sitjiCvlR/15K7lBqfjXa251FA==}
    engines: {node: '>=18'}
    hasBin: true

  pure-rand@7.0.1:
    resolution: {integrity: sha512-oTUZM/NAZS8p7ANR3SHh30kXB+zK2r2BPcEn/awJIbOvq82WoMN4p62AWWp3Hhw50G0xMsw1mhIBLqHw64EcNQ==}

  qs@6.14.0:
    resolution: {integrity: sha512-YWWTjgABSKcvs/nWBi9PycY/JiPJqOD4JA6o9Sej2AtvSGarXxKC3OQSk4pAarbdQlKAh5D4FCQkJNkW+GAn3w==}
    engines: {node: '>=0.6'}

  querystring@0.2.0:
    resolution: {integrity: sha512-X/xY82scca2tau62i9mDyU9K+I+djTMUsvwf7xnUX5GLvVzgJybOJf4Y6o9Zx3oJK/LSXg5tTZBjwzqVPaPO2g==}
    engines: {node: '>=0.4.x'}
    deprecated: The querystring API is considered Legacy. new code should use the URLSearchParams API instead.

  queue-microtask@1.2.3:
    resolution: {integrity: sha512-NuaNSa6flKT5JaSYQzJok04JzTL1CA6aGhv5rfLW3PgqA+M2ChpZQnAC8h8i4ZFkBS8X5RqkDBHA7r4hej3K9A==}

  range-parser@1.2.1:
    resolution: {integrity: sha512-Hrgsx+orqoygnmhFbKaHE6c296J+HTAQXoxEF6gNupROmmGJRoyzfG3ccAveqCBrwr/2yxQ5BVd/GTl5agOwSg==}
    engines: {node: '>= 0.6'}

  raw-body@3.0.0:
    resolution: {integrity: sha512-RmkhL8CAyCRPXCE28MMH0z2PNWQBNk2Q09ZdxM9IOOXwxwZbN+qbWaatPkdkWIKL2ZVDImrN/pK5HTRz2PcS4g==}
    engines: {node: '>= 0.8'}

  rc@1.2.8:
    resolution: {integrity: sha512-y3bGgqKj3QBdxLbLkomlohkvsA8gdAiUQlSBJnBhfn+BPxg4bc62d8TcBW15wavDfgexCgccckhcZvywyQYPOw==}
    hasBin: true

  react-is@18.3.1:
    resolution: {integrity: sha512-/LLMVyas0ljjAtoYiPqYiL8VWXzUUdThrmU5+n20DZv+a+ClRoevUzw5JxU+Ieh5/c87ytoTBV9G1FiKfNJdmg==}

  readable-stream@3.6.2:
    resolution: {integrity: sha512-9u/sniCrY3D5WdsERHzHE4G2YCXqoG5FTHUiCC4SIbr6XcLZBY05ya9EKjYek9O5xOAwjGq+1JdGBAS7Q9ScoA==}
    engines: {node: '>= 6'}

  readdirp@3.6.0:
    resolution: {integrity: sha512-hOS089on8RduqdbhvQ5Z37A0ESjsqz6qnRcffsMU3495FuTdqSm+7bhJ29JvIOsBDEEnan5DPu9t3To9VRlMzA==}
    engines: {node: '>=8.10.0'}

  reflect-metadata@0.2.2:
    resolution: {integrity: sha512-urBwgfrvVP/eAyXx4hluJivBKzuEbSQs9rKWCrCkbSxNv8mxPcUZKeuoF3Uy4mJl3Lwprp6yy5/39VWigZ4K6Q==}

  regexp-tree@0.1.27:
    resolution: {integrity: sha512-iETxpjK6YoRWJG5o6hXLwvjYAoW+FEZn9os0PD/b6AP6xQwsa/Y7lCVgIixBbUPMfhu+i2LtdeAqVTgGlQarfA==}
    hasBin: true

  regjsparser@0.12.0:
    resolution: {integrity: sha512-cnE+y8bz4NhMjISKbgeVJtqNbtf5QpjZP+Bslo+UqkIt9QPnX9q095eiRRASJG1/tz6dlNr6Z5NsBiWYokp6EQ==}
    hasBin: true

  require-directory@2.1.1:
    resolution: {integrity: sha512-fGxEI7+wsG9xrvdjsrlmL22OMTTiHRwAMroiEeMgq8gzoLC/PQr7RsRDSTLUg/bZAZtF+TVIkHc6/4RIKrui+Q==}
    engines: {node: '>=0.10.0'}

  resolve-cwd@3.0.0:
    resolution: {integrity: sha512-OrZaX2Mb+rJCpH/6CpSqt9xFVpN++x01XnN2ie9g6P5/3xelLAkXWVADpdz1IHD/KFfEXyE6V0U01OQ3UO2rEg==}
    engines: {node: '>=8'}

  resolve-from@4.0.0:
    resolution: {integrity: sha512-pb/MYmXstAkysRFx8piNI1tGFNQIFA3vkE3Gq4EuA1dF6gHp/+vgZqsCGJapvy8N3Q+4o7FwvquPJcnZ7RYy4g==}
    engines: {node: '>=4'}

  resolve-from@5.0.0:
    resolution: {integrity: sha512-qYg9KP24dD5qka9J47d0aVky0N+b4fTU89LN9iDnjB5waksiC49rvMB0PrUJQGoTmH50XPiqOvAjDfaijGxYZw==}
    engines: {node: '>=8'}

  reusify@1.1.0:
    resolution: {integrity: sha512-g6QUff04oZpHs0eG5p83rFLhHeV00ug/Yf9nZM6fLeUrPguBTkTQOdpAWWspMh55TZfVQDPaN3NQJfbVRAxdIw==}
    engines: {iojs: '>=1.0.0', node: '>=0.10.0'}

  router@2.2.0:
    resolution: {integrity: sha512-nLTrUKm2UyiL7rlhapu/Zl45FwNgkZGaCpZbIHajDYgwlJCOzLSk+cIPAnsEqV955GjILJnKbdQC1nVPz+gAYQ==}
    engines: {node: '>= 18'}

  run-parallel@1.2.0:
    resolution: {integrity: sha512-5l4VyZR86LZ/lDxZTR6jqL8AFE2S0IFLMP26AbjsLVADxHdhB/c0GUsH+y39UfCi3dzz8OlQuPmnaJOMoDHQBA==}

  safe-buffer@5.2.1:
    resolution: {integrity: sha512-rp3So07KcdmmKbGvgaNxQSJr7bGVSVk5S9Eq1F+ppbRo70+YeaDxkw5Dd8NPN+GD6bjnYm2VuPuCXmpuYvmCXQ==}

  safe-regex-test@1.1.0:
    resolution: {integrity: sha512-x/+Cz4YrimQxQccJf5mKEbIa1NzeCRNI5Ecl/ekmlYaampdNLPalVyIcCZNNH3MvmqBugV5TMYZXv0ljslUlaw==}
    engines: {node: '>= 0.4'}

  safer-buffer@2.1.2:
    resolution: {integrity: sha512-YZo3K82SD7Riyi0E1EQPojLz7kpepnSQI9IyPbHHg1XXXevb5dJI7tpyN2ADxGcQbHG7vcyRHk0cbwqcQriUtg==}

  sax@1.2.1:
    resolution: {integrity: sha512-8I2a3LovHTOpm7NV5yOyO8IHqgVsfK4+UuySrXU8YXkSRX7k6hCV9b3HrkKCr3nMpgj+0bmocaJJWpvp1oc7ZA==}

  semver@6.3.1:
    resolution: {integrity: sha512-BR7VvDCVHO+q2xBEWskxS6DJE1qRnb7DxzUrogb71CWoSficBxYsiAGd+Kl0mmq/MprG9yArRkyrQxTO6XjMzA==}
    hasBin: true

  semver@7.7.2:
    resolution: {integrity: sha512-RF0Fw+rO5AMf9MAyaRXI4AV0Ulj5lMHqVxxdSgiVbixSCXoEmmX/jk0CuJw4+3SqroYO9VoUh+HcuJivvtJemA==}
    engines: {node: '>=10'}
    hasBin: true

  send@1.2.0:
    resolution: {integrity: sha512-uaW0WwXKpL9blXE2o0bRhoL2EGXIrZxQ2ZQ4mgcfoBxdFmQold+qWsD2jLrfZ0trjKL6vOw0j//eAwcALFjKSw==}
    engines: {node: '>= 18'}

  serve-static@2.2.0:
    resolution: {integrity: sha512-61g9pCh0Vnh7IutZjtLGGpTA355+OPn2TyDv/6ivP2h/AdAVX9azsoxmg2/M6nZeQZNYBEwIcsne1mJd9oQItQ==}
    engines: {node: '>= 18'}

  set-function-length@1.2.2:
    resolution: {integrity: sha512-pgRc4hJ4/sNjWCSS9AmnS40x3bNMDTknHgL5UaMBTMyJnU90EgWh1Rz+MC9eFu4BuN/UwZjKQuY/1v3rM7HMfg==}
    engines: {node: '>= 0.4'}

  setprototypeof@1.2.0:
    resolution: {integrity: sha512-E5LDX7Wrp85Kil5bhZv46j8jOeboKq5JMmYM3gVGdGH8xFpPWXUMsNrlODCrkoxMEeNi/XZIwuRvY4XNwYMJpw==}

  shebang-command@2.0.0:
    resolution: {integrity: sha512-kHxr2zZpYtdmrN1qDjrrX/Z1rR1kG8Dx+gkpK1G4eXmvXswmcE1hTWBWYUzlraYw1/yZp6YuDY77YtvbN0dmDA==}
    engines: {node: '>=8'}

  shebang-regex@3.0.0:
    resolution: {integrity: sha512-7++dFhtcx3353uBaq8DDR4NuxBetBzC7ZQOhmTQInHEd6bSrXdiEyzCvG07Z44UYdLShWUyXt5M/yhz8ekcb1A==}
    engines: {node: '>=8'}

  side-channel-list@1.0.0:
    resolution: {integrity: sha512-FCLHtRD/gnpCiCHEiJLOwdmFP+wzCmDEkc9y7NsYxeF4u7Btsn1ZuwgwJGxImImHicJArLP4R0yX4c2KCrMrTA==}
    engines: {node: '>= 0.4'}

  side-channel-map@1.0.1:
    resolution: {integrity: sha512-VCjCNfgMsby3tTdo02nbjtM/ewra6jPHmpThenkTYh8pG9ucZ/1P8So4u4FGBek/BjpOVsDCMoLA/iuBKIFXRA==}
    engines: {node: '>= 0.4'}

  side-channel-weakmap@1.0.2:
    resolution: {integrity: sha512-WPS/HvHQTYnHisLo9McqBHOJk2FkHO/tlpvldyrnem4aeQp4hai3gythswg6p01oSoTl58rcpiFAjF2br2Ak2A==}
    engines: {node: '>= 0.4'}

  side-channel@1.1.0:
    resolution: {integrity: sha512-ZX99e6tRweoUXqR+VBrslhda51Nh5MTQwou5tnUDgbtyM0dBgmhEDtWGP/xbKn6hqfPRHujUNwz5fy/wbbhnpw==}
    engines: {node: '>= 0.4'}

  signal-exit@3.0.7:
    resolution: {integrity: sha512-wnD2ZE+l+SPC/uoS0vXeE9L1+0wuaMqKlfz9AMUo38JsyLSBWSFcHR1Rri62LZc12vLr1gb3jl7iwQhgwpAbGQ==}

  signal-exit@4.1.0:
    resolution: {integrity: sha512-bzyZ1e88w9O1iNJbKnOlvYTrWPDl46O1bG0D3XInv+9tkPrxrN8jUUTiFlDkkmKWgn1M6CfIA13SuGqOa9Korw==}
    engines: {node: '>=14'}

  simple-concat@1.0.1:
    resolution: {integrity: sha512-cSFtAPtRhljv69IK0hTVZQ+OfE9nePi/rtJmw5UjHeVyVroEqJXP1sFztKUy1qU+xvz3u/sfYJLa947b7nAN2Q==}

  simple-get@4.0.1:
    resolution: {integrity: sha512-brv7p5WgH0jmQJr1ZDDfKDOSeWWg+OVypG99A/5vYGPqJ6pxiaHLy8nxtFjBA7oMa01ebA9gfh1uMCFqOuXxvA==}

  simple-update-notifier@2.0.0:
    resolution: {integrity: sha512-a2B9Y0KlNXl9u/vsW6sTIu9vGEpfKu2wRV6l1H3XEas/0gUIzGzBoP/IouTcUQbm9JWZLH3COxyn03TYlFax6w==}
    engines: {node: '>=10'}

  slash@3.0.0:
    resolution: {integrity: sha512-g9Q1haeby36OSStwb4ntCGGGaKsaVSjQ68fBxoQcutl5fS1vuY18H3wSt3jFyFtrkx+Kz0V1G85A4MyAdDMi2Q==}
    engines: {node: '>=8'}

  smart-buffer@4.2.0:
    resolution: {integrity: sha512-94hK0Hh8rPqQl2xXc3HsaBoOXKV20MToPkcXvwbISWLEs+64sBq5kFgn2kJDHb1Pry9yrP0dxrCI9RRci7RXKg==}
    engines: {node: '>= 6.0.0', npm: '>= 3.0.0'}

  socks-proxy-agent@8.0.5:
    resolution: {integrity: sha512-HehCEsotFqbPW9sJ8WVYB6UbmIMv7kUUORIF2Nncq4VQvBfNBLibW9YZR5dlYCSUhwcD628pRllm7n+E+YTzJw==}
    engines: {node: '>= 14'}

  socks@2.8.5:
    resolution: {integrity: sha512-iF+tNDQla22geJdTyJB1wM/qrX9DMRwWrciEPwWLPRWAUEM8sQiyxgckLxWT1f7+9VabJS0jTGGr4QgBuvi6Ww==}
    engines: {node: '>= 10.0.0', npm: '>= 3.0.0'}

  source-map-support@0.5.13:
    resolution: {integrity: sha512-SHSKFHadjVA5oR4PPqhtAVdcBWwRYVd6g6cAXnIbRiIwc2EhPrTuKUBdSLvlEKyIP3GCf89fltvcZiP9MMFA1w==}

  source-map-support@0.5.21:
    resolution: {integrity: sha512-uBHU3L3czsIyYXKX88fdrGovxdSCoTGDRZ6SYXtSRxLZUzHg5P/66Ht6uoUlHu9EZod+inXhKo3qQgwXUT/y1w==}

  source-map@0.6.1:
    resolution: {integrity: sha512-UjgapumWlbMhkBgzT7Ykc5YXUT46F0iKu8SGXq0bcwP5dz/h0Plj6enJqjz1Zbq2l5WaqYnrVbwWOWMyF3F47g==}
    engines: {node: '>=0.10.0'}

  spdx-exceptions@2.5.0:
    resolution: {integrity: sha512-PiU42r+xO4UbUS1buo3LPJkjlO7430Xn5SVAhdpzzsPHsjbYVflnnFdATgabnLude+Cqu25p6N+g2lw/PFsa4w==}

  spdx-expression-parse@4.0.0:
    resolution: {integrity: sha512-Clya5JIij/7C6bRR22+tnGXbc4VKlibKSVj2iHvVeX5iMW7s1SIQlqu699JkODJJIhh/pUu8L0/VLh8xflD+LQ==}

  spdx-license-ids@3.0.21:
    resolution: {integrity: sha512-Bvg/8F5XephndSK3JffaRqdT+gyhfqIPwDHpX80tJrF8QQRYMo8sNMeaZ2Dp5+jhwKnUmIOyFFQfHRkjJm5nXg==}

  sprintf-js@1.0.3:
    resolution: {integrity: sha512-D9cPgkvLlV3t3IzL0D0YLvGA9Ahk4PcvVwUbN0dSGr1aP0Nrt4AEnTUbuGvquEC0mA64Gqt1fzirlRs5ibXx8g==}

  sprintf-js@1.1.3:
    resolution: {integrity: sha512-Oo+0REFV59/rz3gfJNKQiBlwfHaSESl1pcGyABQsnnIfWOFt6JNj5gCog2U6MLZ//IGYD+nA8nI+mTShREReaA==}

  stack-utils@2.0.6:
    resolution: {integrity: sha512-XlkWvfIm6RmsWtNJx+uqtKLS8eqFbxUg0ZzLXqY0caEy9l7hruX8IpiDnjsLavoBgqCCR71TqWO8MaXYheJ3RQ==}
    engines: {node: '>=10'}

  statuses@2.0.1:
    resolution: {integrity: sha512-RwNA9Z/7PrK06rYLIzFMlaF+l73iwpzsqRIFgbMLbTcLD6cOao82TaWefPXQvB2fOC4AjuYSEndS7N/mTCbkdQ==}
    engines: {node: '>= 0.8'}

  statuses@2.0.2:
    resolution: {integrity: sha512-DvEy55V3DB7uknRo+4iOGT5fP1slR8wQohVdknigZPMpMstaKJQWhwiYBACJE3Ul2pTnATihhBYnRhZQHGBiRw==}
    engines: {node: '>= 0.8'}

  streamx@2.22.1:
    resolution: {integrity: sha512-znKXEBxfatz2GBNK02kRnCXjV+AA4kjZIUxeWSr3UGirZMJfTE9uiwKHobnbgxWyL/JWro8tTq+vOqAK1/qbSA==}

  string-length@4.0.2:
    resolution: {integrity: sha512-+l6rNN5fYHNhZZy41RXsYptCjA2Igmq4EG7kZAYFQI1E1VTXarr6ZPXBg6eq7Y6eK4FEhY6AJlyuFIb/v/S0VQ==}
    engines: {node: '>=10'}

  string-width@4.2.3:
    resolution: {integrity: sha512-wKyQRQpjJ0sIp62ErSZdGsjMJWsap5oRNihHhu6G7JVO/9jIB6UyevL+tXuOqrng8j/cxKTWyWUwvSTriiZz/g==}
    engines: {node: '>=8'}

  string-width@5.1.2:
    resolution: {integrity: sha512-HnLOCR3vjcY8beoNLtcjZ5/nxn2afmME6lhrDrebokqMap+XbeW8n9TXpPDOqdGK5qcI3oT0GKTW6wC7EMiVqA==}
    engines: {node: '>=12'}

  string_decoder@1.3.0:
    resolution: {integrity: sha512-hkRX8U1WjJFd8LsDJ2yQ/wWWxaopEsABU1XfkM8A+j0+85JAGppt16cr1Whg6KIbb4okU6Mql6BOj+uup/wKeA==}

  strip-ansi@6.0.1:
    resolution: {integrity: sha512-Y38VPSHcqkFrCpFnQ9vuSXmquuv5oXOKpGeT6aGrr3o3Gc9AlVa6JBfUSOCnbxGGZF+/0ooI7KrPuUSztUdU5A==}
    engines: {node: '>=8'}

  strip-ansi@7.1.0:
    resolution: {integrity: sha512-iq6eVVI64nQQTRYq2KtEg2d2uU7LElhTJwsH4YzIHZshxlgZms/wIc4VoDQTlG/IvVIrBKG06CrZnp0qv7hkcQ==}
    engines: {node: '>=12'}

  strip-bom@4.0.0:
    resolution: {integrity: sha512-3xurFv5tEgii33Zi8Jtp55wEIILR9eh34FAW00PZf+JnSsTmV/ioewSgQl97JHvgjoRGwPShsWm+IdrxB35d0w==}
    engines: {node: '>=8'}

  strip-final-newline@2.0.0:
    resolution: {integrity: sha512-BrpvfNAE3dcvq7ll3xVumzjKjZQ5tI1sEUIKr3Uoks0XUl45St3FlatVqef9prk4jRDzhW6WZg+3bk93y6pLjA==}
    engines: {node: '>=6'}

  strip-indent@4.0.0:
    resolution: {integrity: sha512-mnVSV2l+Zv6BLpSD/8V87CW/y9EmmbYzGCIavsnsI6/nwn26DwffM/yztm30Z/I2DY9wdS3vXVCMnHDgZaVNoA==}
    engines: {node: '>=12'}

  strip-json-comments@2.0.1:
    resolution: {integrity: sha512-4gB8na07fecVVkOI6Rs4e7T6NOTki5EmL7TUduTs6bu3EdnSycntVJ4re8kgZA+wx9IueI2Y11bfbgwtzuE0KQ==}
    engines: {node: '>=0.10.0'}

  strip-json-comments@3.1.1:
    resolution: {integrity: sha512-6fPc+R4ihwqP6N/aIv2f1gMH8lOVtWQHoqC4yK6oSDVVocumAsfCqjkXnqiYMhmMwS/mEHLp7Vehlt3ql6lEig==}
    engines: {node: '>=8'}

  strnum@1.1.2:
    resolution: {integrity: sha512-vrN+B7DBIoTTZjnPNewwhx6cBA/H+IS7rfW68n7XxC1y7uoiGQBxaKzqucGUgavX15dJgiGztLJ8vxuEzwqBdA==}

  supports-color@5.5.0:
    resolution: {integrity: sha512-QjVjwdXIt408MIiAqCX4oUKsgU2EqAGzs2Ppkm4aQYbjm+ZEWEcW4SfFNTr4uMNZma0ey4f5lgLrkB0aX0QMow==}
    engines: {node: '>=4'}

  supports-color@7.2.0:
    resolution: {integrity: sha512-qpCAvRl9stuOHveKsn7HncJRvv501qIacKzQlO/+Lwxc9+0q2wLyv4Dfvt80/DPn2pqOBsJdDiogXGR9+OvwRw==}
    engines: {node: '>=8'}

  supports-color@8.1.1:
    resolution: {integrity: sha512-MpUEN2OodtUzxvKQl72cUF7RQ5EiHsGvSsVG0ia9c5RbWGL2CI4C7EpPS8UTBIplnlzZiNuV56w+FuNxy3ty2Q==}
    engines: {node: '>=10'}

  swagger-autogen@2.23.7:
    resolution: {integrity: sha512-vr7uRmuV0DCxWc0wokLJAwX3GwQFJ0jwN+AWk0hKxre2EZwusnkGSGdVFd82u7fQLgwSTnbWkxUL7HXuz5LTZQ==}

  swagger-jsdoc@6.2.8:
    resolution: {integrity: sha512-VPvil1+JRpmJ55CgAtn8DIcpBs0bL5L3q5bVQvF4tAW/k/9JYSj7dCpaYCAv5rufe0vcCbBRQXGvzpkWjvLklQ==}
    engines: {node: '>=12.0.0'}
    hasBin: true

  swagger-parser@10.0.3:
    resolution: {integrity: sha512-nF7oMeL4KypldrQhac8RyHerJeGPD1p2xDh900GPvc+Nk7nWP6jX2FcC7WmkinMoAmoO774+AFXcWsW8gMWEIg==}
    engines: {node: '>=10'}

  swagger-ui-dist@5.24.1:
    resolution: {integrity: sha512-ITeWc7CCAfK53u8jnV39UNqStQZjSt+bVYtJHsOEL3vVj/WV9/8HmsF8Ej4oD8r+Xk1HpWyeW/t59r1QNeAcUQ==}

  swagger-ui-express@5.0.1:
    resolution: {integrity: sha512-SrNU3RiBGTLLmFU8GIJdOdanJTl4TOmT27tt3bWWHppqYmAZ6IDuEuBvMU6nZq0zLEe6b/1rACXCgLZqO6ZfrA==}
    engines: {node: '>= v0.10.32'}
    peerDependencies:
      express: '>=4.0.0 || >=5.0.0-beta'

  synckit@0.11.8:
    resolution: {integrity: sha512-+XZ+r1XGIJGeQk3VvXhT6xx/VpbHsRzsTkGgF6E5RX9TTXD0118l87puaEBZ566FhqblC6U0d4XnubznJDm30A==}
    engines: {node: ^14.18.0 || >=16.0.0}

  tar-fs@2.1.3:
    resolution: {integrity: sha512-090nwYJDmlhwFwEW3QQl+vaNnxsO2yVsd45eTKRBzSzu+hlb1w2K9inVq5b0ngXuLVqQ4ApvsUHHnu/zQNkWAg==}

  tar-fs@3.0.9:
    resolution: {integrity: sha512-XF4w9Xp+ZQgifKakjZYmFdkLoSWd34VGKcsTCwlNWM7QG3ZbaxnTsaBwnjFZqHRf/rROxaR8rXnbtwdvaDI+lA==}

  tar-stream@2.2.0:
    resolution: {integrity: sha512-ujeqbceABgwMZxEJnk2HDY2DlnUZ+9oEcb1KzTVfYHio0UE6dG71n60d8D2I4qNvleWrrXpmjpt7vZeF1LnMZQ==}
    engines: {node: '>=6'}

  tar-stream@3.1.7:
    resolution: {integrity: sha512-qJj60CXt7IU1Ffyc3NJMjh6EkuCFej46zUqJ4J7pqYlThyd9bO0XBTmcOIhSzZJVWfsLks0+nle/j538YAW9RQ==}

  test-exclude@6.0.0:
    resolution: {integrity: sha512-cAGWPIyOHU6zlmg88jwm7VRyXnMN7iV68OGAbYDk/Mh/xC/pzVPlQtY6ngoIH/5/tciuhGfvESU8GrHrcxD56w==}
    engines: {node: '>=8'}

  text-decoder@1.2.3:
    resolution: {integrity: sha512-3/o9z3X0X0fTupwsYvR03pJ/DjWuqqrfwBgTQzdWDiQSm9KitAyz/9WqsT2JQW7KV2m+bC2ol/zqpW37NHxLaA==}

  tmpl@1.0.5:
    resolution: {integrity: sha512-3f0uOEAQwIqGuWW2MVzYg8fV/QNnc/IpuJNG837rLuczAaLVHslWHZQj4IGiEl5Hs3kkbhwL9Ab7Hrsmuj+Smw==}

  to-regex-range@5.0.1:
    resolution: {integrity: sha512-65P7iz6X5yEr1cwcgvQxbbIw7Uk3gOy5dIdtZ4rDveLqhrdJP+Li/Hx6tyK0NEb+2GCyneCMJiGqrADCSNk8sQ==}
    engines: {node: '>=8.0'}

  toidentifier@1.0.1:
    resolution: {integrity: sha512-o5sSPKEkg/DIQNmH43V0/uerLrpzVedkUh8tGNvaeXpfpuwjKenlSox/2O/BTlZUtEe+JG7s5YhEz608PlAHRA==}
    engines: {node: '>=0.6'}

  touch@3.1.1:
    resolution: {integrity: sha512-r0eojU4bI8MnHr8c5bNo7lJDdI2qXlWWJk6a9EAFG7vbhTjElYhBVS3/miuE0uOuoLdb8Mc/rVfsmm6eo5o9GA==}
    hasBin: true

  ts-api-utils@2.1.0:
    resolution: {integrity: sha512-CUgTZL1irw8u29bzrOD/nH85jqyc74D6SshFgujOIA7osm2Rz7dYH77agkx7H4FBNxDq7Cjf+IjaX/8zwFW+ZQ==}
    engines: {node: '>=18.12'}
    peerDependencies:
      typescript: '>=4.8.4'

  ts-jest@29.4.0:
    resolution: {integrity: sha512-d423TJMnJGu80/eSgfQ5w/R+0zFJvdtTxwtF9KzFFunOpSeD+79lHJQIiAhluJoyGRbvj9NZJsl9WjCUo0ND7Q==}
    engines: {node: ^14.15.0 || ^16.10.0 || ^18.0.0 || >=20.0.0}
    hasBin: true
    peerDependencies:
      '@babel/core': '>=7.0.0-beta.0 <8'
      '@jest/transform': ^29.0.0 || ^30.0.0
      '@jest/types': ^29.0.0 || ^30.0.0
      babel-jest: ^29.0.0 || ^30.0.0
      esbuild: '*'
      jest: ^29.0.0 || ^30.0.0
      jest-util: ^29.0.0 || ^30.0.0
      typescript: '>=4.3 <6'
    peerDependenciesMeta:
      '@babel/core':
        optional: true
      '@jest/transform':
        optional: true
      '@jest/types':
        optional: true
      babel-jest:
        optional: true
      esbuild:
        optional: true
      jest-util:
        optional: true

  ts-node@10.9.2:
    resolution: {integrity: sha512-f0FFpIdcHgn8zcPSbf1dRevwt047YMnaiJM3u2w2RewrB+fob/zePZcrOyQoLMMO7aBIddLcQIEK5dYjkLnGrQ==}
    hasBin: true
    peerDependencies:
      '@swc/core': '>=1.2.50'
      '@swc/wasm': '>=1.2.50'
      '@types/node': '*'
      typescript: '>=2.7'
    peerDependenciesMeta:
      '@swc/core':
        optional: true
      '@swc/wasm':
        optional: true

  tslib@1.14.1:
    resolution: {integrity: sha512-Xni35NKzjgMrwevysHTCArtLDpPvye8zV/0E4EyYn43P7/7qvQwPh9BGkHewbMulVntbigmcT7rdX3BNo9wRJg==}

  tslib@2.8.1:
    resolution: {integrity: sha512-oJFu94HQb+KVduSUQL7wnpmqnfmLsOA/nAh6b6EH0wCEoK0/mPeXU6c3wKDV83MkOuHPRHtSXKKU99IBazS/2w==}

  tsyringe@4.10.0:
    resolution: {integrity: sha512-axr3IdNuVIxnaK5XGEUFTu3YmAQ6lllgrvqfEoR16g/HGnYY/6We4oWENtAnzK6/LpJ2ur9PAb80RBt7/U4ugw==}
    engines: {node: '>= 6.0.0'}

  tunnel-agent@0.6.0:
    resolution: {integrity: sha512-McnNiV1l8RYeY8tBgEpuodCC1mLUdbSN+CYBL7kJsJNInOP8UjDDEwdk6Mw60vdLLrr5NHKZhMAOSrR2NZuQ+w==}

  type-check@0.4.0:
    resolution: {integrity: sha512-XleUoc9uwGXqjWwXaUTZAmzMcFZ5858QA2vvx1Ur5xIcixXIP+8LnFDgRplU30us6teqdlskFfu+ae4K79Ooew==}
    engines: {node: '>= 0.8.0'}

  type-detect@4.0.8:
    resolution: {integrity: sha512-0fr/mIH1dlO+x7TlcMy+bIDqKPsw/70tVyeHW787goQjhmqaZe10uwLujubK9q9Lg6Fiho1KUKDYz0Z7k7g5/g==}
    engines: {node: '>=4'}

  type-fest@0.21.3:
    resolution: {integrity: sha512-t0rzBq87m3fVcduHDUFhKmyyX+9eo6WQjZvf51Ea/M0Q7+T374Jp1aUiyUl0GKxp8M/OETVHSDvmkyPgvX+X2w==}
    engines: {node: '>=10'}

  type-fest@4.41.0:
    resolution: {integrity: sha512-TeTSQ6H5YHvpqVwBRcnLDCBnDOHWYu7IvGbHT6N8AOymcr9PJGjc1GTtiWZTYg0NCgYwvnYWEkVChQAr9bjfwA==}
    engines: {node: '>=16'}

  type-is@2.0.1:
    resolution: {integrity: sha512-OZs6gsjF4vMp32qrCbiVSkrFmXtG/AZhY3t0iAMrMBiAZyV9oALtXO8hsrHbMXF9x6L3grlFuwW2oAz7cav+Gw==}
    engines: {node: '>= 0.6'}

  typed-query-selector@2.12.0:
    resolution: {integrity: sha512-SbklCd1F0EiZOyPiW192rrHZzZ5sBijB6xM+cpmrwDqObvdtunOHHIk9fCGsoK5JVIYXoyEp4iEdE3upFH3PAg==}

  typedoc@0.28.5:
    resolution: {integrity: sha512-5PzUddaA9FbaarUzIsEc4wNXCiO4Ot3bJNeMF2qKpYlTmM9TTaSHQ7162w756ERCkXER/+o2purRG6YOAv6EMA==}
    engines: {node: '>= 18', pnpm: '>= 10'}
    hasBin: true
    peerDependencies:
      typescript: 5.0.x || 5.1.x || 5.2.x || 5.3.x || 5.4.x || 5.5.x || 5.6.x || 5.7.x || 5.8.x

  typescript-eslint@8.34.1:
    resolution: {integrity: sha512-XjS+b6Vg9oT1BaIUfkW3M3LvqZE++rbzAMEHuccCfO/YkP43ha6w3jTEMilQxMF92nVOYCcdjv1ZUhAa1D/0ow==}
    engines: {node: ^18.18.0 || ^20.9.0 || >=21.1.0}
    peerDependencies:
      eslint: ^8.57.0 || ^9.0.0
      typescript: '>=4.8.4 <5.9.0'

  typescript@5.8.3:
    resolution: {integrity: sha512-p1diW6TqL9L07nNxvRMM7hMMw4c5XOo/1ibL4aAIGmSAt9slTE1Xgw5KWuof2uTOvCg9BY7ZRi+GaF+7sfgPeQ==}
    engines: {node: '>=14.17'}
    hasBin: true

  uc.micro@2.1.0:
    resolution: {integrity: sha512-ARDJmphmdvUk6Glw7y9DQ2bFkKBHwQHLi2lsaH6PPmz/Ka9sFOBsBluozhDltWmnv9u/cF6Rt87znRTPV+yp/A==}

  undefsafe@2.0.5:
    resolution: {integrity: sha512-WxONCrssBM8TSPRqN5EmsjVrsv4A8X12J4ArBiiayv3DyyG3ZlIg6yysuuSYdZsVz3TKcTg2fd//Ujd4CHV1iA==}

  undici-types@7.8.0:
    resolution: {integrity: sha512-9UJ2xGDvQ43tYyVMpuHlsgApydB8ZKfVYTsLDhXkFL/6gfkp+U8xTGdh8pMJv1SpZna0zxG1DwsKZsreLbXBxw==}

  undici@7.10.0:
    resolution: {integrity: sha512-u5otvFBOBZvmdjWLVW+5DAc9Nkq8f24g0O9oY7qw2JVIF1VocIFoyz9JFkuVOS2j41AufeO0xnlweJ2RLT8nGw==}
    engines: {node: '>=20.18.1'}

  universalify@2.0.1:
    resolution: {integrity: sha512-gptHNQghINnc/vTGIk0SOFGFNXw7JVrlRUtConJRlvaw6DuX0wO5Jeko9sWrMBhh+PsYAZ7oXAiOnf/UKogyiw==}
    engines: {node: '>= 10.0.0'}

  unpipe@1.0.0:
    resolution: {integrity: sha512-pjy2bYhSsufwWlKwPc+l3cN7+wuJlK6uz0YdJEOlQDbl6jo/YlPi4mb8agUkVC8BF7V8NuzeyPNqRksA3hztKQ==}
    engines: {node: '>= 0.8'}

  unrs-resolver@1.9.0:
    resolution: {integrity: sha512-wqaRu4UnzBD2ABTC1kLfBjAqIDZ5YUTr/MLGa7By47JV1bJDSW7jq/ZSLigB7enLe7ubNaJhtnBXgrc/50cEhg==}

  update-browserslist-db@1.1.3:
    resolution: {integrity: sha512-UxhIZQ+QInVdunkDAaiazvvT/+fXL5Osr0JZlJulepYu6Jd7qJtDZjlur0emRlT71EN3ScPoE7gvsuIKKNavKw==}
    hasBin: true
    peerDependencies:
      browserslist: '>= 4.21.0'

  uri-js@4.4.1:
    resolution: {integrity: sha512-7rKUyy33Q1yc98pQ1DAmLtwX109F7TIfWlW1Ydo8Wl1ii1SeHieeh0HHfPeL2fMXK6z0s8ecKs9frCuLJvndBg==}

  url-template@2.0.8:
    resolution: {integrity: sha512-XdVKMF4SJ0nP/O7XIPB0JwAEuT9lDIYnNsK8yGVe43y0AWoKeJNdv3ZNWh7ksJ6KqQFjOO6ox/VEitLnaVNufw==}

  url@0.10.3:
    resolution: {integrity: sha512-hzSUW2q06EqL1gKM/a+obYHLIO6ct2hwPuviqTTOcfFVc61UbfJ2Q32+uGL/HCPxKqrdGB5QUwIe7UqlDgwsOQ==}

  util-deprecate@1.0.2:
    resolution: {integrity: sha512-EPD5q1uXyFxJpCrLnCc1nHnq3gOa6DZBocAIiI2TaSCA7VCJ1UJDMagCzIkXNsUYfD1daK//LTEQ8xiIbrHtcw==}

  util@0.12.5:
    resolution: {integrity: sha512-kZf/K6hEIrWHI6XqOFUiiMa+79wE/D8Q+NCNAWclkyg3b4d2k7s0QGepNjiABc+aR3N1PAyHL7p6UcLY6LmrnA==}

  uuid@8.0.0:
    resolution: {integrity: sha512-jOXGuXZAWdsTH7eZLtyXMqUb9EcWMGZNbL9YcGBJl4MH4nrxHmZJhEHvyLFrkxo+28uLb/NYRcStH48fnD0Vzw==}
    hasBin: true

  uuid@9.0.1:
    resolution: {integrity: sha512-b+1eJOlsR9K8HJpow9Ok3fiWOWSIcIzXodvv0rQjVoOVNpWMpxf1wZNpt4y9h10odCNrqnYp1OBzRktckBe3sA==}
    hasBin: true

  v8-compile-cache-lib@3.0.1:
    resolution: {integrity: sha512-wa7YjyUGfNZngI/vtK0UHAN+lgDCxBPCylVXGp0zu59Fz5aiGtNXaq3DhIov063MorB+VfufLh3JlF2KdTK3xg==}

  v8-to-istanbul@9.3.0:
    resolution: {integrity: sha512-kiGUalWN+rgBJ/1OHZsBtU4rXZOfj/7rKQxULKlIzwzQSvMJUUNgPwJEEh7gU6xEVxC0ahoOBvN2YI8GH6FNgA==}
    engines: {node: '>=10.12.0'}

  validator@13.15.15:
    resolution: {integrity: sha512-BgWVbCI72aIQy937xbawcs+hrVaN/CZ2UwutgaJ36hGqRrLNM+f5LUT/YPRbo8IV/ASeFzXszezV+y2+rq3l8A==}
    engines: {node: '>= 0.10'}

  vary@1.1.2:
    resolution: {integrity: sha512-BNGbWLfd0eUPabhkXUVm0j8uuvREyTh5ovRa/dyow/BqAbZJyC+5fU+IzQOzmAKzYqYRAISoRhdQr3eIZ/PXqg==}
    engines: {node: '>= 0.8'}

  walker@1.0.8:
    resolution: {integrity: sha512-ts/8E8l5b7kY0vlWLewOkDXMmPdLcVV4GmOQLyxuSswIJsweeFZtAsMF7k1Nszz+TYBQrlYRmzOnr398y1JemQ==}

  watchpack@2.4.4:
    resolution: {integrity: sha512-c5EGNOiyxxV5qmTtAB7rbiXxi1ooX1pQKMLX/MIabJjRA0SJBQOjKF+KSVfHkr9U1cADPon0mRiVe/riyaiDUA==}
    engines: {node: '>=10.13.0'}

  web-streams-polyfill@3.3.3:
    resolution: {integrity: sha512-d2JWLCivmZYTSIoge9MsgFCZrt571BikcWGYkjC1khllbTeDlGqZ2D8vD8E/lJa8WGWbb7Plm8/XJYV7IJHZZw==}
    engines: {node: '>= 8'}

  whatwg-encoding@3.1.1:
    resolution: {integrity: sha512-6qN4hJdMwfYBtE3YBTTHhoeuUrDBPZmbQaxWAqSALV/MeEnR5z1xd8UKud2RAkFoPkmB+hli1TZSnyi84xz1vQ==}
    engines: {node: '>=18'}

  whatwg-mimetype@4.0.0:
    resolution: {integrity: sha512-QaKxh0eNIi2mE9p2vEdzfagOKHCcj1pJ56EEHGQOVxp8r9/iszLUUV7v89x9O1p/T+NlTM5W7jW6+cz4Fq1YVg==}
    engines: {node: '>=18'}

  which-pm-runs@1.1.0:
    resolution: {integrity: sha512-n1brCuqClxfFfq/Rb0ICg9giSZqCS+pLtccdag6C2HyufBrh3fBOiy9nb6ggRMvWOVH5GrdJskj5iGTZNxd7SA==}
    engines: {node: '>=4'}

  which-typed-array@1.1.19:
    resolution: {integrity: sha512-rEvr90Bck4WZt9HHFC4DJMsjvu7x+r6bImz0/BrbWb7A2djJ8hnZMrWnHo9F8ssv0OMErasDhftrfROTyqSDrw==}
    engines: {node: '>= 0.4'}

  which@2.0.2:
    resolution: {integrity: sha512-BLI3Tl1TW3Pvl70l3yq3Y64i+awpwXqsGBYWkkqMtnbXgrMD+yj7rhW0kuEDxzJaYXGjEW5ogapKNMEKNMjibA==}
    engines: {node: '>= 8'}
    hasBin: true

  word-wrap@1.2.5:
    resolution: {integrity: sha512-BN22B5eaMMI9UMtjrGd5g5eCYPpCPDUy0FJXbYsaT5zYxjFOckS53SQDE3pWkVoWpHXVb3BrYcEN4Twa55B5cA==}
    engines: {node: '>=0.10.0'}

  wrap-ansi@7.0.0:
    resolution: {integrity: sha512-YVGIj2kamLSTxw6NsZjoBxfSwsn0ycdesmc4p+Q21c5zPuZ1pl+NfxVdxPtdHvmNVOQ6XSYG4AUtyt/Fi7D16Q==}
    engines: {node: '>=10'}

  wrap-ansi@8.1.0:
    resolution: {integrity: sha512-si7QWI6zUMq56bESFvagtmzMdGOtoxfR+Sez11Mobfc7tm+VkUckk9bW2UeffTGVUbOksxmSw0AA2gs8g71NCQ==}
    engines: {node: '>=12'}

  wrappy@1.0.2:
    resolution: {integrity: sha512-l4Sp/DRseor9wL6EvV2+TuQn63dMkPjZ/sp9XkghTEbV9KlPS1xUsZ3u7/IQO4wxtcFB4bgpQPRcR3QCvezPcQ==}

  write-file-atomic@5.0.1:
    resolution: {integrity: sha512-+QU2zd6OTD8XWIJCbffaiQeH9U73qIqafo1x6V1snCWYGJf6cVE0cDR4D8xRzcEnfI21IFrUPzPGtcPf8AC+Rw==}
    engines: {node: ^14.17.0 || ^16.13.0 || >=18.0.0}

  ws@8.18.2:
    resolution: {integrity: sha512-DMricUmwGZUVr++AEAe2uiVM7UoO9MAVZMDu05UQOaUII0lp+zOzLLU4Xqh/JvTqklB1T4uELaaPBKyjE1r4fQ==}
    engines: {node: '>=10.0.0'}
    peerDependencies:
      bufferutil: ^4.0.1
      utf-8-validate: '>=5.0.2'
    peerDependenciesMeta:
      bufferutil:
        optional: true
      utf-8-validate:
        optional: true

  xml2js@0.6.2:
    resolution: {integrity: sha512-T4rieHaC1EXcES0Kxxj4JWgaUQHDk+qwHcYOCFHfiwKz7tOVPLq7Hjq9dM1WCMhylqMEfP7hMcOIChvotiZegA==}
    engines: {node: '>=4.0.0'}

  xmlbuilder@11.0.1:
    resolution: {integrity: sha512-fDlsI/kFEx7gLvbecc0/ohLG50fugQp8ryHzMTuW9vSa1GJ0XYWKnhsUx7oie3G98+r56aTQIUB4kht42R3JvA==}
    engines: {node: '>=4.0'}

  y18n@5.0.8:
    resolution: {integrity: sha512-0pfFzegeDWJHJIAmTLRP2DwHjdF5s7jo9tuztdQxAhINCdvS+3nGINqPd00AphqJR/0LhANUS6/+7SCb98YOfA==}
    engines: {node: '>=10'}

  yallist@3.1.1:
    resolution: {integrity: sha512-a4UGQaWPH59mOXUYnAG2ewncQS4i4F43Tv3JoAM+s2VDAmS9NsK8GpDMLrCHPksFT7h3K6TOoUNn2pb7RoXx4g==}

  yaml@2.0.0-1:
    resolution: {integrity: sha512-W7h5dEhywMKenDJh2iX/LABkbFnBxasD27oyXWDS/feDsxiw0dD5ncXdYXgkvAsXIY2MpW/ZKkr9IU30DBdMNQ==}
    engines: {node: '>= 6'}

  yaml@2.8.0:
    resolution: {integrity: sha512-4lLa/EcQCB0cJkyts+FpIRx5G/llPxfP6VQU5KByHEhLxY3IJCH0f0Hy1MHI8sClTvsIb8qwRJ6R/ZdlDJ/leQ==}
    engines: {node: '>= 14.6'}
    hasBin: true

  yargs-parser@21.1.1:
    resolution: {integrity: sha512-tVpsJW7DdjecAiFpbIB1e3qxIQsE6NoPc5/eTdrbbIC4h0LVsWhnoa3g+m2HclBIujHzsxZ4VJVA+GUuc2/LBw==}
    engines: {node: '>=12'}

  yargs@17.7.2:
    resolution: {integrity: sha512-7dSzzRQ++CKnNI/krKnYRV7JKKPUXMEh61soaHKg9mrWEhzFWhFnxPxGl+69cD1Ou63C13NUPCnmIcrvqCuM6w==}
    engines: {node: '>=12'}

  yauzl@2.10.0:
    resolution: {integrity: sha512-p4a9I6X6nu6IhoGmBqAcbJy1mlC4j27vEPZX9F4L4/vZT3Lyq1VkFHw/V/PUcB9Buo+DG3iHkT0x3Qya58zc3g==}

  yn@3.1.1:
    resolution: {integrity: sha512-Ux4ygGWsu2c7isFWe8Yu1YluJmqVhxqK2cLXNQA5AcC3QfbGNpM7fu0Y8b/z16pXLnFxZYvWhd3fhBY9DLmC6Q==}
    engines: {node: '>=6'}

  yocto-queue@0.1.0:
    resolution: {integrity: sha512-rVksvsnNCdJ/ohGc6xgPwyN8eheCxsiLM8mxuE/t/mOVqJewPuO1miLpTHQiRgTKCLexL4MeAFVagts7HmNZ2Q==}
    engines: {node: '>=10'}

  z-schema@5.0.5:
    resolution: {integrity: sha512-D7eujBWkLa3p2sIpJA0d1pr7es+a7m0vFAnZLlCEKq/Ij2k0MLi9Br2UPxoxdYystm5K1yeBGzub0FlYUEWj2Q==}
    engines: {node: '>=8.0.0'}
    hasBin: true

  zod@3.25.67:
    resolution: {integrity: sha512-idA2YXwpCdqUSKRCACDE6ItZD9TZzy3OZMtpfLoh6oPR47lipysRrJfjzMqFxQ3uJuUPyUeWe1r9vLH33xO/Qw==}

snapshots:

  '@ampproject/remapping@2.3.0':
    dependencies:
      '@jridgewell/gen-mapping': 0.3.8
      '@jridgewell/trace-mapping': 0.3.25

  '@apidevtools/json-schema-ref-parser@9.1.2':
    dependencies:
      '@jsdevtools/ono': 7.1.3
      '@types/json-schema': 7.0.15
      call-me-maybe: 1.0.2
      js-yaml: 4.1.0

  '@apidevtools/openapi-schemas@2.1.0': {}

  '@apidevtools/swagger-methods@3.0.2': {}

  '@apidevtools/swagger-parser@10.0.3(openapi-types@12.1.3)':
    dependencies:
      '@apidevtools/json-schema-ref-parser': 9.1.2
      '@apidevtools/openapi-schemas': 2.1.0
      '@apidevtools/swagger-methods': 3.0.2
      '@jsdevtools/ono': 7.1.3
      call-me-maybe: 1.0.2
      openapi-types: 12.1.3
      z-schema: 5.0.5

  '@aws-cdk/asset-awscli-v1@2.2.240': {}

  '@aws-cdk/asset-node-proxy-agent-v6@2.1.0': {}

  '@aws-cdk/cloud-assembly-schema@44.7.0': {}

  '@aws-crypto/crc32@5.2.0':
    dependencies:
      '@aws-crypto/util': 5.2.0
      '@aws-sdk/types': 3.821.0
      tslib: 2.8.1

  '@aws-crypto/crc32c@5.2.0':
    dependencies:
      '@aws-crypto/util': 5.2.0
      '@aws-sdk/types': 3.821.0
      tslib: 2.8.1

  '@aws-crypto/sha1-browser@5.2.0':
    dependencies:
      '@aws-crypto/supports-web-crypto': 5.2.0
      '@aws-crypto/util': 5.2.0
      '@aws-sdk/types': 3.821.0
      '@aws-sdk/util-locate-window': 3.804.0
      '@smithy/util-utf8': 2.3.0
      tslib: 2.8.1

  '@aws-crypto/sha256-browser@5.2.0':
    dependencies:
      '@aws-crypto/sha256-js': 5.2.0
      '@aws-crypto/supports-web-crypto': 5.2.0
      '@aws-crypto/util': 5.2.0
      '@aws-sdk/types': 3.821.0
      '@aws-sdk/util-locate-window': 3.804.0
      '@smithy/util-utf8': 2.3.0
      tslib: 2.8.1

  '@aws-crypto/sha256-js@5.2.0':
    dependencies:
      '@aws-crypto/util': 5.2.0
      '@aws-sdk/types': 3.821.0
      tslib: 2.8.1

  '@aws-crypto/supports-web-crypto@5.2.0':
    dependencies:
      tslib: 2.8.1

  '@aws-crypto/util@5.2.0':
    dependencies:
      '@aws-sdk/types': 3.821.0
      '@smithy/util-utf8': 2.3.0
      tslib: 2.8.1

  '@aws-sdk/client-s3@3.832.0':
    dependencies:
      '@aws-crypto/sha1-browser': 5.2.0
      '@aws-crypto/sha256-browser': 5.2.0
      '@aws-crypto/sha256-js': 5.2.0
      '@aws-sdk/core': 3.826.0
      '@aws-sdk/credential-provider-node': 3.830.0
      '@aws-sdk/middleware-bucket-endpoint': 3.830.0
      '@aws-sdk/middleware-expect-continue': 3.821.0
      '@aws-sdk/middleware-flexible-checksums': 3.826.0
      '@aws-sdk/middleware-host-header': 3.821.0
      '@aws-sdk/middleware-location-constraint': 3.821.0
      '@aws-sdk/middleware-logger': 3.821.0
      '@aws-sdk/middleware-recursion-detection': 3.821.0
      '@aws-sdk/middleware-sdk-s3': 3.826.0
      '@aws-sdk/middleware-ssec': 3.821.0
      '@aws-sdk/middleware-user-agent': 3.828.0
      '@aws-sdk/region-config-resolver': 3.821.0
      '@aws-sdk/signature-v4-multi-region': 3.826.0
      '@aws-sdk/types': 3.821.0
      '@aws-sdk/util-endpoints': 3.828.0
      '@aws-sdk/util-user-agent-browser': 3.821.0
      '@aws-sdk/util-user-agent-node': 3.828.0
      '@aws-sdk/xml-builder': 3.821.0
      '@smithy/config-resolver': 4.1.4
      '@smithy/core': 3.5.3
      '@smithy/eventstream-serde-browser': 4.0.4
      '@smithy/eventstream-serde-config-resolver': 4.1.2
      '@smithy/eventstream-serde-node': 4.0.4
      '@smithy/fetch-http-handler': 5.0.4
      '@smithy/hash-blob-browser': 4.0.4
      '@smithy/hash-node': 4.0.4
      '@smithy/hash-stream-node': 4.0.4
      '@smithy/invalid-dependency': 4.0.4
      '@smithy/md5-js': 4.0.4
      '@smithy/middleware-content-length': 4.0.4
      '@smithy/middleware-endpoint': 4.1.11
      '@smithy/middleware-retry': 4.1.12
      '@smithy/middleware-serde': 4.0.8
      '@smithy/middleware-stack': 4.0.4
      '@smithy/node-config-provider': 4.1.3
      '@smithy/node-http-handler': 4.0.6
      '@smithy/protocol-http': 5.1.2
      '@smithy/smithy-client': 4.4.3
      '@smithy/types': 4.3.1
      '@smithy/url-parser': 4.0.4
      '@smithy/util-base64': 4.0.0
      '@smithy/util-body-length-browser': 4.0.0
      '@smithy/util-body-length-node': 4.0.0
      '@smithy/util-defaults-mode-browser': 4.0.19
      '@smithy/util-defaults-mode-node': 4.0.19
      '@smithy/util-endpoints': 3.0.6
      '@smithy/util-middleware': 4.0.4
      '@smithy/util-retry': 4.0.5
      '@smithy/util-stream': 4.2.2
      '@smithy/util-utf8': 4.0.0
      '@smithy/util-waiter': 4.0.5
      '@types/uuid': 9.0.8
      tslib: 2.8.1
      uuid: 9.0.1
    transitivePeerDependencies:
      - aws-crt

  '@aws-sdk/client-sso@3.830.0':
    dependencies:
      '@aws-crypto/sha256-browser': 5.2.0
      '@aws-crypto/sha256-js': 5.2.0
      '@aws-sdk/core': 3.826.0
      '@aws-sdk/middleware-host-header': 3.821.0
      '@aws-sdk/middleware-logger': 3.821.0
      '@aws-sdk/middleware-recursion-detection': 3.821.0
      '@aws-sdk/middleware-user-agent': 3.828.0
      '@aws-sdk/region-config-resolver': 3.821.0
      '@aws-sdk/types': 3.821.0
      '@aws-sdk/util-endpoints': 3.828.0
      '@aws-sdk/util-user-agent-browser': 3.821.0
      '@aws-sdk/util-user-agent-node': 3.828.0
      '@smithy/config-resolver': 4.1.4
      '@smithy/core': 3.5.3
      '@smithy/fetch-http-handler': 5.0.4
      '@smithy/hash-node': 4.0.4
      '@smithy/invalid-dependency': 4.0.4
      '@smithy/middleware-content-length': 4.0.4
      '@smithy/middleware-endpoint': 4.1.11
      '@smithy/middleware-retry': 4.1.12
      '@smithy/middleware-serde': 4.0.8
      '@smithy/middleware-stack': 4.0.4
      '@smithy/node-config-provider': 4.1.3
      '@smithy/node-http-handler': 4.0.6
      '@smithy/protocol-http': 5.1.2
      '@smithy/smithy-client': 4.4.3
      '@smithy/types': 4.3.1
      '@smithy/url-parser': 4.0.4
      '@smithy/util-base64': 4.0.0
      '@smithy/util-body-length-browser': 4.0.0
      '@smithy/util-body-length-node': 4.0.0
      '@smithy/util-defaults-mode-browser': 4.0.19
      '@smithy/util-defaults-mode-node': 4.0.19
      '@smithy/util-endpoints': 3.0.6
      '@smithy/util-middleware': 4.0.4
      '@smithy/util-retry': 4.0.5
      '@smithy/util-utf8': 4.0.0
      tslib: 2.8.1
    transitivePeerDependencies:
      - aws-crt

  '@aws-sdk/core@3.826.0':
    dependencies:
      '@aws-sdk/types': 3.821.0
      '@aws-sdk/xml-builder': 3.821.0
      '@smithy/core': 3.5.3
      '@smithy/node-config-provider': 4.1.3
      '@smithy/property-provider': 4.0.4
      '@smithy/protocol-http': 5.1.2
      '@smithy/signature-v4': 5.1.2
      '@smithy/smithy-client': 4.4.3
      '@smithy/types': 4.3.1
      '@smithy/util-base64': 4.0.0
      '@smithy/util-body-length-browser': 4.0.0
      '@smithy/util-middleware': 4.0.4
      '@smithy/util-utf8': 4.0.0
      fast-xml-parser: 4.4.1
      tslib: 2.8.1

  '@aws-sdk/credential-provider-env@3.826.0':
    dependencies:
      '@aws-sdk/core': 3.826.0
      '@aws-sdk/types': 3.821.0
      '@smithy/property-provider': 4.0.4
      '@smithy/types': 4.3.1
      tslib: 2.8.1

  '@aws-sdk/credential-provider-http@3.826.0':
    dependencies:
      '@aws-sdk/core': 3.826.0
      '@aws-sdk/types': 3.821.0
      '@smithy/fetch-http-handler': 5.0.4
      '@smithy/node-http-handler': 4.0.6
      '@smithy/property-provider': 4.0.4
      '@smithy/protocol-http': 5.1.2
      '@smithy/smithy-client': 4.4.3
      '@smithy/types': 4.3.1
      '@smithy/util-stream': 4.2.2
      tslib: 2.8.1

  '@aws-sdk/credential-provider-ini@3.830.0':
    dependencies:
      '@aws-sdk/core': 3.826.0
      '@aws-sdk/credential-provider-env': 3.826.0
      '@aws-sdk/credential-provider-http': 3.826.0
      '@aws-sdk/credential-provider-process': 3.826.0
      '@aws-sdk/credential-provider-sso': 3.830.0
      '@aws-sdk/credential-provider-web-identity': 3.830.0
      '@aws-sdk/nested-clients': 3.830.0
      '@aws-sdk/types': 3.821.0
      '@smithy/credential-provider-imds': 4.0.6
      '@smithy/property-provider': 4.0.4
      '@smithy/shared-ini-file-loader': 4.0.4
      '@smithy/types': 4.3.1
      tslib: 2.8.1
    transitivePeerDependencies:
      - aws-crt

  '@aws-sdk/credential-provider-node@3.830.0':
    dependencies:
      '@aws-sdk/credential-provider-env': 3.826.0
      '@aws-sdk/credential-provider-http': 3.826.0
      '@aws-sdk/credential-provider-ini': 3.830.0
      '@aws-sdk/credential-provider-process': 3.826.0
      '@aws-sdk/credential-provider-sso': 3.830.0
      '@aws-sdk/credential-provider-web-identity': 3.830.0
      '@aws-sdk/types': 3.821.0
      '@smithy/credential-provider-imds': 4.0.6
      '@smithy/property-provider': 4.0.4
      '@smithy/shared-ini-file-loader': 4.0.4
      '@smithy/types': 4.3.1
      tslib: 2.8.1
    transitivePeerDependencies:
      - aws-crt

  '@aws-sdk/credential-provider-process@3.826.0':
    dependencies:
      '@aws-sdk/core': 3.826.0
      '@aws-sdk/types': 3.821.0
      '@smithy/property-provider': 4.0.4
      '@smithy/shared-ini-file-loader': 4.0.4
      '@smithy/types': 4.3.1
      tslib: 2.8.1

  '@aws-sdk/credential-provider-sso@3.830.0':
    dependencies:
      '@aws-sdk/client-sso': 3.830.0
      '@aws-sdk/core': 3.826.0
      '@aws-sdk/token-providers': 3.830.0
      '@aws-sdk/types': 3.821.0
      '@smithy/property-provider': 4.0.4
      '@smithy/shared-ini-file-loader': 4.0.4
      '@smithy/types': 4.3.1
      tslib: 2.8.1
    transitivePeerDependencies:
      - aws-crt

  '@aws-sdk/credential-provider-web-identity@3.830.0':
    dependencies:
      '@aws-sdk/core': 3.826.0
      '@aws-sdk/nested-clients': 3.830.0
      '@aws-sdk/types': 3.821.0
      '@smithy/property-provider': 4.0.4
      '@smithy/types': 4.3.1
      tslib: 2.8.1
    transitivePeerDependencies:
      - aws-crt

  '@aws-sdk/middleware-bucket-endpoint@3.830.0':
    dependencies:
      '@aws-sdk/types': 3.821.0
      '@aws-sdk/util-arn-parser': 3.804.0
      '@smithy/node-config-provider': 4.1.3
      '@smithy/protocol-http': 5.1.2
      '@smithy/types': 4.3.1
      '@smithy/util-config-provider': 4.0.0
      tslib: 2.8.1

  '@aws-sdk/middleware-expect-continue@3.821.0':
    dependencies:
      '@aws-sdk/types': 3.821.0
      '@smithy/protocol-http': 5.1.2
      '@smithy/types': 4.3.1
      tslib: 2.8.1

  '@aws-sdk/middleware-flexible-checksums@3.826.0':
    dependencies:
      '@aws-crypto/crc32': 5.2.0
      '@aws-crypto/crc32c': 5.2.0
      '@aws-crypto/util': 5.2.0
      '@aws-sdk/core': 3.826.0
      '@aws-sdk/types': 3.821.0
      '@smithy/is-array-buffer': 4.0.0
      '@smithy/node-config-provider': 4.1.3
      '@smithy/protocol-http': 5.1.2
      '@smithy/types': 4.3.1
      '@smithy/util-middleware': 4.0.4
      '@smithy/util-stream': 4.2.2
      '@smithy/util-utf8': 4.0.0
      tslib: 2.8.1

  '@aws-sdk/middleware-host-header@3.821.0':
    dependencies:
      '@aws-sdk/types': 3.821.0
      '@smithy/protocol-http': 5.1.2
      '@smithy/types': 4.3.1
      tslib: 2.8.1

  '@aws-sdk/middleware-location-constraint@3.821.0':
    dependencies:
      '@aws-sdk/types': 3.821.0
      '@smithy/types': 4.3.1
      tslib: 2.8.1

  '@aws-sdk/middleware-logger@3.821.0':
    dependencies:
      '@aws-sdk/types': 3.821.0
      '@smithy/types': 4.3.1
      tslib: 2.8.1

  '@aws-sdk/middleware-recursion-detection@3.821.0':
    dependencies:
      '@aws-sdk/types': 3.821.0
      '@smithy/protocol-http': 5.1.2
      '@smithy/types': 4.3.1
      tslib: 2.8.1

  '@aws-sdk/middleware-sdk-s3@3.826.0':
    dependencies:
      '@aws-sdk/core': 3.826.0
      '@aws-sdk/types': 3.821.0
      '@aws-sdk/util-arn-parser': 3.804.0
      '@smithy/core': 3.5.3
      '@smithy/node-config-provider': 4.1.3
      '@smithy/protocol-http': 5.1.2
      '@smithy/signature-v4': 5.1.2
      '@smithy/smithy-client': 4.4.3
      '@smithy/types': 4.3.1
      '@smithy/util-config-provider': 4.0.0
      '@smithy/util-middleware': 4.0.4
      '@smithy/util-stream': 4.2.2
      '@smithy/util-utf8': 4.0.0
      tslib: 2.8.1

  '@aws-sdk/middleware-ssec@3.821.0':
    dependencies:
      '@aws-sdk/types': 3.821.0
      '@smithy/types': 4.3.1
      tslib: 2.8.1

  '@aws-sdk/middleware-user-agent@3.828.0':
    dependencies:
      '@aws-sdk/core': 3.826.0
      '@aws-sdk/types': 3.821.0
      '@aws-sdk/util-endpoints': 3.828.0
      '@smithy/core': 3.5.3
      '@smithy/protocol-http': 5.1.2
      '@smithy/types': 4.3.1
      tslib: 2.8.1

  '@aws-sdk/nested-clients@3.830.0':
    dependencies:
      '@aws-crypto/sha256-browser': 5.2.0
      '@aws-crypto/sha256-js': 5.2.0
      '@aws-sdk/core': 3.826.0
      '@aws-sdk/middleware-host-header': 3.821.0
      '@aws-sdk/middleware-logger': 3.821.0
      '@aws-sdk/middleware-recursion-detection': 3.821.0
      '@aws-sdk/middleware-user-agent': 3.828.0
      '@aws-sdk/region-config-resolver': 3.821.0
      '@aws-sdk/types': 3.821.0
      '@aws-sdk/util-endpoints': 3.828.0
      '@aws-sdk/util-user-agent-browser': 3.821.0
      '@aws-sdk/util-user-agent-node': 3.828.0
      '@smithy/config-resolver': 4.1.4
      '@smithy/core': 3.5.3
      '@smithy/fetch-http-handler': 5.0.4
      '@smithy/hash-node': 4.0.4
      '@smithy/invalid-dependency': 4.0.4
      '@smithy/middleware-content-length': 4.0.4
      '@smithy/middleware-endpoint': 4.1.11
      '@smithy/middleware-retry': 4.1.12
      '@smithy/middleware-serde': 4.0.8
      '@smithy/middleware-stack': 4.0.4
      '@smithy/node-config-provider': 4.1.3
      '@smithy/node-http-handler': 4.0.6
      '@smithy/protocol-http': 5.1.2
      '@smithy/smithy-client': 4.4.3
      '@smithy/types': 4.3.1
      '@smithy/url-parser': 4.0.4
      '@smithy/util-base64': 4.0.0
      '@smithy/util-body-length-browser': 4.0.0
      '@smithy/util-body-length-node': 4.0.0
      '@smithy/util-defaults-mode-browser': 4.0.19
      '@smithy/util-defaults-mode-node': 4.0.19
      '@smithy/util-endpoints': 3.0.6
      '@smithy/util-middleware': 4.0.4
      '@smithy/util-retry': 4.0.5
      '@smithy/util-utf8': 4.0.0
      tslib: 2.8.1
    transitivePeerDependencies:
      - aws-crt

  '@aws-sdk/region-config-resolver@3.821.0':
    dependencies:
      '@aws-sdk/types': 3.821.0
      '@smithy/node-config-provider': 4.1.3
      '@smithy/types': 4.3.1
      '@smithy/util-config-provider': 4.0.0
      '@smithy/util-middleware': 4.0.4
      tslib: 2.8.1

  '@aws-sdk/signature-v4-multi-region@3.826.0':
    dependencies:
      '@aws-sdk/middleware-sdk-s3': 3.826.0
      '@aws-sdk/types': 3.821.0
      '@smithy/protocol-http': 5.1.2
      '@smithy/signature-v4': 5.1.2
      '@smithy/types': 4.3.1
      tslib: 2.8.1

  '@aws-sdk/token-providers@3.830.0':
    dependencies:
      '@aws-sdk/core': 3.826.0
      '@aws-sdk/nested-clients': 3.830.0
      '@aws-sdk/types': 3.821.0
      '@smithy/property-provider': 4.0.4
      '@smithy/shared-ini-file-loader': 4.0.4
      '@smithy/types': 4.3.1
      tslib: 2.8.1
    transitivePeerDependencies:
      - aws-crt

  '@aws-sdk/types@3.821.0':
    dependencies:
      '@smithy/types': 4.3.1
      tslib: 2.8.1

  '@aws-sdk/util-arn-parser@3.804.0':
    dependencies:
      tslib: 2.8.1

  '@aws-sdk/util-endpoints@3.828.0':
    dependencies:
      '@aws-sdk/types': 3.821.0
      '@smithy/types': 4.3.1
      '@smithy/util-endpoints': 3.0.6
      tslib: 2.8.1

  '@aws-sdk/util-locate-window@3.804.0':
    dependencies:
      tslib: 2.8.1

  '@aws-sdk/util-user-agent-browser@3.821.0':
    dependencies:
      '@aws-sdk/types': 3.821.0
      '@smithy/types': 4.3.1
      bowser: 2.11.0
      tslib: 2.8.1

  '@aws-sdk/util-user-agent-node@3.828.0':
    dependencies:
      '@aws-sdk/middleware-user-agent': 3.828.0
      '@aws-sdk/types': 3.821.0
      '@smithy/node-config-provider': 4.1.3
      '@smithy/types': 4.3.1
      tslib: 2.8.1

  '@aws-sdk/xml-builder@3.821.0':
    dependencies:
      '@smithy/types': 4.3.1
      tslib: 2.8.1

  '@babel/code-frame@7.27.1':
    dependencies:
      '@babel/helper-validator-identifier': 7.27.1
      js-tokens: 4.0.0
      picocolors: 1.1.1

  '@babel/compat-data@7.27.5': {}

  '@babel/core@7.27.4':
    dependencies:
      '@ampproject/remapping': 2.3.0
      '@babel/code-frame': 7.27.1
      '@babel/generator': 7.27.5
      '@babel/helper-compilation-targets': 7.27.2
      '@babel/helper-module-transforms': 7.27.3(@babel/core@7.27.4)
      '@babel/helpers': 7.27.6
      '@babel/parser': 7.27.5
      '@babel/template': 7.27.2
      '@babel/traverse': 7.27.4
      '@babel/types': 7.27.6
      convert-source-map: 2.0.0
      debug: 4.4.1(supports-color@5.5.0)
      gensync: 1.0.0-beta.2
      json5: 2.2.3
      semver: 6.3.1
    transitivePeerDependencies:
      - supports-color

  '@babel/generator@7.27.5':
    dependencies:
      '@babel/parser': 7.27.5
      '@babel/types': 7.27.6
      '@jridgewell/gen-mapping': 0.3.8
      '@jridgewell/trace-mapping': 0.3.25
      jsesc: 3.1.0

  '@babel/helper-compilation-targets@7.27.2':
    dependencies:
      '@babel/compat-data': 7.27.5
      '@babel/helper-validator-option': 7.27.1
      browserslist: 4.25.0
      lru-cache: 5.1.1
      semver: 6.3.1

  '@babel/helper-module-imports@7.27.1':
    dependencies:
      '@babel/traverse': 7.27.4
      '@babel/types': 7.27.6
    transitivePeerDependencies:
      - supports-color

  '@babel/helper-module-transforms@7.27.3(@babel/core@7.27.4)':
    dependencies:
      '@babel/core': 7.27.4
      '@babel/helper-module-imports': 7.27.1
      '@babel/helper-validator-identifier': 7.27.1
      '@babel/traverse': 7.27.4
    transitivePeerDependencies:
      - supports-color

  '@babel/helper-plugin-utils@7.27.1': {}

  '@babel/helper-string-parser@7.27.1': {}

  '@babel/helper-validator-identifier@7.27.1': {}

  '@babel/helper-validator-option@7.27.1': {}

  '@babel/helpers@7.27.6':
    dependencies:
      '@babel/template': 7.27.2
      '@babel/types': 7.27.6

  '@babel/parser@7.27.5':
    dependencies:
      '@babel/types': 7.27.6

  '@babel/plugin-syntax-async-generators@7.8.4(@babel/core@7.27.4)':
    dependencies:
      '@babel/core': 7.27.4
      '@babel/helper-plugin-utils': 7.27.1

  '@babel/plugin-syntax-bigint@7.8.3(@babel/core@7.27.4)':
    dependencies:
      '@babel/core': 7.27.4
      '@babel/helper-plugin-utils': 7.27.1

  '@babel/plugin-syntax-class-properties@7.12.13(@babel/core@7.27.4)':
    dependencies:
      '@babel/core': 7.27.4
      '@babel/helper-plugin-utils': 7.27.1

  '@babel/plugin-syntax-class-static-block@7.14.5(@babel/core@7.27.4)':
    dependencies:
      '@babel/core': 7.27.4
      '@babel/helper-plugin-utils': 7.27.1

  '@babel/plugin-syntax-import-attributes@7.27.1(@babel/core@7.27.4)':
    dependencies:
      '@babel/core': 7.27.4
      '@babel/helper-plugin-utils': 7.27.1

  '@babel/plugin-syntax-import-meta@7.10.4(@babel/core@7.27.4)':
    dependencies:
      '@babel/core': 7.27.4
      '@babel/helper-plugin-utils': 7.27.1

  '@babel/plugin-syntax-json-strings@7.8.3(@babel/core@7.27.4)':
    dependencies:
      '@babel/core': 7.27.4
      '@babel/helper-plugin-utils': 7.27.1

  '@babel/plugin-syntax-jsx@7.27.1(@babel/core@7.27.4)':
    dependencies:
      '@babel/core': 7.27.4
      '@babel/helper-plugin-utils': 7.27.1

  '@babel/plugin-syntax-logical-assignment-operators@7.10.4(@babel/core@7.27.4)':
    dependencies:
      '@babel/core': 7.27.4
      '@babel/helper-plugin-utils': 7.27.1

  '@babel/plugin-syntax-nullish-coalescing-operator@7.8.3(@babel/core@7.27.4)':
    dependencies:
      '@babel/core': 7.27.4
      '@babel/helper-plugin-utils': 7.27.1

  '@babel/plugin-syntax-numeric-separator@7.10.4(@babel/core@7.27.4)':
    dependencies:
      '@babel/core': 7.27.4
      '@babel/helper-plugin-utils': 7.27.1

  '@babel/plugin-syntax-object-rest-spread@7.8.3(@babel/core@7.27.4)':
    dependencies:
      '@babel/core': 7.27.4
      '@babel/helper-plugin-utils': 7.27.1

  '@babel/plugin-syntax-optional-catch-binding@7.8.3(@babel/core@7.27.4)':
    dependencies:
      '@babel/core': 7.27.4
      '@babel/helper-plugin-utils': 7.27.1

  '@babel/plugin-syntax-optional-chaining@7.8.3(@babel/core@7.27.4)':
    dependencies:
      '@babel/core': 7.27.4
      '@babel/helper-plugin-utils': 7.27.1

  '@babel/plugin-syntax-private-property-in-object@7.14.5(@babel/core@7.27.4)':
    dependencies:
      '@babel/core': 7.27.4
      '@babel/helper-plugin-utils': 7.27.1

  '@babel/plugin-syntax-top-level-await@7.14.5(@babel/core@7.27.4)':
    dependencies:
      '@babel/core': 7.27.4
      '@babel/helper-plugin-utils': 7.27.1

  '@babel/plugin-syntax-typescript@7.27.1(@babel/core@7.27.4)':
    dependencies:
      '@babel/core': 7.27.4
      '@babel/helper-plugin-utils': 7.27.1

  '@babel/template@7.27.2':
    dependencies:
      '@babel/code-frame': 7.27.1
      '@babel/parser': 7.27.5
      '@babel/types': 7.27.6

  '@babel/traverse@7.27.4':
    dependencies:
      '@babel/code-frame': 7.27.1
      '@babel/generator': 7.27.5
      '@babel/parser': 7.27.5
      '@babel/template': 7.27.2
      '@babel/types': 7.27.6
      debug: 4.4.1(supports-color@5.5.0)
      globals: 11.12.0
    transitivePeerDependencies:
      - supports-color

  '@babel/types@7.27.6':
    dependencies:
      '@babel/helper-string-parser': 7.27.1
      '@babel/helper-validator-identifier': 7.27.1

  '@bcoe/v8-coverage@0.2.3': {}

  '@codegenie/serverless-express@4.16.0': {}

  '@cspotcode/source-map-support@0.8.1':
    dependencies:
      '@jridgewell/trace-mapping': 0.3.9

  '@emnapi/core@1.4.3':
    dependencies:
      '@emnapi/wasi-threads': 1.0.2
      tslib: 2.8.1
    optional: true

  '@emnapi/runtime@1.4.3':
    dependencies:
      tslib: 2.8.1
    optional: true

  '@emnapi/wasi-threads@1.0.2':
    dependencies:
      tslib: 2.8.1
    optional: true

  '@es-joy/jsdoccomment@0.52.0':
    dependencies:
      '@types/estree': 1.0.8
      '@typescript-eslint/types': 8.34.1
      comment-parser: 1.4.1
      esquery: 1.6.0
      jsdoc-type-pratt-parser: 4.1.0

  '@eslint-community/eslint-utils@4.7.0(eslint@9.29.0)':
    dependencies:
      eslint: 9.29.0
      eslint-visitor-keys: 3.4.3

  '@eslint-community/regexpp@4.12.1': {}

  '@eslint/config-array@0.20.1':
    dependencies:
      '@eslint/object-schema': 2.1.6
      debug: 4.4.1(supports-color@5.5.0)
      minimatch: 3.1.2
    transitivePeerDependencies:
      - supports-color

  '@eslint/config-helpers@0.2.3': {}

  '@eslint/core@0.13.0':
    dependencies:
      '@types/json-schema': 7.0.15

  '@eslint/core@0.14.0':
    dependencies:
      '@types/json-schema': 7.0.15

  '@eslint/core@0.15.0':
    dependencies:
      '@types/json-schema': 7.0.15

  '@eslint/eslintrc@3.3.1':
    dependencies:
      ajv: 6.12.6
      debug: 4.4.1(supports-color@5.5.0)
      espree: 10.4.0
      globals: 14.0.0
      ignore: 5.3.2
      import-fresh: 3.3.1
      js-yaml: 4.1.0
      minimatch: 3.1.2
      strip-json-comments: 3.1.1
    transitivePeerDependencies:
      - supports-color

  '@eslint/js@9.29.0': {}

  '@eslint/object-schema@2.1.6': {}

  '@eslint/plugin-kit@0.2.8':
    dependencies:
      '@eslint/core': 0.13.0
      levn: 0.4.1

  '@eslint/plugin-kit@0.3.2':
    dependencies:
      '@eslint/core': 0.15.0
      levn: 0.4.1

  '@gerrit0/mini-shiki@3.6.0':
    dependencies:
      '@shikijs/engine-oniguruma': 3.6.0
      '@shikijs/langs': 3.6.0
      '@shikijs/themes': 3.6.0
      '@shikijs/types': 3.6.0
      '@shikijs/vscode-textmate': 10.0.2

  '@humanfs/core@0.19.1': {}

  '@humanfs/node@0.16.6':
    dependencies:
      '@humanfs/core': 0.19.1
      '@humanwhocodes/retry': 0.3.1

  '@humanwhocodes/module-importer@1.0.1': {}

  '@humanwhocodes/retry@0.3.1': {}

  '@humanwhocodes/retry@0.4.3': {}

  '@isaacs/cliui@8.0.2':
    dependencies:
      string-width: 5.1.2
      string-width-cjs: string-width@4.2.3
      strip-ansi: 7.1.0
      strip-ansi-cjs: strip-ansi@6.0.1
      wrap-ansi: 8.1.0
      wrap-ansi-cjs: wrap-ansi@7.0.0

  '@istanbuljs/load-nyc-config@1.1.0':
    dependencies:
      camelcase: 5.3.1
      find-up: 4.1.0
      get-package-type: 0.1.0
      js-yaml: 3.14.1
      resolve-from: 5.0.0

  '@istanbuljs/schema@0.1.3': {}

  '@jest/console@30.0.2':
    dependencies:
      '@jest/types': 30.0.1
      '@types/node': 24.0.3
      chalk: 4.1.2
      jest-message-util: 30.0.2
      jest-util: 30.0.2
      slash: 3.0.0

  '@jest/core@30.0.2(ts-node@10.9.2(@swc/core@1.12.5)(@types/node@24.0.3)(typescript@5.8.3))':
    dependencies:
      '@jest/console': 30.0.2
      '@jest/pattern': 30.0.1
      '@jest/reporters': 30.0.2
      '@jest/test-result': 30.0.2
      '@jest/transform': 30.0.2
      '@jest/types': 30.0.1
      '@types/node': 24.0.3
      ansi-escapes: 4.3.2
      chalk: 4.1.2
      ci-info: 4.2.0
      exit-x: 0.2.2
      graceful-fs: 4.2.11
      jest-changed-files: 30.0.2
      jest-config: 30.0.2(@types/node@24.0.3)(ts-node@10.9.2(@swc/core@1.12.5)(@types/node@24.0.3)(typescript@5.8.3))
      jest-haste-map: 30.0.2
      jest-message-util: 30.0.2
      jest-regex-util: 30.0.1
      jest-resolve: 30.0.2
      jest-resolve-dependencies: 30.0.2
      jest-runner: 30.0.2
      jest-runtime: 30.0.2
      jest-snapshot: 30.0.2
      jest-util: 30.0.2
      jest-validate: 30.0.2
      jest-watcher: 30.0.2
      micromatch: 4.0.8
      pretty-format: 30.0.2
      slash: 3.0.0
    transitivePeerDependencies:
      - babel-plugin-macros
      - esbuild-register
      - supports-color
      - ts-node

  '@jest/create-cache-key-function@29.7.0':
    dependencies:
      '@jest/types': 29.6.3

  '@jest/diff-sequences@30.0.0': {}

  '@jest/diff-sequences@30.0.1': {}

  '@jest/environment@30.0.2':
    dependencies:
      '@jest/fake-timers': 30.0.2
      '@jest/types': 30.0.1
      '@types/node': 24.0.3
      jest-mock: 30.0.2

  '@jest/expect-utils@30.0.0':
    dependencies:
      '@jest/get-type': 30.0.0

  '@jest/expect-utils@30.0.2':
    dependencies:
      '@jest/get-type': 30.0.1

  '@jest/expect@30.0.2':
    dependencies:
      expect: 30.0.2
      jest-snapshot: 30.0.2
    transitivePeerDependencies:
      - supports-color

  '@jest/fake-timers@30.0.2':
    dependencies:
      '@jest/types': 30.0.1
      '@sinonjs/fake-timers': 13.0.5
      '@types/node': 24.0.3
      jest-message-util: 30.0.2
      jest-mock: 30.0.2
      jest-util: 30.0.2

  '@jest/get-type@30.0.0': {}

  '@jest/get-type@30.0.1': {}

  '@jest/globals@30.0.2':
    dependencies:
      '@jest/environment': 30.0.2
      '@jest/expect': 30.0.2
      '@jest/types': 30.0.1
      jest-mock: 30.0.2
    transitivePeerDependencies:
      - supports-color

  '@jest/pattern@30.0.0':
    dependencies:
      '@types/node': 24.0.3
      jest-regex-util: 30.0.0

  '@jest/pattern@30.0.1':
    dependencies:
      '@types/node': 24.0.3
      jest-regex-util: 30.0.1

  '@jest/reporters@30.0.2':
    dependencies:
      '@bcoe/v8-coverage': 0.2.3
      '@jest/console': 30.0.2
      '@jest/test-result': 30.0.2
      '@jest/transform': 30.0.2
      '@jest/types': 30.0.1
      '@jridgewell/trace-mapping': 0.3.25
      '@types/node': 24.0.3
      chalk: 4.1.2
      collect-v8-coverage: 1.0.2
      exit-x: 0.2.2
      glob: 10.4.5
      graceful-fs: 4.2.11
      istanbul-lib-coverage: 3.2.2
      istanbul-lib-instrument: 6.0.3
      istanbul-lib-report: 3.0.1
      istanbul-lib-source-maps: 5.0.6
      istanbul-reports: 3.1.7
      jest-message-util: 30.0.2
      jest-util: 30.0.2
      jest-worker: 30.0.2
      slash: 3.0.0
      string-length: 4.0.2
      v8-to-istanbul: 9.3.0
    transitivePeerDependencies:
      - supports-color

  '@jest/schemas@29.6.3':
    dependencies:
      '@sinclair/typebox': 0.27.8

  '@jest/schemas@30.0.0':
    dependencies:
      '@sinclair/typebox': 0.34.35

  '@jest/schemas@30.0.1':
    dependencies:
      '@sinclair/typebox': 0.34.35

  '@jest/snapshot-utils@30.0.1':
    dependencies:
      '@jest/types': 30.0.1
      chalk: 4.1.2
      graceful-fs: 4.2.11
      natural-compare: 1.4.0

  '@jest/source-map@30.0.1':
    dependencies:
      '@jridgewell/trace-mapping': 0.3.25
      callsites: 3.1.0
      graceful-fs: 4.2.11

  '@jest/test-result@30.0.2':
    dependencies:
      '@jest/console': 30.0.2
      '@jest/types': 30.0.1
      '@types/istanbul-lib-coverage': 2.0.6
      collect-v8-coverage: 1.0.2

  '@jest/test-sequencer@30.0.2':
    dependencies:
      '@jest/test-result': 30.0.2
      graceful-fs: 4.2.11
      jest-haste-map: 30.0.2
      slash: 3.0.0

  '@jest/transform@30.0.2':
    dependencies:
      '@babel/core': 7.27.4
      '@jest/types': 30.0.1
      '@jridgewell/trace-mapping': 0.3.25
      babel-plugin-istanbul: 7.0.0
      chalk: 4.1.2
      convert-source-map: 2.0.0
      fast-json-stable-stringify: 2.1.0
      graceful-fs: 4.2.11
      jest-haste-map: 30.0.2
      jest-regex-util: 30.0.1
      jest-util: 30.0.2
      micromatch: 4.0.8
      pirates: 4.0.7
      slash: 3.0.0
      write-file-atomic: 5.0.1
    transitivePeerDependencies:
      - supports-color

  '@jest/types@29.6.3':
    dependencies:
      '@jest/schemas': 29.6.3
      '@types/istanbul-lib-coverage': 2.0.6
      '@types/istanbul-reports': 3.0.4
      '@types/node': 24.0.3
      '@types/yargs': 17.0.33
      chalk: 4.1.2

  '@jest/types@30.0.0':
    dependencies:
      '@jest/pattern': 30.0.0
      '@jest/schemas': 30.0.0
      '@types/istanbul-lib-coverage': 2.0.6
      '@types/istanbul-reports': 3.0.4
      '@types/node': 24.0.3
      '@types/yargs': 17.0.33
      chalk: 4.1.2

  '@jest/types@30.0.1':
    dependencies:
      '@jest/pattern': 30.0.1
      '@jest/schemas': 30.0.1
      '@types/istanbul-lib-coverage': 2.0.6
      '@types/istanbul-reports': 3.0.4
      '@types/node': 24.0.3
      '@types/yargs': 17.0.33
      chalk: 4.1.2

  '@jridgewell/gen-mapping@0.3.8':
    dependencies:
      '@jridgewell/set-array': 1.2.1
      '@jridgewell/sourcemap-codec': 1.5.0
      '@jridgewell/trace-mapping': 0.3.25

  '@jridgewell/resolve-uri@3.1.2': {}

  '@jridgewell/set-array@1.2.1': {}

  '@jridgewell/sourcemap-codec@1.5.0': {}

  '@jridgewell/trace-mapping@0.3.25':
    dependencies:
      '@jridgewell/resolve-uri': 3.1.2
      '@jridgewell/sourcemap-codec': 1.5.0

  '@jridgewell/trace-mapping@0.3.9':
    dependencies:
      '@jridgewell/resolve-uri': 3.1.2
      '@jridgewell/sourcemap-codec': 1.5.0

  '@jsdevtools/ono@7.1.3': {}

  '@napi-rs/wasm-runtime@0.2.11':
    dependencies:
      '@emnapi/core': 1.4.3
      '@emnapi/runtime': 1.4.3
      '@tybys/wasm-util': 0.9.0
    optional: true

  '@nodelib/fs.scandir@2.1.5':
    dependencies:
      '@nodelib/fs.stat': 2.0.5
      run-parallel: 1.2.0

  '@nodelib/fs.stat@2.0.5': {}

  '@nodelib/fs.walk@1.2.8':
    dependencies:
      '@nodelib/fs.scandir': 2.1.5
      fastq: 1.19.1

  '@pkgjs/parseargs@0.11.0':
    optional: true

  '@pkgr/core@0.2.7': {}

  '@puppeteer/browsers@2.10.5':
    dependencies:
      debug: 4.4.1(supports-color@5.5.0)
      extract-zip: 2.0.1
      progress: 2.0.3
      proxy-agent: 6.5.0
      semver: 7.7.2
      tar-fs: 3.0.9
      yargs: 17.7.2
    transitivePeerDependencies:
      - bare-buffer
      - supports-color

  '@scarf/scarf@1.4.0': {}

  '@shikijs/engine-oniguruma@3.6.0':
    dependencies:
      '@shikijs/types': 3.6.0
      '@shikijs/vscode-textmate': 10.0.2

  '@shikijs/langs@3.6.0':
    dependencies:
      '@shikijs/types': 3.6.0

  '@shikijs/themes@3.6.0':
    dependencies:
      '@shikijs/types': 3.6.0

  '@shikijs/types@3.6.0':
    dependencies:
      '@shikijs/vscode-textmate': 10.0.2
      '@types/hast': 3.0.4

  '@shikijs/vscode-textmate@10.0.2': {}

  '@sinclair/typebox@0.27.8': {}

  '@sinclair/typebox@0.34.35': {}

  '@sinonjs/commons@3.0.1':
    dependencies:
      type-detect: 4.0.8

  '@sinonjs/fake-timers@13.0.5':
    dependencies:
      '@sinonjs/commons': 3.0.1

  '@smithy/abort-controller@4.0.4':
    dependencies:
      '@smithy/types': 4.3.1
      tslib: 2.8.1

  '@smithy/chunked-blob-reader-native@4.0.0':
    dependencies:
      '@smithy/util-base64': 4.0.0
      tslib: 2.8.1

  '@smithy/chunked-blob-reader@5.0.0':
    dependencies:
      tslib: 2.8.1

  '@smithy/config-resolver@4.1.4':
    dependencies:
      '@smithy/node-config-provider': 4.1.3
      '@smithy/types': 4.3.1
      '@smithy/util-config-provider': 4.0.0
      '@smithy/util-middleware': 4.0.4
      tslib: 2.8.1

  '@smithy/core@3.5.3':
    dependencies:
      '@smithy/middleware-serde': 4.0.8
      '@smithy/protocol-http': 5.1.2
      '@smithy/types': 4.3.1
      '@smithy/util-base64': 4.0.0
      '@smithy/util-body-length-browser': 4.0.0
      '@smithy/util-middleware': 4.0.4
      '@smithy/util-stream': 4.2.2
      '@smithy/util-utf8': 4.0.0
      tslib: 2.8.1

  '@smithy/credential-provider-imds@4.0.6':
    dependencies:
      '@smithy/node-config-provider': 4.1.3
      '@smithy/property-provider': 4.0.4
      '@smithy/types': 4.3.1
      '@smithy/url-parser': 4.0.4
      tslib: 2.8.1

  '@smithy/eventstream-codec@4.0.4':
    dependencies:
      '@aws-crypto/crc32': 5.2.0
      '@smithy/types': 4.3.1
      '@smithy/util-hex-encoding': 4.0.0
      tslib: 2.8.1

  '@smithy/eventstream-serde-browser@4.0.4':
    dependencies:
      '@smithy/eventstream-serde-universal': 4.0.4
      '@smithy/types': 4.3.1
      tslib: 2.8.1

  '@smithy/eventstream-serde-config-resolver@4.1.2':
    dependencies:
      '@smithy/types': 4.3.1
      tslib: 2.8.1

  '@smithy/eventstream-serde-node@4.0.4':
    dependencies:
      '@smithy/eventstream-serde-universal': 4.0.4
      '@smithy/types': 4.3.1
      tslib: 2.8.1

  '@smithy/eventstream-serde-universal@4.0.4':
    dependencies:
      '@smithy/eventstream-codec': 4.0.4
      '@smithy/types': 4.3.1
      tslib: 2.8.1

  '@smithy/fetch-http-handler@5.0.4':
    dependencies:
      '@smithy/protocol-http': 5.1.2
      '@smithy/querystring-builder': 4.0.4
      '@smithy/types': 4.3.1
      '@smithy/util-base64': 4.0.0
      tslib: 2.8.1

  '@smithy/hash-blob-browser@4.0.4':
    dependencies:
      '@smithy/chunked-blob-reader': 5.0.0
      '@smithy/chunked-blob-reader-native': 4.0.0
      '@smithy/types': 4.3.1
      tslib: 2.8.1

  '@smithy/hash-node@4.0.4':
    dependencies:
      '@smithy/types': 4.3.1
      '@smithy/util-buffer-from': 4.0.0
      '@smithy/util-utf8': 4.0.0
      tslib: 2.8.1

  '@smithy/hash-stream-node@4.0.4':
    dependencies:
      '@smithy/types': 4.3.1
      '@smithy/util-utf8': 4.0.0
      tslib: 2.8.1

  '@smithy/invalid-dependency@4.0.4':
    dependencies:
      '@smithy/types': 4.3.1
      tslib: 2.8.1

  '@smithy/is-array-buffer@2.2.0':
    dependencies:
      tslib: 2.8.1

  '@smithy/is-array-buffer@4.0.0':
    dependencies:
      tslib: 2.8.1

  '@smithy/md5-js@4.0.4':
    dependencies:
      '@smithy/types': 4.3.1
      '@smithy/util-utf8': 4.0.0
      tslib: 2.8.1

  '@smithy/middleware-content-length@4.0.4':
    dependencies:
      '@smithy/protocol-http': 5.1.2
      '@smithy/types': 4.3.1
      tslib: 2.8.1

  '@smithy/middleware-endpoint@4.1.11':
    dependencies:
      '@smithy/core': 3.5.3
      '@smithy/middleware-serde': 4.0.8
      '@smithy/node-config-provider': 4.1.3
      '@smithy/shared-ini-file-loader': 4.0.4
      '@smithy/types': 4.3.1
      '@smithy/url-parser': 4.0.4
      '@smithy/util-middleware': 4.0.4
      tslib: 2.8.1

  '@smithy/middleware-retry@4.1.12':
    dependencies:
      '@smithy/node-config-provider': 4.1.3
      '@smithy/protocol-http': 5.1.2
      '@smithy/service-error-classification': 4.0.5
      '@smithy/smithy-client': 4.4.3
      '@smithy/types': 4.3.1
      '@smithy/util-middleware': 4.0.4
      '@smithy/util-retry': 4.0.5
      tslib: 2.8.1
      uuid: 9.0.1

  '@smithy/middleware-serde@4.0.8':
    dependencies:
      '@smithy/protocol-http': 5.1.2
      '@smithy/types': 4.3.1
      tslib: 2.8.1

  '@smithy/middleware-stack@4.0.4':
    dependencies:
      '@smithy/types': 4.3.1
      tslib: 2.8.1

  '@smithy/node-config-provider@4.1.3':
    dependencies:
      '@smithy/property-provider': 4.0.4
      '@smithy/shared-ini-file-loader': 4.0.4
      '@smithy/types': 4.3.1
      tslib: 2.8.1

  '@smithy/node-http-handler@4.0.6':
    dependencies:
      '@smithy/abort-controller': 4.0.4
      '@smithy/protocol-http': 5.1.2
      '@smithy/querystring-builder': 4.0.4
      '@smithy/types': 4.3.1
      tslib: 2.8.1

  '@smithy/property-provider@4.0.4':
    dependencies:
      '@smithy/types': 4.3.1
      tslib: 2.8.1

  '@smithy/protocol-http@5.1.2':
    dependencies:
      '@smithy/types': 4.3.1
      tslib: 2.8.1

  '@smithy/querystring-builder@4.0.4':
    dependencies:
      '@smithy/types': 4.3.1
      '@smithy/util-uri-escape': 4.0.0
      tslib: 2.8.1

  '@smithy/querystring-parser@4.0.4':
    dependencies:
      '@smithy/types': 4.3.1
      tslib: 2.8.1

  '@smithy/service-error-classification@4.0.5':
    dependencies:
      '@smithy/types': 4.3.1

  '@smithy/shared-ini-file-loader@4.0.4':
    dependencies:
      '@smithy/types': 4.3.1
      tslib: 2.8.1

  '@smithy/signature-v4@5.1.2':
    dependencies:
      '@smithy/is-array-buffer': 4.0.0
      '@smithy/protocol-http': 5.1.2
      '@smithy/types': 4.3.1
      '@smithy/util-hex-encoding': 4.0.0
      '@smithy/util-middleware': 4.0.4
      '@smithy/util-uri-escape': 4.0.0
      '@smithy/util-utf8': 4.0.0
      tslib: 2.8.1

  '@smithy/smithy-client@4.4.3':
    dependencies:
      '@smithy/core': 3.5.3
      '@smithy/middleware-endpoint': 4.1.11
      '@smithy/middleware-stack': 4.0.4
      '@smithy/protocol-http': 5.1.2
      '@smithy/types': 4.3.1
      '@smithy/util-stream': 4.2.2
      tslib: 2.8.1

  '@smithy/types@4.3.1':
    dependencies:
      tslib: 2.8.1

  '@smithy/url-parser@4.0.4':
    dependencies:
      '@smithy/querystring-parser': 4.0.4
      '@smithy/types': 4.3.1
      tslib: 2.8.1

  '@smithy/util-base64@4.0.0':
    dependencies:
      '@smithy/util-buffer-from': 4.0.0
      '@smithy/util-utf8': 4.0.0
      tslib: 2.8.1

  '@smithy/util-body-length-browser@4.0.0':
    dependencies:
      tslib: 2.8.1

  '@smithy/util-body-length-node@4.0.0':
    dependencies:
      tslib: 2.8.1

  '@smithy/util-buffer-from@2.2.0':
    dependencies:
      '@smithy/is-array-buffer': 2.2.0
      tslib: 2.8.1

  '@smithy/util-buffer-from@4.0.0':
    dependencies:
      '@smithy/is-array-buffer': 4.0.0
      tslib: 2.8.1

  '@smithy/util-config-provider@4.0.0':
    dependencies:
      tslib: 2.8.1

  '@smithy/util-defaults-mode-browser@4.0.19':
    dependencies:
      '@smithy/property-provider': 4.0.4
      '@smithy/smithy-client': 4.4.3
      '@smithy/types': 4.3.1
      bowser: 2.11.0
      tslib: 2.8.1

  '@smithy/util-defaults-mode-node@4.0.19':
    dependencies:
      '@smithy/config-resolver': 4.1.4
      '@smithy/credential-provider-imds': 4.0.6
      '@smithy/node-config-provider': 4.1.3
      '@smithy/property-provider': 4.0.4
      '@smithy/smithy-client': 4.4.3
      '@smithy/types': 4.3.1
      tslib: 2.8.1

  '@smithy/util-endpoints@3.0.6':
    dependencies:
      '@smithy/node-config-provider': 4.1.3
      '@smithy/types': 4.3.1
      tslib: 2.8.1

  '@smithy/util-hex-encoding@4.0.0':
    dependencies:
      tslib: 2.8.1

  '@smithy/util-middleware@4.0.4':
    dependencies:
      '@smithy/types': 4.3.1
      tslib: 2.8.1

  '@smithy/util-retry@4.0.5':
    dependencies:
      '@smithy/service-error-classification': 4.0.5
      '@smithy/types': 4.3.1
      tslib: 2.8.1

  '@smithy/util-stream@4.2.2':
    dependencies:
      '@smithy/fetch-http-handler': 5.0.4
      '@smithy/node-http-handler': 4.0.6
      '@smithy/types': 4.3.1
      '@smithy/util-base64': 4.0.0
      '@smithy/util-buffer-from': 4.0.0
      '@smithy/util-hex-encoding': 4.0.0
      '@smithy/util-utf8': 4.0.0
      tslib: 2.8.1

  '@smithy/util-uri-escape@4.0.0':
    dependencies:
      tslib: 2.8.1

  '@smithy/util-utf8@2.3.0':
    dependencies:
      '@smithy/util-buffer-from': 2.2.0
      tslib: 2.8.1

  '@smithy/util-utf8@4.0.0':
    dependencies:
      '@smithy/util-buffer-from': 4.0.0
      tslib: 2.8.1

  '@smithy/util-waiter@4.0.5':
    dependencies:
      '@smithy/abort-controller': 4.0.4
      '@smithy/types': 4.3.1
      tslib: 2.8.1

  '@swc/core-darwin-arm64@1.12.5':
    optional: true

  '@swc/core-darwin-x64@1.12.5':
    optional: true

  '@swc/core-linux-arm-gnueabihf@1.12.5':
    optional: true

  '@swc/core-linux-arm64-gnu@1.12.5':
    optional: true

  '@swc/core-linux-arm64-musl@1.12.5':
    optional: true

  '@swc/core-linux-x64-gnu@1.12.5':
    optional: true

  '@swc/core-linux-x64-musl@1.12.5':
    optional: true

  '@swc/core-win32-arm64-msvc@1.12.5':
    optional: true

  '@swc/core-win32-ia32-msvc@1.12.5':
    optional: true

  '@swc/core-win32-x64-msvc@1.12.5':
    optional: true

  '@swc/core@1.12.5':
    dependencies:
      '@swc/counter': 0.1.3
      '@swc/types': 0.1.23
    optionalDependencies:
      '@swc/core-darwin-arm64': 1.12.5
      '@swc/core-darwin-x64': 1.12.5
      '@swc/core-linux-arm-gnueabihf': 1.12.5
      '@swc/core-linux-arm64-gnu': 1.12.5
      '@swc/core-linux-arm64-musl': 1.12.5
      '@swc/core-linux-x64-gnu': 1.12.5
      '@swc/core-linux-x64-musl': 1.12.5
      '@swc/core-win32-arm64-msvc': 1.12.5
      '@swc/core-win32-ia32-msvc': 1.12.5
      '@swc/core-win32-x64-msvc': 1.12.5

  '@swc/counter@0.1.3': {}

  '@swc/jest@0.2.38(@swc/core@1.12.5)':
    dependencies:
      '@jest/create-cache-key-function': 29.7.0
      '@swc/core': 1.12.5
      '@swc/counter': 0.1.3
      jsonc-parser: 3.3.1

  '@swc/types@0.1.23':
    dependencies:
      '@swc/counter': 0.1.3

  '@tootallnate/quickjs-emscripten@0.23.0': {}

  '@tsconfig/node10@1.0.11': {}

  '@tsconfig/node12@1.0.11': {}

  '@tsconfig/node14@1.0.3': {}

  '@tsconfig/node16@1.0.4': {}

  '@tybys/wasm-util@0.9.0':
    dependencies:
      tslib: 2.8.1
    optional: true

  '@types/aws-lambda@8.10.150': {}

  '@types/babel__core@7.20.5':
    dependencies:
      '@babel/parser': 7.27.5
      '@babel/types': 7.27.6
      '@types/babel__generator': 7.27.0
      '@types/babel__template': 7.4.4
      '@types/babel__traverse': 7.20.7

  '@types/babel__generator@7.27.0':
    dependencies:
      '@babel/types': 7.27.6

  '@types/babel__template@7.4.4':
    dependencies:
      '@babel/parser': 7.27.5
      '@babel/types': 7.27.6

  '@types/babel__traverse@7.20.7':
    dependencies:
      '@babel/types': 7.27.6

  '@types/better-sqlite3@7.6.13':
    dependencies:
      '@types/node': 24.0.3

  '@types/body-parser@1.19.6':
    dependencies:
      '@types/connect': 3.4.38
      '@types/node': 24.0.3

  '@types/cheerio@0.22.35':
    dependencies:
      '@types/node': 24.0.3

  '@types/connect@3.4.38':
    dependencies:
      '@types/node': 24.0.3

  '@types/estree@1.0.8': {}

  '@types/express-serve-static-core@5.0.6':
    dependencies:
      '@types/node': 24.0.3
      '@types/qs': 6.14.0
      '@types/range-parser': 1.2.7
      '@types/send': 0.17.5

  '@types/express@5.0.3':
    dependencies:
      '@types/body-parser': 1.19.6
      '@types/express-serve-static-core': 5.0.6
      '@types/serve-static': 1.15.8

  '@types/hast@3.0.4':
    dependencies:
      '@types/unist': 3.0.3

  '@types/http-errors@2.0.5': {}

  '@types/istanbul-lib-coverage@2.0.6': {}

  '@types/istanbul-lib-report@3.0.3':
    dependencies:
      '@types/istanbul-lib-coverage': 2.0.6

  '@types/istanbul-reports@3.0.4':
    dependencies:
      '@types/istanbul-lib-report': 3.0.3

  '@types/jest@30.0.0':
    dependencies:
      expect: 30.0.0
      pretty-format: 30.0.0

  '@types/json-schema@7.0.15': {}

  '@types/mime@1.3.5': {}

  '@types/node@24.0.3':
    dependencies:
      undici-types: 7.8.0

  '@types/qs@6.14.0': {}

  '@types/range-parser@1.2.7': {}

  '@types/send@0.17.5':
    dependencies:
      '@types/mime': 1.3.5
      '@types/node': 24.0.3

  '@types/serve-static@1.15.8':
    dependencies:
      '@types/http-errors': 2.0.5
      '@types/node': 24.0.3
      '@types/send': 0.17.5

  '@types/stack-utils@2.0.3': {}

  '@types/swagger-jsdoc@6.0.4': {}

  '@types/swagger-ui-express@4.1.8':
    dependencies:
      '@types/express': 5.0.3
      '@types/serve-static': 1.15.8

  '@types/unist@3.0.3': {}

  '@types/uuid@9.0.8': {}

  '@types/yargs-parser@21.0.3': {}

  '@types/yargs@17.0.33':
    dependencies:
      '@types/yargs-parser': 21.0.3

  '@types/yauzl@2.10.3':
    dependencies:
      '@types/node': 24.0.3
    optional: true

  '@typescript-eslint/eslint-plugin@8.34.1(@typescript-eslint/parser@8.34.1(eslint@9.29.0)(typescript@5.8.3))(eslint@9.29.0)(typescript@5.8.3)':
    dependencies:
      '@eslint-community/regexpp': 4.12.1
      '@typescript-eslint/parser': 8.34.1(eslint@9.29.0)(typescript@5.8.3)
      '@typescript-eslint/scope-manager': 8.34.1
      '@typescript-eslint/type-utils': 8.34.1(eslint@9.29.0)(typescript@5.8.3)
      '@typescript-eslint/utils': 8.34.1(eslint@9.29.0)(typescript@5.8.3)
      '@typescript-eslint/visitor-keys': 8.34.1
      eslint: 9.29.0
      graphemer: 1.4.0
      ignore: 7.0.5
      natural-compare: 1.4.0
      ts-api-utils: 2.1.0(typescript@5.8.3)
      typescript: 5.8.3
    transitivePeerDependencies:
      - supports-color

  '@typescript-eslint/parser@8.34.1(eslint@9.29.0)(typescript@5.8.3)':
    dependencies:
      '@typescript-eslint/scope-manager': 8.34.1
      '@typescript-eslint/types': 8.34.1
      '@typescript-eslint/typescript-estree': 8.34.1(typescript@5.8.3)
      '@typescript-eslint/visitor-keys': 8.34.1
      debug: 4.4.1(supports-color@5.5.0)
      eslint: 9.29.0
      typescript: 5.8.3
    transitivePeerDependencies:
      - supports-color

  '@typescript-eslint/project-service@8.34.1(typescript@5.8.3)':
    dependencies:
      '@typescript-eslint/tsconfig-utils': 8.34.1(typescript@5.8.3)
      '@typescript-eslint/types': 8.34.1
      debug: 4.4.1(supports-color@5.5.0)
      typescript: 5.8.3
    transitivePeerDependencies:
      - supports-color

  '@typescript-eslint/scope-manager@8.34.1':
    dependencies:
      '@typescript-eslint/types': 8.34.1
      '@typescript-eslint/visitor-keys': 8.34.1

  '@typescript-eslint/tsconfig-utils@8.34.1(typescript@5.8.3)':
    dependencies:
      typescript: 5.8.3

  '@typescript-eslint/type-utils@8.34.1(eslint@9.29.0)(typescript@5.8.3)':
    dependencies:
      '@typescript-eslint/typescript-estree': 8.34.1(typescript@5.8.3)
      '@typescript-eslint/utils': 8.34.1(eslint@9.29.0)(typescript@5.8.3)
      debug: 4.4.1(supports-color@5.5.0)
      eslint: 9.29.0
      ts-api-utils: 2.1.0(typescript@5.8.3)
      typescript: 5.8.3
    transitivePeerDependencies:
      - supports-color

  '@typescript-eslint/types@8.34.1': {}

  '@typescript-eslint/typescript-estree@8.34.1(typescript@5.8.3)':
    dependencies:
      '@typescript-eslint/project-service': 8.34.1(typescript@5.8.3)
      '@typescript-eslint/tsconfig-utils': 8.34.1(typescript@5.8.3)
      '@typescript-eslint/types': 8.34.1
      '@typescript-eslint/visitor-keys': 8.34.1
      debug: 4.4.1(supports-color@5.5.0)
      fast-glob: 3.3.3
      is-glob: 4.0.3
      minimatch: 9.0.5
      semver: 7.7.2
      ts-api-utils: 2.1.0(typescript@5.8.3)
      typescript: 5.8.3
    transitivePeerDependencies:
      - supports-color

  '@typescript-eslint/utils@8.34.1(eslint@9.29.0)(typescript@5.8.3)':
    dependencies:
      '@eslint-community/eslint-utils': 4.7.0(eslint@9.29.0)
      '@typescript-eslint/scope-manager': 8.34.1
      '@typescript-eslint/types': 8.34.1
      '@typescript-eslint/typescript-estree': 8.34.1(typescript@5.8.3)
      eslint: 9.29.0
      typescript: 5.8.3
    transitivePeerDependencies:
      - supports-color

  '@typescript-eslint/visitor-keys@8.34.1':
    dependencies:
      '@typescript-eslint/types': 8.34.1
      eslint-visitor-keys: 4.2.1

  '@ungap/structured-clone@1.3.0': {}

  '@unrs/resolver-binding-android-arm-eabi@1.9.0':
    optional: true

  '@unrs/resolver-binding-android-arm64@1.9.0':
    optional: true

  '@unrs/resolver-binding-darwin-arm64@1.9.0':
    optional: true

  '@unrs/resolver-binding-darwin-x64@1.9.0':
    optional: true

  '@unrs/resolver-binding-freebsd-x64@1.9.0':
    optional: true

  '@unrs/resolver-binding-linux-arm-gnueabihf@1.9.0':
    optional: true

  '@unrs/resolver-binding-linux-arm-musleabihf@1.9.0':
    optional: true

  '@unrs/resolver-binding-linux-arm64-gnu@1.9.0':
    optional: true

  '@unrs/resolver-binding-linux-arm64-musl@1.9.0':
    optional: true

  '@unrs/resolver-binding-linux-ppc64-gnu@1.9.0':
    optional: true

  '@unrs/resolver-binding-linux-riscv64-gnu@1.9.0':
    optional: true

  '@unrs/resolver-binding-linux-riscv64-musl@1.9.0':
    optional: true

  '@unrs/resolver-binding-linux-s390x-gnu@1.9.0':
    optional: true

  '@unrs/resolver-binding-linux-x64-gnu@1.9.0':
    optional: true

  '@unrs/resolver-binding-linux-x64-musl@1.9.0':
    optional: true

  '@unrs/resolver-binding-wasm32-wasi@1.9.0':
    dependencies:
      '@napi-rs/wasm-runtime': 0.2.11
    optional: true

  '@unrs/resolver-binding-win32-arm64-msvc@1.9.0':
    optional: true

  '@unrs/resolver-binding-win32-ia32-msvc@1.9.0':
    optional: true

  '@unrs/resolver-binding-win32-x64-msvc@1.9.0':
    optional: true

  accepts@2.0.0:
    dependencies:
      mime-types: 3.0.1
      negotiator: 1.0.0

  acorn-jsx@5.3.2(acorn@8.15.0):
    dependencies:
      acorn: 8.15.0

  acorn-walk@8.3.4:
    dependencies:
      acorn: 8.15.0

  acorn@7.4.1: {}

  acorn@8.15.0: {}

  agent-base@7.1.3: {}

  ajv@6.12.6:
    dependencies:
      fast-deep-equal: 3.1.3
      fast-json-stable-stringify: 2.1.0
      json-schema-traverse: 0.4.1
      uri-js: 4.4.1

  ansi-escapes@4.3.2:
    dependencies:
      type-fest: 0.21.3

  ansi-regex@5.0.1: {}

  ansi-regex@6.1.0: {}

  ansi-styles@4.3.0:
    dependencies:
      color-convert: 2.0.1

  ansi-styles@5.2.0: {}

  ansi-styles@6.2.1: {}

  anymatch@3.1.3:
    dependencies:
      normalize-path: 3.0.0
      picomatch: 2.3.1

  are-docs-informative@0.0.2: {}

  arg@4.1.3: {}

  argparse@1.0.10:
    dependencies:
      sprintf-js: 1.0.3

  argparse@2.0.1: {}

  ast-types@0.13.4:
    dependencies:
      tslib: 2.8.1

  async@3.2.6: {}

  available-typed-arrays@1.0.7:
    dependencies:
      possible-typed-array-names: 1.1.0

  aws-cdk-lib@2.202.0(constructs@10.4.2):
    dependencies:
      '@aws-cdk/asset-awscli-v1': 2.2.240
      '@aws-cdk/asset-node-proxy-agent-v6': 2.1.0
      '@aws-cdk/cloud-assembly-schema': 44.7.0
      constructs: 10.4.2

  aws-cdk@2.1019.1:
    optionalDependencies:
      fsevents: 2.3.2

  aws-lambda@1.0.7:
    dependencies:
      aws-sdk: 2.1692.0
      commander: 3.0.2
      js-yaml: 3.14.1
      watchpack: 2.4.4

  aws-sdk@2.1692.0:
    dependencies:
      buffer: 4.9.2
      events: 1.1.1
      ieee754: 1.1.13
      jmespath: 0.16.0
      querystring: 0.2.0
      sax: 1.2.1
      url: 0.10.3
      util: 0.12.5
      uuid: 8.0.0
      xml2js: 0.6.2

  b4a@1.6.7: {}

  babel-jest@30.0.2(@babel/core@7.27.4):
    dependencies:
      '@babel/core': 7.27.4
      '@jest/transform': 30.0.2
      '@types/babel__core': 7.20.5
      babel-plugin-istanbul: 7.0.0
      babel-preset-jest: 30.0.1(@babel/core@7.27.4)
      chalk: 4.1.2
      graceful-fs: 4.2.11
      slash: 3.0.0
    transitivePeerDependencies:
      - supports-color

  babel-plugin-istanbul@7.0.0:
    dependencies:
      '@babel/helper-plugin-utils': 7.27.1
      '@istanbuljs/load-nyc-config': 1.1.0
      '@istanbuljs/schema': 0.1.3
      istanbul-lib-instrument: 6.0.3
      test-exclude: 6.0.0
    transitivePeerDependencies:
      - supports-color

  babel-plugin-jest-hoist@30.0.1:
    dependencies:
      '@babel/template': 7.27.2
      '@babel/types': 7.27.6
      '@types/babel__core': 7.20.5

  babel-preset-current-node-syntax@1.1.0(@babel/core@7.27.4):
    dependencies:
      '@babel/core': 7.27.4
      '@babel/plugin-syntax-async-generators': 7.8.4(@babel/core@7.27.4)
      '@babel/plugin-syntax-bigint': 7.8.3(@babel/core@7.27.4)
      '@babel/plugin-syntax-class-properties': 7.12.13(@babel/core@7.27.4)
      '@babel/plugin-syntax-class-static-block': 7.14.5(@babel/core@7.27.4)
      '@babel/plugin-syntax-import-attributes': 7.27.1(@babel/core@7.27.4)
      '@babel/plugin-syntax-import-meta': 7.10.4(@babel/core@7.27.4)
      '@babel/plugin-syntax-json-strings': 7.8.3(@babel/core@7.27.4)
      '@babel/plugin-syntax-logical-assignment-operators': 7.10.4(@babel/core@7.27.4)
      '@babel/plugin-syntax-nullish-coalescing-operator': 7.8.3(@babel/core@7.27.4)
      '@babel/plugin-syntax-numeric-separator': 7.10.4(@babel/core@7.27.4)
      '@babel/plugin-syntax-object-rest-spread': 7.8.3(@babel/core@7.27.4)
      '@babel/plugin-syntax-optional-catch-binding': 7.8.3(@babel/core@7.27.4)
      '@babel/plugin-syntax-optional-chaining': 7.8.3(@babel/core@7.27.4)
      '@babel/plugin-syntax-private-property-in-object': 7.14.5(@babel/core@7.27.4)
      '@babel/plugin-syntax-top-level-await': 7.14.5(@babel/core@7.27.4)

  babel-preset-jest@30.0.1(@babel/core@7.27.4):
    dependencies:
      '@babel/core': 7.27.4
      babel-plugin-jest-hoist: 30.0.1
      babel-preset-current-node-syntax: 1.1.0(@babel/core@7.27.4)

  balanced-match@1.0.2: {}

  bare-events@2.5.4:
    optional: true

  bare-fs@4.1.5:
    dependencies:
      bare-events: 2.5.4
      bare-path: 3.0.0
      bare-stream: 2.6.5(bare-events@2.5.4)
    optional: true

  bare-os@3.6.1:
    optional: true

  bare-path@3.0.0:
    dependencies:
      bare-os: 3.6.1
    optional: true

  bare-stream@2.6.5(bare-events@2.5.4):
    dependencies:
      streamx: 2.22.1
    optionalDependencies:
      bare-events: 2.5.4
    optional: true

  base64-js@1.5.1: {}

  basic-ftp@5.0.5: {}

  better-sqlite3@12.0.0:
    dependencies:
      bindings: 1.5.0
      prebuild-install: 7.1.3

  bignumber.js@9.3.0: {}

  binary-extensions@2.3.0: {}

  bindings@1.5.0:
    dependencies:
      file-uri-to-path: 1.0.0

  bl@4.1.0:
    dependencies:
      buffer: 5.7.1
      inherits: 2.0.4
      readable-stream: 3.6.2

  body-parser@2.2.0:
    dependencies:
      bytes: 3.1.2
      content-type: 1.0.5
      debug: 4.4.1(supports-color@5.5.0)
      http-errors: 2.0.0
      iconv-lite: 0.6.3
      on-finished: 2.4.1
      qs: 6.14.0
      raw-body: 3.0.0
      type-is: 2.0.1
    transitivePeerDependencies:
      - supports-color

  boolbase@1.0.0: {}

  bowser@2.11.0: {}

  brace-expansion@1.1.12:
    dependencies:
      balanced-match: 1.0.2
      concat-map: 0.0.1

  brace-expansion@2.0.2:
    dependencies:
      balanced-match: 1.0.2

  braces@3.0.3:
    dependencies:
      fill-range: 7.1.1

  browserslist@4.25.0:
    dependencies:
      caniuse-lite: 1.0.30001723
      electron-to-chromium: 1.5.167
      node-releases: 2.0.19
      update-browserslist-db: 1.1.3(browserslist@4.25.0)

  bs-logger@0.2.6:
    dependencies:
      fast-json-stable-stringify: 2.1.0

  bser@2.1.1:
    dependencies:
      node-int64: 0.4.0

  buffer-crc32@0.2.13: {}

  buffer-equal-constant-time@1.0.1: {}

  buffer-from@1.1.2: {}

  buffer@4.9.2:
    dependencies:
      base64-js: 1.5.1
      ieee754: 1.1.13
      isarray: 1.0.0

  buffer@5.7.1:
    dependencies:
      base64-js: 1.5.1
      ieee754: 1.2.1

  builtin-modules@5.0.0: {}

  bytes@3.1.2: {}

  call-bind-apply-helpers@1.0.2:
    dependencies:
      es-errors: 1.3.0
      function-bind: 1.1.2

  call-bind@1.0.8:
    dependencies:
      call-bind-apply-helpers: 1.0.2
      es-define-property: 1.0.1
      get-intrinsic: 1.3.0
      set-function-length: 1.2.2

  call-bound@1.0.4:
    dependencies:
      call-bind-apply-helpers: 1.0.2
      get-intrinsic: 1.3.0

  call-me-maybe@1.0.2: {}

  callsites@3.1.0: {}

  camelcase@5.3.1: {}

  camelcase@6.3.0: {}

  caniuse-lite@1.0.30001723: {}

  chalk@4.1.2:
    dependencies:
      ansi-styles: 4.3.0
      supports-color: 7.2.0

  char-regex@1.0.2: {}

  cheerio-select@2.1.0:
    dependencies:
      boolbase: 1.0.0
      css-select: 5.1.0
      css-what: 6.1.0
      domelementtype: 2.3.0
      domhandler: 5.0.3
      domutils: 3.2.2

  cheerio@1.1.0:
    dependencies:
      cheerio-select: 2.1.0
      dom-serializer: 2.0.0
      domhandler: 5.0.3
      domutils: 3.2.2
      encoding-sniffer: 0.2.1
      htmlparser2: 10.0.0
      parse5: 7.3.0
      parse5-htmlparser2-tree-adapter: 7.1.0
      parse5-parser-stream: 7.1.2
      undici: 7.10.0
      whatwg-mimetype: 4.0.0

  chokidar@3.6.0:
    dependencies:
      anymatch: 3.1.3
      braces: 3.0.3
      glob-parent: 5.1.2
      is-binary-path: 2.1.0
      is-glob: 4.0.3
      normalize-path: 3.0.0
      readdirp: 3.6.0
    optionalDependencies:
      fsevents: 2.3.3

  chownr@1.1.4: {}

  chromium-bidi@5.1.0(devtools-protocol@0.0.1452169):
    dependencies:
      devtools-protocol: 0.0.1452169
      mitt: 3.0.1
      zod: 3.25.67

  ci-info@4.2.0: {}

  cjs-module-lexer@2.1.0: {}

  clean-regexp@1.0.0:
    dependencies:
      escape-string-regexp: 1.0.5

  cliui@8.0.1:
    dependencies:
      string-width: 4.2.3
      strip-ansi: 6.0.1
      wrap-ansi: 7.0.0

  co@4.6.0: {}

  collect-v8-coverage@1.0.2: {}

  color-convert@2.0.1:
    dependencies:
      color-name: 1.1.4

  color-name@1.1.4: {}

  commander@3.0.2: {}

  commander@6.2.0: {}

  commander@9.5.0:
    optional: true

  comment-parser@1.4.1: {}

  concat-map@0.0.1: {}

  constructs@10.4.2: {}

  content-disposition@1.0.0:
    dependencies:
      safe-buffer: 5.2.1

  content-type@1.0.5: {}

  convert-source-map@2.0.0: {}

  cookie-signature@1.2.2: {}

  cookie@0.7.2: {}

  core-js-compat@3.43.0:
    dependencies:
      browserslist: 4.25.0

  cosmiconfig@9.0.0(typescript@5.8.3):
    dependencies:
      env-paths: 2.2.1
      import-fresh: 3.3.1
      js-yaml: 4.1.0
      parse-json: 5.2.0
    optionalDependencies:
      typescript: 5.8.3

  create-require@1.1.1: {}

  cross-spawn@7.0.6:
    dependencies:
      path-key: 3.1.1
      shebang-command: 2.0.0
      which: 2.0.2

  css-select@5.1.0:
    dependencies:
      boolbase: 1.0.0
      css-what: 6.1.0
      domhandler: 5.0.3
      domutils: 3.2.2
      nth-check: 2.1.1

  css-what@6.1.0: {}

  csv-writer@1.6.0: {}

  data-uri-to-buffer@4.0.1: {}

  data-uri-to-buffer@6.0.2: {}

  date-fns@4.1.0: {}

  debug@4.4.1(supports-color@5.5.0):
    dependencies:
      ms: 2.1.3
    optionalDependencies:
      supports-color: 5.5.0

  decompress-response@6.0.0:
    dependencies:
      mimic-response: 3.1.0

  dedent@1.6.0: {}

  deep-extend@0.6.0: {}

  deep-is@0.1.4: {}

  deepmerge@4.3.1: {}

  define-data-property@1.1.4:
    dependencies:
      es-define-property: 1.0.1
      es-errors: 1.3.0
      gopd: 1.2.0

  define-lazy-prop@2.0.0: {}

  degenerator@5.0.1:
    dependencies:
      ast-types: 0.13.4
      escodegen: 2.1.0
      esprima: 4.0.1

  depd@2.0.0: {}

  detect-libc@2.0.4: {}

  detect-newline@3.1.0: {}

  devtools-protocol@0.0.1452169: {}

  diff@4.0.2: {}

  doctrine@3.0.0:
    dependencies:
      esutils: 2.0.3

  dom-serializer@2.0.0:
    dependencies:
      domelementtype: 2.3.0
      domhandler: 5.0.3
      entities: 4.5.0

  domelementtype@2.3.0: {}

  domhandler@5.0.3:
    dependencies:
      domelementtype: 2.3.0

  domutils@3.2.2:
    dependencies:
      dom-serializer: 2.0.0
      domelementtype: 2.3.0
      domhandler: 5.0.3

  dotenv@16.5.0: {}

  dunder-proto@1.0.1:
    dependencies:
      call-bind-apply-helpers: 1.0.2
      es-errors: 1.3.0
      gopd: 1.2.0

  eastasianwidth@0.2.0: {}

  ecdsa-sig-formatter@1.0.11:
    dependencies:
      safe-buffer: 5.2.1

  ee-first@1.1.1: {}

  ejs@3.1.10:
    dependencies:
      jake: 10.9.2

  electron-to-chromium@1.5.167: {}

  emittery@0.13.1: {}

  emoji-regex@8.0.0: {}

  emoji-regex@9.2.2: {}

  encodeurl@2.0.0: {}

  encoding-sniffer@0.2.1:
    dependencies:
      iconv-lite: 0.6.3
      whatwg-encoding: 3.1.1

  end-of-stream@1.4.5:
    dependencies:
      once: 1.4.0

  entities@4.5.0: {}

  entities@6.0.1: {}

  env-paths@2.2.1: {}

  error-ex@1.3.2:
    dependencies:
      is-arrayish: 0.2.1

  es-define-property@1.0.1: {}

  es-errors@1.3.0: {}

  es-object-atoms@1.1.1:
    dependencies:
      es-errors: 1.3.0

  escalade@3.2.0: {}

  escape-html@1.0.3: {}

  escape-string-regexp@1.0.5: {}

  escape-string-regexp@2.0.0: {}

  escape-string-regexp@4.0.0: {}

  escodegen@2.1.0:
    dependencies:
      esprima: 4.0.1
      estraverse: 5.3.0
      esutils: 2.0.3
    optionalDependencies:
      source-map: 0.6.1

  eslint-config-prettier@10.1.5(eslint@9.29.0):
    dependencies:
      eslint: 9.29.0

  eslint-plugin-jsdoc@51.2.1(eslint@9.29.0):
    dependencies:
      '@es-joy/jsdoccomment': 0.52.0
      are-docs-informative: 0.0.2
      comment-parser: 1.4.1
      debug: 4.4.1(supports-color@5.5.0)
      escape-string-regexp: 4.0.0
      eslint: 9.29.0
      espree: 10.4.0
      esquery: 1.6.0
      parse-imports-exports: 0.2.4
      semver: 7.7.2
      spdx-expression-parse: 4.0.0
    transitivePeerDependencies:
      - supports-color

  eslint-plugin-prettier@5.5.0(eslint-config-prettier@10.1.5(eslint@9.29.0))(eslint@9.29.0)(prettier@3.5.3):
    dependencies:
      eslint: 9.29.0
      prettier: 3.5.3
      prettier-linter-helpers: 1.0.0
      synckit: 0.11.8
    optionalDependencies:
      eslint-config-prettier: 10.1.5(eslint@9.29.0)

  eslint-plugin-promise@7.2.1(eslint@9.29.0):
    dependencies:
      '@eslint-community/eslint-utils': 4.7.0(eslint@9.29.0)
      eslint: 9.29.0

  eslint-plugin-simple-import-sort@12.1.1(eslint@9.29.0):
    dependencies:
      eslint: 9.29.0

  eslint-plugin-unicorn@59.0.1(eslint@9.29.0):
    dependencies:
      '@babel/helper-validator-identifier': 7.27.1
      '@eslint-community/eslint-utils': 4.7.0(eslint@9.29.0)
      '@eslint/plugin-kit': 0.2.8
      ci-info: 4.2.0
      clean-regexp: 1.0.0
      core-js-compat: 3.43.0
      eslint: 9.29.0
      esquery: 1.6.0
      find-up-simple: 1.0.1
      globals: 16.2.0
      indent-string: 5.0.0
      is-builtin-module: 5.0.0
      jsesc: 3.1.0
      pluralize: 8.0.0
      regexp-tree: 0.1.27
      regjsparser: 0.12.0
      semver: 7.7.2
      strip-indent: 4.0.0

  eslint-plugin-unused-imports@4.1.4(@typescript-eslint/eslint-plugin@8.34.1(@typescript-eslint/parser@8.34.1(eslint@9.29.0)(typescript@5.8.3))(eslint@9.29.0)(typescript@5.8.3))(eslint@9.29.0):
    dependencies:
      eslint: 9.29.0
    optionalDependencies:
      '@typescript-eslint/eslint-plugin': 8.34.1(@typescript-eslint/parser@8.34.1(eslint@9.29.0)(typescript@5.8.3))(eslint@9.29.0)(typescript@5.8.3)

  eslint-scope@8.4.0:
    dependencies:
      esrecurse: 4.3.0
      estraverse: 5.3.0

  eslint-visitor-keys@3.4.3: {}

  eslint-visitor-keys@4.2.1: {}

  eslint@9.29.0:
    dependencies:
      '@eslint-community/eslint-utils': 4.7.0(eslint@9.29.0)
      '@eslint-community/regexpp': 4.12.1
      '@eslint/config-array': 0.20.1
      '@eslint/config-helpers': 0.2.3
      '@eslint/core': 0.14.0
      '@eslint/eslintrc': 3.3.1
      '@eslint/js': 9.29.0
      '@eslint/plugin-kit': 0.3.2
      '@humanfs/node': 0.16.6
      '@humanwhocodes/module-importer': 1.0.1
      '@humanwhocodes/retry': 0.4.3
      '@types/estree': 1.0.8
      '@types/json-schema': 7.0.15
      ajv: 6.12.6
      chalk: 4.1.2
      cross-spawn: 7.0.6
      debug: 4.4.1(supports-color@5.5.0)
      escape-string-regexp: 4.0.0
      eslint-scope: 8.4.0
      eslint-visitor-keys: 4.2.1
      espree: 10.4.0
      esquery: 1.6.0
      esutils: 2.0.3
      fast-deep-equal: 3.1.3
      file-entry-cache: 8.0.0
      find-up: 5.0.0
      glob-parent: 6.0.2
      ignore: 5.3.2
      imurmurhash: 0.1.4
      is-glob: 4.0.3
      json-stable-stringify-without-jsonify: 1.0.1
      lodash.merge: 4.6.2
      minimatch: 3.1.2
      natural-compare: 1.4.0
      optionator: 0.9.4
    transitivePeerDependencies:
      - supports-color

  espree@10.4.0:
    dependencies:
      acorn: 8.15.0
      acorn-jsx: 5.3.2(acorn@8.15.0)
      eslint-visitor-keys: 4.2.1

  esprima@4.0.1: {}

  esquery@1.6.0:
    dependencies:
      estraverse: 5.3.0

  esrecurse@4.3.0:
    dependencies:
      estraverse: 5.3.0

  estraverse@5.3.0: {}

  esutils@2.0.3: {}

  etag@1.8.1: {}

  events@1.1.1: {}

  execa@5.1.1:
    dependencies:
      cross-spawn: 7.0.6
      get-stream: 6.0.1
      human-signals: 2.1.0
      is-stream: 2.0.1
      merge-stream: 2.0.0
      npm-run-path: 4.0.1
      onetime: 5.1.2
      signal-exit: 3.0.7
      strip-final-newline: 2.0.0

  exit-x@0.2.2: {}

  expand-template@2.0.3: {}

  expect@30.0.0:
    dependencies:
      '@jest/expect-utils': 30.0.0
      '@jest/get-type': 30.0.0
      jest-matcher-utils: 30.0.0
      jest-message-util: 30.0.0
      jest-mock: 30.0.0
      jest-util: 30.0.0

  expect@30.0.2:
    dependencies:
      '@jest/expect-utils': 30.0.2
      '@jest/get-type': 30.0.1
      jest-matcher-utils: 30.0.2
      jest-message-util: 30.0.2
      jest-mock: 30.0.2
      jest-util: 30.0.2

  express@5.1.0:
    dependencies:
      accepts: 2.0.0
      body-parser: 2.2.0
      content-disposition: 1.0.0
      content-type: 1.0.5
      cookie: 0.7.2
      cookie-signature: 1.2.2
      debug: 4.4.1(supports-color@5.5.0)
      encodeurl: 2.0.0
      escape-html: 1.0.3
      etag: 1.8.1
      finalhandler: 2.1.0
      fresh: 2.0.0
      http-errors: 2.0.0
      merge-descriptors: 2.0.0
      mime-types: 3.0.1
      on-finished: 2.4.1
      once: 1.4.0
      parseurl: 1.3.3
      proxy-addr: 2.0.7
      qs: 6.14.0
      range-parser: 1.2.1
      router: 2.2.0
      send: 1.2.0
      serve-static: 2.2.0
      statuses: 2.0.2
      type-is: 2.0.1
      vary: 1.1.2
    transitivePeerDependencies:
      - supports-color

  extend@3.0.2: {}

  extract-zip@2.0.1:
    dependencies:
      debug: 4.4.1(supports-color@5.5.0)
      get-stream: 5.2.0
      yauzl: 2.10.0
    optionalDependencies:
      '@types/yauzl': 2.10.3
    transitivePeerDependencies:
      - supports-color

  fast-deep-equal@3.1.3: {}

  fast-diff@1.3.0: {}

  fast-fifo@1.3.2: {}

  fast-glob@3.3.3:
    dependencies:
      '@nodelib/fs.stat': 2.0.5
      '@nodelib/fs.walk': 1.2.8
      glob-parent: 5.1.2
      merge2: 1.4.1
      micromatch: 4.0.8

  fast-json-stable-stringify@2.1.0: {}

  fast-levenshtein@2.0.6: {}

  fast-xml-parser@4.4.1:
    dependencies:
      strnum: 1.1.2

  fastq@1.19.1:
    dependencies:
      reusify: 1.1.0

  fb-watchman@2.0.2:
    dependencies:
      bser: 2.1.1

  fd-slicer@1.1.0:
    dependencies:
      pend: 1.2.0

  fetch-blob@3.2.0:
    dependencies:
      node-domexception: 1.0.0
      web-streams-polyfill: 3.3.3

  file-entry-cache@8.0.0:
    dependencies:
      flat-cache: 4.0.1

  file-uri-to-path@1.0.0: {}

  filelist@1.0.4:
    dependencies:
      minimatch: 5.1.6

  fill-range@7.1.1:
    dependencies:
      to-regex-range: 5.0.1

  finalhandler@2.1.0:
    dependencies:
      debug: 4.4.1(supports-color@5.5.0)
      encodeurl: 2.0.0
      escape-html: 1.0.3
      on-finished: 2.4.1
      parseurl: 1.3.3
      statuses: 2.0.2
    transitivePeerDependencies:
      - supports-color

  find-up-simple@1.0.1: {}

  find-up@4.1.0:
    dependencies:
      locate-path: 5.0.0
      path-exists: 4.0.0

  find-up@5.0.0:
    dependencies:
      locate-path: 6.0.0
      path-exists: 4.0.0

  flat-cache@4.0.1:
    dependencies:
      flatted: 3.3.3
      keyv: 4.5.4

  flatted@3.3.3: {}

  for-each@0.3.5:
    dependencies:
      is-callable: 1.2.7

  foreground-child@3.3.1:
    dependencies:
      cross-spawn: 7.0.6
      signal-exit: 4.1.0

  formdata-polyfill@4.0.10:
    dependencies:
      fetch-blob: 3.2.0

  forwarded@0.2.0: {}

  fresh@2.0.0: {}

  fs-constants@1.0.0: {}

  fs-extra@10.1.0:
    dependencies:
      graceful-fs: 4.2.11
      jsonfile: 6.1.0
      universalify: 2.0.1

  fs.realpath@1.0.0: {}

  fsevents@2.3.2:
    optional: true

  fsevents@2.3.3:
    optional: true

  function-bind@1.1.2: {}

  gaxios@7.1.0:
    dependencies:
      extend: 3.0.2
      https-proxy-agent: 7.0.6
      node-fetch: 3.3.2
    transitivePeerDependencies:
      - supports-color

  gcp-metadata@7.0.0:
    dependencies:
      gaxios: 7.1.0
      google-logging-utils: 1.1.1
      json-bigint: 1.0.0
    transitivePeerDependencies:
      - supports-color

  gensync@1.0.0-beta.2: {}

  get-caller-file@2.0.5: {}

  get-intrinsic@1.3.0:
    dependencies:
      call-bind-apply-helpers: 1.0.2
      es-define-property: 1.0.1
      es-errors: 1.3.0
      es-object-atoms: 1.1.1
      function-bind: 1.1.2
      get-proto: 1.0.1
      gopd: 1.2.0
      has-symbols: 1.1.0
      hasown: 2.0.2
      math-intrinsics: 1.1.0

  get-package-type@0.1.0: {}

  get-proto@1.0.1:
    dependencies:
      dunder-proto: 1.0.1
      es-object-atoms: 1.1.1

  get-stream@5.2.0:
    dependencies:
      pump: 3.0.3

  get-stream@6.0.1: {}

  get-uri@6.0.4:
    dependencies:
      basic-ftp: 5.0.5
      data-uri-to-buffer: 6.0.2
      debug: 4.4.1(supports-color@5.5.0)
    transitivePeerDependencies:
      - supports-color

  github-from-package@0.0.0: {}

  glob-parent@5.1.2:
    dependencies:
      is-glob: 4.0.3

  glob-parent@6.0.2:
    dependencies:
      is-glob: 4.0.3

  glob-to-regexp@0.4.1: {}

  glob@10.4.5:
    dependencies:
      foreground-child: 3.3.1
      jackspeak: 3.4.3
      minimatch: 9.0.5
      minipass: 7.1.2
      package-json-from-dist: 1.0.1
      path-scurry: 1.11.1

  glob@7.1.6:
    dependencies:
      fs.realpath: 1.0.0
      inflight: 1.0.6
      inherits: 2.0.4
      minimatch: 3.1.2
      once: 1.4.0
      path-is-absolute: 1.0.1

  glob@7.2.3:
    dependencies:
      fs.realpath: 1.0.0
      inflight: 1.0.6
      inherits: 2.0.4
      minimatch: 3.1.2
      once: 1.4.0
      path-is-absolute: 1.0.1

  globals@11.12.0: {}

  globals@14.0.0: {}

  globals@16.2.0: {}

  google-auth-library@10.1.0:
    dependencies:
      base64-js: 1.5.1
      ecdsa-sig-formatter: 1.0.11
      gaxios: 7.1.0
      gcp-metadata: 7.0.0
      google-logging-utils: 1.1.1
      gtoken: 8.0.0
      jws: 4.0.0
    transitivePeerDependencies:
      - supports-color

  google-logging-utils@1.1.1: {}

  googleapis-common@8.0.2-rc.0:
    dependencies:
      extend: 3.0.2
      gaxios: 7.1.0
      google-auth-library: 10.1.0
      qs: 6.14.0
      url-template: 2.0.8
    transitivePeerDependencies:
      - supports-color

  googleapis@150.0.1:
    dependencies:
      google-auth-library: 10.1.0
      googleapis-common: 8.0.2-rc.0
    transitivePeerDependencies:
      - supports-color

  gopd@1.2.0: {}

  graceful-fs@4.2.11: {}

  graphemer@1.4.0: {}

  gtoken@8.0.0:
    dependencies:
      gaxios: 7.1.0
      jws: 4.0.0
    transitivePeerDependencies:
      - supports-color

  has-flag@3.0.0: {}

  has-flag@4.0.0: {}

  has-property-descriptors@1.0.2:
    dependencies:
      es-define-property: 1.0.1

  has-symbols@1.1.0: {}

  has-tostringtag@1.0.2:
    dependencies:
      has-symbols: 1.1.0

  hasown@2.0.2:
    dependencies:
      function-bind: 1.1.2

  html-escaper@2.0.2: {}

  htmlparser2@10.0.0:
    dependencies:
      domelementtype: 2.3.0
      domhandler: 5.0.3
      domutils: 3.2.2
      entities: 6.0.1

  http-errors@2.0.0:
    dependencies:
      depd: 2.0.0
      inherits: 2.0.4
      setprototypeof: 1.2.0
      statuses: 2.0.1
      toidentifier: 1.0.1

  http-proxy-agent@7.0.2:
    dependencies:
      agent-base: 7.1.3
      debug: 4.4.1(supports-color@5.5.0)
    transitivePeerDependencies:
      - supports-color

  https-proxy-agent@7.0.6:
    dependencies:
      agent-base: 7.1.3
      debug: 4.4.1(supports-color@5.5.0)
    transitivePeerDependencies:
      - supports-color

  human-signals@2.1.0: {}

  iconv-lite@0.6.3:
    dependencies:
      safer-buffer: 2.1.2

  ieee754@1.1.13: {}

  ieee754@1.2.1: {}

  ignore-by-default@1.0.1: {}

  ignore@5.3.2: {}

  ignore@7.0.5: {}

  import-fresh@3.3.1:
    dependencies:
      parent-module: 1.0.1
      resolve-from: 4.0.0

  import-local@3.2.0:
    dependencies:
      pkg-dir: 4.2.0
      resolve-cwd: 3.0.0

  imurmurhash@0.1.4: {}

  indent-string@5.0.0: {}

  inflight@1.0.6:
    dependencies:
      once: 1.4.0
      wrappy: 1.0.2

  inherits@2.0.4: {}

  ini@1.3.8: {}

  ip-address@9.0.5:
    dependencies:
      jsbn: 1.1.0
      sprintf-js: 1.1.3

  ipaddr.js@1.9.1: {}

  is-arguments@1.2.0:
    dependencies:
      call-bound: 1.0.4
      has-tostringtag: 1.0.2

  is-arrayish@0.2.1: {}

  is-binary-path@2.1.0:
    dependencies:
      binary-extensions: 2.3.0

  is-builtin-module@5.0.0:
    dependencies:
      builtin-modules: 5.0.0

  is-callable@1.2.7: {}

  is-docker@2.2.1: {}

  is-extglob@2.1.1: {}

  is-fullwidth-code-point@3.0.0: {}

  is-generator-fn@2.1.0: {}

  is-generator-function@1.1.0:
    dependencies:
      call-bound: 1.0.4
      get-proto: 1.0.1
      has-tostringtag: 1.0.2
      safe-regex-test: 1.1.0

  is-glob@4.0.3:
    dependencies:
      is-extglob: 2.1.1

  is-number@7.0.0: {}

  is-promise@4.0.0: {}

  is-regex@1.2.1:
    dependencies:
      call-bound: 1.0.4
      gopd: 1.2.0
      has-tostringtag: 1.0.2
      hasown: 2.0.2

  is-stream@2.0.1: {}

  is-typed-array@1.1.15:
    dependencies:
      which-typed-array: 1.1.19

  is-wsl@2.2.0:
    dependencies:
      is-docker: 2.2.1

  isarray@1.0.0: {}

  isexe@2.0.0: {}

  istanbul-lib-coverage@3.2.2: {}

  istanbul-lib-instrument@6.0.3:
    dependencies:
      '@babel/core': 7.27.4
      '@babel/parser': 7.27.5
      '@istanbuljs/schema': 0.1.3
      istanbul-lib-coverage: 3.2.2
      semver: 7.7.2
    transitivePeerDependencies:
      - supports-color

  istanbul-lib-report@3.0.1:
    dependencies:
      istanbul-lib-coverage: 3.2.2
      make-dir: 4.0.0
      supports-color: 7.2.0

  istanbul-lib-source-maps@5.0.6:
    dependencies:
      '@jridgewell/trace-mapping': 0.3.25
      debug: 4.4.1(supports-color@5.5.0)
      istanbul-lib-coverage: 3.2.2
    transitivePeerDependencies:
      - supports-color

  istanbul-reports@3.1.7:
    dependencies:
      html-escaper: 2.0.2
      istanbul-lib-report: 3.0.1

  jackspeak@3.4.3:
    dependencies:
      '@isaacs/cliui': 8.0.2
    optionalDependencies:
      '@pkgjs/parseargs': 0.11.0

  jake@10.9.2:
    dependencies:
      async: 3.2.6
      chalk: 4.1.2
      filelist: 1.0.4
      minimatch: 3.1.2

  jest-changed-files@30.0.2:
    dependencies:
      execa: 5.1.1
      jest-util: 30.0.2
      p-limit: 3.1.0

  jest-circus@30.0.2:
    dependencies:
      '@jest/environment': 30.0.2
      '@jest/expect': 30.0.2
      '@jest/test-result': 30.0.2
      '@jest/types': 30.0.1
      '@types/node': 24.0.3
      chalk: 4.1.2
      co: 4.6.0
      dedent: 1.6.0
      is-generator-fn: 2.1.0
      jest-each: 30.0.2
      jest-matcher-utils: 30.0.2
      jest-message-util: 30.0.2
      jest-runtime: 30.0.2
      jest-snapshot: 30.0.2
      jest-util: 30.0.2
      p-limit: 3.1.0
      pretty-format: 30.0.2
      pure-rand: 7.0.1
      slash: 3.0.0
      stack-utils: 2.0.6
    transitivePeerDependencies:
      - babel-plugin-macros
      - supports-color

  jest-cli@30.0.2(@types/node@24.0.3)(ts-node@10.9.2(@swc/core@1.12.5)(@types/node@24.0.3)(typescript@5.8.3)):
    dependencies:
      '@jest/core': 30.0.2(ts-node@10.9.2(@swc/core@1.12.5)(@types/node@24.0.3)(typescript@5.8.3))
      '@jest/test-result': 30.0.2
      '@jest/types': 30.0.1
      chalk: 4.1.2
      exit-x: 0.2.2
      import-local: 3.2.0
      jest-config: 30.0.2(@types/node@24.0.3)(ts-node@10.9.2(@swc/core@1.12.5)(@types/node@24.0.3)(typescript@5.8.3))
      jest-util: 30.0.2
      jest-validate: 30.0.2
      yargs: 17.7.2
    transitivePeerDependencies:
      - '@types/node'
      - babel-plugin-macros
      - esbuild-register
      - supports-color
      - ts-node

  jest-config@30.0.2(@types/node@24.0.3)(ts-node@10.9.2(@swc/core@1.12.5)(@types/node@24.0.3)(typescript@5.8.3)):
    dependencies:
      '@babel/core': 7.27.4
      '@jest/get-type': 30.0.1
      '@jest/pattern': 30.0.1
      '@jest/test-sequencer': 30.0.2
      '@jest/types': 30.0.1
      babel-jest: 30.0.2(@babel/core@7.27.4)
      chalk: 4.1.2
      ci-info: 4.2.0
      deepmerge: 4.3.1
      glob: 10.4.5
      graceful-fs: 4.2.11
      jest-circus: 30.0.2
      jest-docblock: 30.0.1
      jest-environment-node: 30.0.2
      jest-regex-util: 30.0.1
      jest-resolve: 30.0.2
      jest-runner: 30.0.2
      jest-util: 30.0.2
      jest-validate: 30.0.2
      micromatch: 4.0.8
      parse-json: 5.2.0
      pretty-format: 30.0.2
      slash: 3.0.0
      strip-json-comments: 3.1.1
    optionalDependencies:
      '@types/node': 24.0.3
      ts-node: 10.9.2(@swc/core@1.12.5)(@types/node@24.0.3)(typescript@5.8.3)
    transitivePeerDependencies:
      - babel-plugin-macros
      - supports-color

  jest-diff@30.0.0:
    dependencies:
      '@jest/diff-sequences': 30.0.0
      '@jest/get-type': 30.0.0
      chalk: 4.1.2
      pretty-format: 30.0.0

  jest-diff@30.0.2:
    dependencies:
      '@jest/diff-sequences': 30.0.1
      '@jest/get-type': 30.0.1
      chalk: 4.1.2
      pretty-format: 30.0.2

  jest-docblock@30.0.1:
    dependencies:
      detect-newline: 3.1.0

  jest-each@30.0.2:
    dependencies:
      '@jest/get-type': 30.0.1
      '@jest/types': 30.0.1
      chalk: 4.1.2
      jest-util: 30.0.2
      pretty-format: 30.0.2

  jest-environment-node@30.0.2:
    dependencies:
      '@jest/environment': 30.0.2
      '@jest/fake-timers': 30.0.2
      '@jest/types': 30.0.1
      '@types/node': 24.0.3
      jest-mock: 30.0.2
      jest-util: 30.0.2
      jest-validate: 30.0.2

  jest-haste-map@30.0.2:
    dependencies:
      '@jest/types': 30.0.1
      '@types/node': 24.0.3
      anymatch: 3.1.3
      fb-watchman: 2.0.2
      graceful-fs: 4.2.11
      jest-regex-util: 30.0.1
      jest-util: 30.0.2
      jest-worker: 30.0.2
      micromatch: 4.0.8
      walker: 1.0.8
    optionalDependencies:
      fsevents: 2.3.3

  jest-html-reporters@3.1.7:
    dependencies:
      fs-extra: 10.1.0
      open: 8.4.2

  jest-leak-detector@30.0.2:
    dependencies:
      '@jest/get-type': 30.0.1
      pretty-format: 30.0.2

  jest-matcher-utils@30.0.0:
    dependencies:
      '@jest/get-type': 30.0.0
      chalk: 4.1.2
      jest-diff: 30.0.0
      pretty-format: 30.0.0

  jest-matcher-utils@30.0.2:
    dependencies:
      '@jest/get-type': 30.0.1
      chalk: 4.1.2
      jest-diff: 30.0.2
      pretty-format: 30.0.2

  jest-message-util@30.0.0:
    dependencies:
      '@babel/code-frame': 7.27.1
      '@jest/types': 30.0.0
      '@types/stack-utils': 2.0.3
      chalk: 4.1.2
      graceful-fs: 4.2.11
      micromatch: 4.0.8
      pretty-format: 30.0.0
      slash: 3.0.0
      stack-utils: 2.0.6

  jest-message-util@30.0.2:
    dependencies:
      '@babel/code-frame': 7.27.1
      '@jest/types': 30.0.1
      '@types/stack-utils': 2.0.3
      chalk: 4.1.2
      graceful-fs: 4.2.11
      micromatch: 4.0.8
      pretty-format: 30.0.2
      slash: 3.0.0
      stack-utils: 2.0.6

  jest-mock@30.0.0:
    dependencies:
      '@jest/types': 30.0.0
      '@types/node': 24.0.3
      jest-util: 30.0.0

  jest-mock@30.0.2:
    dependencies:
      '@jest/types': 30.0.1
      '@types/node': 24.0.3
      jest-util: 30.0.2

  jest-pnp-resolver@1.2.3(jest-resolve@30.0.2):
    optionalDependencies:
      jest-resolve: 30.0.2

  jest-regex-util@30.0.0: {}

  jest-regex-util@30.0.1: {}

  jest-resolve-dependencies@30.0.2:
    dependencies:
      jest-regex-util: 30.0.1
      jest-snapshot: 30.0.2
    transitivePeerDependencies:
      - supports-color

  jest-resolve@30.0.2:
    dependencies:
      chalk: 4.1.2
      graceful-fs: 4.2.11
      jest-haste-map: 30.0.2
      jest-pnp-resolver: 1.2.3(jest-resolve@30.0.2)
      jest-util: 30.0.2
      jest-validate: 30.0.2
      slash: 3.0.0
      unrs-resolver: 1.9.0

  jest-runner@30.0.2:
    dependencies:
      '@jest/console': 30.0.2
      '@jest/environment': 30.0.2
      '@jest/test-result': 30.0.2
      '@jest/transform': 30.0.2
      '@jest/types': 30.0.1
      '@types/node': 24.0.3
      chalk: 4.1.2
      emittery: 0.13.1
      exit-x: 0.2.2
      graceful-fs: 4.2.11
      jest-docblock: 30.0.1
      jest-environment-node: 30.0.2
      jest-haste-map: 30.0.2
      jest-leak-detector: 30.0.2
      jest-message-util: 30.0.2
      jest-resolve: 30.0.2
      jest-runtime: 30.0.2
      jest-util: 30.0.2
      jest-watcher: 30.0.2
      jest-worker: 30.0.2
      p-limit: 3.1.0
      source-map-support: 0.5.13
    transitivePeerDependencies:
      - supports-color

  jest-runtime@30.0.2:
    dependencies:
      '@jest/environment': 30.0.2
      '@jest/fake-timers': 30.0.2
      '@jest/globals': 30.0.2
      '@jest/source-map': 30.0.1
      '@jest/test-result': 30.0.2
      '@jest/transform': 30.0.2
      '@jest/types': 30.0.1
      '@types/node': 24.0.3
      chalk: 4.1.2
      cjs-module-lexer: 2.1.0
      collect-v8-coverage: 1.0.2
      glob: 10.4.5
      graceful-fs: 4.2.11
      jest-haste-map: 30.0.2
      jest-message-util: 30.0.2
      jest-mock: 30.0.2
      jest-regex-util: 30.0.1
      jest-resolve: 30.0.2
      jest-snapshot: 30.0.2
      jest-util: 30.0.2
      slash: 3.0.0
      strip-bom: 4.0.0
    transitivePeerDependencies:
      - supports-color

  jest-snapshot@30.0.2:
    dependencies:
      '@babel/core': 7.27.4
      '@babel/generator': 7.27.5
      '@babel/plugin-syntax-jsx': 7.27.1(@babel/core@7.27.4)
      '@babel/plugin-syntax-typescript': 7.27.1(@babel/core@7.27.4)
      '@babel/types': 7.27.6
      '@jest/expect-utils': 30.0.2
      '@jest/get-type': 30.0.1
      '@jest/snapshot-utils': 30.0.1
      '@jest/transform': 30.0.2
      '@jest/types': 30.0.1
      babel-preset-current-node-syntax: 1.1.0(@babel/core@7.27.4)
      chalk: 4.1.2
      expect: 30.0.2
      graceful-fs: 4.2.11
      jest-diff: 30.0.2
      jest-matcher-utils: 30.0.2
      jest-message-util: 30.0.2
      jest-util: 30.0.2
      pretty-format: 30.0.2
      semver: 7.7.2
      synckit: 0.11.8
    transitivePeerDependencies:
      - supports-color

  jest-util@30.0.0:
    dependencies:
      '@jest/types': 30.0.0
      '@types/node': 24.0.3
      chalk: 4.1.2
      ci-info: 4.2.0
      graceful-fs: 4.2.11
      picomatch: 4.0.2

  jest-util@30.0.2:
    dependencies:
      '@jest/types': 30.0.1
      '@types/node': 24.0.3
      chalk: 4.1.2
      ci-info: 4.2.0
      graceful-fs: 4.2.11
      picomatch: 4.0.2

  jest-validate@30.0.2:
    dependencies:
      '@jest/get-type': 30.0.1
      '@jest/types': 30.0.1
      camelcase: 6.3.0
      chalk: 4.1.2
      leven: 3.1.0
      pretty-format: 30.0.2

  jest-watcher@30.0.2:
    dependencies:
      '@jest/test-result': 30.0.2
      '@jest/types': 30.0.1
      '@types/node': 24.0.3
      ansi-escapes: 4.3.2
      chalk: 4.1.2
      emittery: 0.13.1
      jest-util: 30.0.2
      string-length: 4.0.2

  jest-worker@30.0.2:
    dependencies:
      '@types/node': 24.0.3
      '@ungap/structured-clone': 1.3.0
      jest-util: 30.0.2
      merge-stream: 2.0.0
      supports-color: 8.1.1

  jest@30.0.2(@types/node@24.0.3)(ts-node@10.9.2(@swc/core@1.12.5)(@types/node@24.0.3)(typescript@5.8.3)):
    dependencies:
      '@jest/core': 30.0.2(ts-node@10.9.2(@swc/core@1.12.5)(@types/node@24.0.3)(typescript@5.8.3))
      '@jest/types': 30.0.1
      import-local: 3.2.0
      jest-cli: 30.0.2(@types/node@24.0.3)(ts-node@10.9.2(@swc/core@1.12.5)(@types/node@24.0.3)(typescript@5.8.3))
    transitivePeerDependencies:
      - '@types/node'
      - babel-plugin-macros
      - esbuild-register
      - supports-color
      - ts-node

  jmespath@0.16.0: {}

  js-tokens@4.0.0: {}

  js-yaml@3.14.1:
    dependencies:
      argparse: 1.0.10
      esprima: 4.0.1

  js-yaml@4.1.0:
    dependencies:
      argparse: 2.0.1

  jsbn@1.1.0: {}

  jsdoc-type-pratt-parser@4.1.0: {}

  jsesc@3.0.2: {}

  jsesc@3.1.0: {}

  json-bigint@1.0.0:
    dependencies:
      bignumber.js: 9.3.0

  json-buffer@3.0.1: {}

  json-parse-even-better-errors@2.3.1: {}

  json-schema-traverse@0.4.1: {}

  json-stable-stringify-without-jsonify@1.0.1: {}

  json5@2.2.3: {}

  jsonc-parser@3.3.1: {}

  jsonfile@6.1.0:
    dependencies:
      universalify: 2.0.1
    optionalDependencies:
      graceful-fs: 4.2.11

  jwa@2.0.1:
    dependencies:
      buffer-equal-constant-time: 1.0.1
      ecdsa-sig-formatter: 1.0.11
      safe-buffer: 5.2.1

  jws@4.0.0:
    dependencies:
      jwa: 2.0.1
      safe-buffer: 5.2.1

  keyv@4.5.4:
    dependencies:
      json-buffer: 3.0.1

  leven@3.1.0: {}

  levn@0.4.1:
    dependencies:
      prelude-ls: 1.2.1
      type-check: 0.4.0

  lines-and-columns@1.2.4: {}

  linkify-it@5.0.0:
    dependencies:
      uc.micro: 2.1.0

  locate-path@5.0.0:
    dependencies:
      p-locate: 4.1.0

  locate-path@6.0.0:
    dependencies:
      p-locate: 5.0.0

  lodash.get@4.4.2: {}

  lodash.isequal@4.5.0: {}

  lodash.memoize@4.1.2: {}

  lodash.merge@4.6.2: {}

  lodash.mergewith@4.6.2: {}

  lru-cache@10.4.3: {}

  lru-cache@5.1.1:
    dependencies:
      yallist: 3.1.1

  lru-cache@7.18.3: {}

  lunr@2.3.9: {}

  make-dir@4.0.0:
    dependencies:
      semver: 7.7.2

  make-error@1.3.6: {}

  makeerror@1.0.12:
    dependencies:
      tmpl: 1.0.5

  markdown-it@14.1.0:
    dependencies:
      argparse: 2.0.1
      entities: 4.5.0
      linkify-it: 5.0.0
      mdurl: 2.0.0
      punycode.js: 2.3.1
      uc.micro: 2.1.0

  math-intrinsics@1.1.0: {}

  mdurl@2.0.0: {}

  media-typer@1.1.0: {}

  merge-descriptors@2.0.0: {}

  merge-stream@2.0.0: {}

  merge2@1.4.1: {}

  micromatch@4.0.8:
    dependencies:
      braces: 3.0.3
      picomatch: 2.3.1

  mime-db@1.54.0: {}

  mime-types@3.0.1:
    dependencies:
      mime-db: 1.54.0

  mimic-fn@2.1.0: {}

  mimic-response@3.1.0: {}

  min-indent@1.0.1: {}

  minimatch@3.1.2:
    dependencies:
      brace-expansion: 1.1.12

  minimatch@5.1.6:
    dependencies:
      brace-expansion: 2.0.2

  minimatch@9.0.5:
    dependencies:
      brace-expansion: 2.0.2

  minimist@1.2.8: {}

  minipass@7.1.2: {}

  mitt@3.0.1: {}

  mkdirp-classic@0.5.3: {}

  ms@2.1.3: {}

  napi-build-utils@2.0.0: {}

  napi-postinstall@0.2.4: {}

  natural-compare@1.4.0: {}

  negotiator@1.0.0: {}

  netmask@2.0.2: {}

  node-abi@3.75.0:
    dependencies:
      semver: 7.7.2

  node-domexception@1.0.0: {}

  node-fetch@3.3.2:
    dependencies:
      data-uri-to-buffer: 4.0.1
      fetch-blob: 3.2.0
      formdata-polyfill: 4.0.10

  node-int64@0.4.0: {}

  node-releases@2.0.19: {}

  nodemon@3.1.10:
    dependencies:
      chokidar: 3.6.0
      debug: 4.4.1(supports-color@5.5.0)
      ignore-by-default: 1.0.1
      minimatch: 3.1.2
      pstree.remy: 1.1.8
      semver: 7.7.2
      simple-update-notifier: 2.0.0
      supports-color: 5.5.0
      touch: 3.1.1
      undefsafe: 2.0.5

  normalize-path@3.0.0: {}

  npm-run-path@4.0.1:
    dependencies:
      path-key: 3.1.1

  nth-check@2.1.1:
    dependencies:
      boolbase: 1.0.0

  object-inspect@1.13.4: {}

  on-finished@2.4.1:
    dependencies:
      ee-first: 1.1.1

  once@1.4.0:
    dependencies:
      wrappy: 1.0.2

  onetime@5.1.2:
    dependencies:
      mimic-fn: 2.1.0

  only-allow@1.2.1:
    dependencies:
      which-pm-runs: 1.1.0

  open@8.4.2:
    dependencies:
      define-lazy-prop: 2.0.0
      is-docker: 2.2.1
      is-wsl: 2.2.0

  openapi-types@12.1.3: {}

  optionator@0.9.4:
    dependencies:
      deep-is: 0.1.4
      fast-levenshtein: 2.0.6
      levn: 0.4.1
      prelude-ls: 1.2.1
      type-check: 0.4.0
      word-wrap: 1.2.5

  p-limit@2.3.0:
    dependencies:
      p-try: 2.2.0

  p-limit@3.1.0:
    dependencies:
      yocto-queue: 0.1.0

  p-locate@4.1.0:
    dependencies:
      p-limit: 2.3.0

  p-locate@5.0.0:
    dependencies:
      p-limit: 3.1.0

  p-try@2.2.0: {}

  pac-proxy-agent@7.2.0:
    dependencies:
      '@tootallnate/quickjs-emscripten': 0.23.0
      agent-base: 7.1.3
      debug: 4.4.1(supports-color@5.5.0)
      get-uri: 6.0.4
      http-proxy-agent: 7.0.2
      https-proxy-agent: 7.0.6
      pac-resolver: 7.0.1
      socks-proxy-agent: 8.0.5
    transitivePeerDependencies:
      - supports-color

  pac-resolver@7.0.1:
    dependencies:
      degenerator: 5.0.1
      netmask: 2.0.2

  package-json-from-dist@1.0.1: {}

  parent-module@1.0.1:
    dependencies:
      callsites: 3.1.0

  parse-imports-exports@0.2.4:
    dependencies:
      parse-statements: 1.0.11

  parse-json@5.2.0:
    dependencies:
      '@babel/code-frame': 7.27.1
      error-ex: 1.3.2
      json-parse-even-better-errors: 2.3.1
      lines-and-columns: 1.2.4

  parse-statements@1.0.11: {}

  parse5-htmlparser2-tree-adapter@7.1.0:
    dependencies:
      domhandler: 5.0.3
      parse5: 7.3.0

  parse5-parser-stream@7.1.2:
    dependencies:
      parse5: 7.3.0

  parse5@7.3.0:
    dependencies:
      entities: 6.0.1

  parseurl@1.3.3: {}

  path-exists@4.0.0: {}

  path-is-absolute@1.0.1: {}

  path-key@3.1.1: {}

  path-scurry@1.11.1:
    dependencies:
      lru-cache: 10.4.3
      minipass: 7.1.2

  path-to-regexp@8.2.0: {}

  pend@1.2.0: {}

  picocolors@1.1.1: {}

  picomatch@2.3.1: {}

  picomatch@4.0.2: {}

  pirates@4.0.7: {}

  pkg-dir@4.2.0:
    dependencies:
      find-up: 4.1.0

  pluralize@8.0.0: {}

  possible-typed-array-names@1.1.0: {}

  prebuild-install@7.1.3:
    dependencies:
      detect-libc: 2.0.4
      expand-template: 2.0.3
      github-from-package: 0.0.0
      minimist: 1.2.8
      mkdirp-classic: 0.5.3
      napi-build-utils: 2.0.0
      node-abi: 3.75.0
      pump: 3.0.3
      rc: 1.2.8
      simple-get: 4.0.1
      tar-fs: 2.1.3
      tunnel-agent: 0.6.0

  prelude-ls@1.2.1: {}

  prettier-linter-helpers@1.0.0:
    dependencies:
      fast-diff: 1.3.0

  prettier@3.5.3: {}

  pretty-format@30.0.0:
    dependencies:
      '@jest/schemas': 30.0.0
      ansi-styles: 5.2.0
      react-is: 18.3.1

  pretty-format@30.0.2:
    dependencies:
      '@jest/schemas': 30.0.1
      ansi-styles: 5.2.0
      react-is: 18.3.1

  progress@2.0.3: {}

  proxy-addr@2.0.7:
    dependencies:
      forwarded: 0.2.0
      ipaddr.js: 1.9.1

  proxy-agent@6.5.0:
    dependencies:
      agent-base: 7.1.3
      debug: 4.4.1(supports-color@5.5.0)
      http-proxy-agent: 7.0.2
      https-proxy-agent: 7.0.6
      lru-cache: 7.18.3
      pac-proxy-agent: 7.2.0
      proxy-from-env: 1.1.0
      socks-proxy-agent: 8.0.5
    transitivePeerDependencies:
      - supports-color

  proxy-from-env@1.1.0: {}

  pstree.remy@1.1.8: {}

  pump@3.0.3:
    dependencies:
      end-of-stream: 1.4.5
      once: 1.4.0

  punycode.js@2.3.1: {}

  punycode@1.3.2: {}

  punycode@2.3.1: {}

  puppeteer-core@24.10.2:
    dependencies:
      '@puppeteer/browsers': 2.10.5
      chromium-bidi: 5.1.0(devtools-protocol@0.0.1452169)
      debug: 4.4.1(supports-color@5.5.0)
      devtools-protocol: 0.0.1452169
      typed-query-selector: 2.12.0
      ws: 8.18.2
    transitivePeerDependencies:
      - bare-buffer
      - bufferutil
      - supports-color
      - utf-8-validate

  puppeteer@24.10.2(typescript@5.8.3):
    dependencies:
      '@puppeteer/browsers': 2.10.5
      chromium-bidi: 5.1.0(devtools-protocol@0.0.1452169)
      cosmiconfig: 9.0.0(typescript@5.8.3)
      devtools-protocol: 0.0.1452169
      puppeteer-core: 24.10.2
      typed-query-selector: 2.12.0
    transitivePeerDependencies:
      - bare-buffer
      - bufferutil
      - supports-color
      - typescript
      - utf-8-validate

  pure-rand@7.0.1: {}

  qs@6.14.0:
    dependencies:
      side-channel: 1.1.0

  querystring@0.2.0: {}

  queue-microtask@1.2.3: {}

  range-parser@1.2.1: {}

  raw-body@3.0.0:
    dependencies:
      bytes: 3.1.2
      http-errors: 2.0.0
      iconv-lite: 0.6.3
      unpipe: 1.0.0

  rc@1.2.8:
    dependencies:
      deep-extend: 0.6.0
      ini: 1.3.8
      minimist: 1.2.8
      strip-json-comments: 2.0.1

  react-is@18.3.1: {}

  readable-stream@3.6.2:
    dependencies:
      inherits: 2.0.4
      string_decoder: 1.3.0
      util-deprecate: 1.0.2

  readdirp@3.6.0:
    dependencies:
      picomatch: 2.3.1

  reflect-metadata@0.2.2: {}

  regexp-tree@0.1.27: {}

  regjsparser@0.12.0:
    dependencies:
      jsesc: 3.0.2

  require-directory@2.1.1: {}

  resolve-cwd@3.0.0:
    dependencies:
      resolve-from: 5.0.0

  resolve-from@4.0.0: {}

  resolve-from@5.0.0: {}

  reusify@1.1.0: {}

  router@2.2.0:
    dependencies:
      debug: 4.4.1(supports-color@5.5.0)
      depd: 2.0.0
      is-promise: 4.0.0
      parseurl: 1.3.3
      path-to-regexp: 8.2.0
    transitivePeerDependencies:
      - supports-color

  run-parallel@1.2.0:
    dependencies:
      queue-microtask: 1.2.3

  safe-buffer@5.2.1: {}

  safe-regex-test@1.1.0:
    dependencies:
      call-bound: 1.0.4
      es-errors: 1.3.0
      is-regex: 1.2.1

  safer-buffer@2.1.2: {}

  sax@1.2.1: {}

  semver@6.3.1: {}

  semver@7.7.2: {}

  send@1.2.0:
    dependencies:
      debug: 4.4.1(supports-color@5.5.0)
      encodeurl: 2.0.0
      escape-html: 1.0.3
      etag: 1.8.1
      fresh: 2.0.0
      http-errors: 2.0.0
      mime-types: 3.0.1
      ms: 2.1.3
      on-finished: 2.4.1
      range-parser: 1.2.1
      statuses: 2.0.2
    transitivePeerDependencies:
      - supports-color

  serve-static@2.2.0:
    dependencies:
      encodeurl: 2.0.0
      escape-html: 1.0.3
      parseurl: 1.3.3
      send: 1.2.0
    transitivePeerDependencies:
      - supports-color

  set-function-length@1.2.2:
    dependencies:
      define-data-property: 1.1.4
      es-errors: 1.3.0
      function-bind: 1.1.2
      get-intrinsic: 1.3.0
      gopd: 1.2.0
      has-property-descriptors: 1.0.2

  setprototypeof@1.2.0: {}

  shebang-command@2.0.0:
    dependencies:
      shebang-regex: 3.0.0

  shebang-regex@3.0.0: {}

  side-channel-list@1.0.0:
    dependencies:
      es-errors: 1.3.0
      object-inspect: 1.13.4

  side-channel-map@1.0.1:
    dependencies:
      call-bound: 1.0.4
      es-errors: 1.3.0
      get-intrinsic: 1.3.0
      object-inspect: 1.13.4

  side-channel-weakmap@1.0.2:
    dependencies:
      call-bound: 1.0.4
      es-errors: 1.3.0
      get-intrinsic: 1.3.0
      object-inspect: 1.13.4
      side-channel-map: 1.0.1

  side-channel@1.1.0:
    dependencies:
      es-errors: 1.3.0
      object-inspect: 1.13.4
      side-channel-list: 1.0.0
      side-channel-map: 1.0.1
      side-channel-weakmap: 1.0.2

  signal-exit@3.0.7: {}

  signal-exit@4.1.0: {}

  simple-concat@1.0.1: {}

  simple-get@4.0.1:
    dependencies:
      decompress-response: 6.0.0
      once: 1.4.0
      simple-concat: 1.0.1

  simple-update-notifier@2.0.0:
    dependencies:
      semver: 7.7.2

  slash@3.0.0: {}

  smart-buffer@4.2.0: {}

  socks-proxy-agent@8.0.5:
    dependencies:
      agent-base: 7.1.3
      debug: 4.4.1(supports-color@5.5.0)
      socks: 2.8.5
    transitivePeerDependencies:
      - supports-color

  socks@2.8.5:
    dependencies:
      ip-address: 9.0.5
      smart-buffer: 4.2.0

  source-map-support@0.5.13:
    dependencies:
      buffer-from: 1.1.2
      source-map: 0.6.1

  source-map-support@0.5.21:
    dependencies:
      buffer-from: 1.1.2
      source-map: 0.6.1

  source-map@0.6.1: {}

  spdx-exceptions@2.5.0: {}

  spdx-expression-parse@4.0.0:
    dependencies:
      spdx-exceptions: 2.5.0
      spdx-license-ids: 3.0.21

  spdx-license-ids@3.0.21: {}

  sprintf-js@1.0.3: {}

  sprintf-js@1.1.3: {}

  stack-utils@2.0.6:
    dependencies:
      escape-string-regexp: 2.0.0

  statuses@2.0.1: {}

  statuses@2.0.2: {}

  streamx@2.22.1:
    dependencies:
      fast-fifo: 1.3.2
      text-decoder: 1.2.3
    optionalDependencies:
      bare-events: 2.5.4

  string-length@4.0.2:
    dependencies:
      char-regex: 1.0.2
      strip-ansi: 6.0.1

  string-width@4.2.3:
    dependencies:
      emoji-regex: 8.0.0
      is-fullwidth-code-point: 3.0.0
      strip-ansi: 6.0.1

  string-width@5.1.2:
    dependencies:
      eastasianwidth: 0.2.0
      emoji-regex: 9.2.2
      strip-ansi: 7.1.0

  string_decoder@1.3.0:
    dependencies:
      safe-buffer: 5.2.1

  strip-ansi@6.0.1:
    dependencies:
      ansi-regex: 5.0.1

  strip-ansi@7.1.0:
    dependencies:
      ansi-regex: 6.1.0

  strip-bom@4.0.0: {}

  strip-final-newline@2.0.0: {}

  strip-indent@4.0.0:
    dependencies:
      min-indent: 1.0.1

  strip-json-comments@2.0.1: {}

  strip-json-comments@3.1.1: {}

  strnum@1.1.2: {}

  supports-color@5.5.0:
    dependencies:
      has-flag: 3.0.0

  supports-color@7.2.0:
    dependencies:
      has-flag: 4.0.0

  supports-color@8.1.1:
    dependencies:
      has-flag: 4.0.0

  swagger-autogen@2.23.7:
    dependencies:
      acorn: 7.4.1
      deepmerge: 4.3.1
      glob: 7.2.3
      json5: 2.2.3

  swagger-jsdoc@6.2.8(openapi-types@12.1.3):
    dependencies:
      commander: 6.2.0
      doctrine: 3.0.0
      glob: 7.1.6
      lodash.mergewith: 4.6.2
      swagger-parser: 10.0.3(openapi-types@12.1.3)
      yaml: 2.0.0-1
    transitivePeerDependencies:
      - openapi-types

  swagger-parser@10.0.3(openapi-types@12.1.3):
    dependencies:
      '@apidevtools/swagger-parser': 10.0.3(openapi-types@12.1.3)
    transitivePeerDependencies:
      - openapi-types

  swagger-ui-dist@5.24.1:
    dependencies:
      '@scarf/scarf': 1.4.0

  swagger-ui-express@5.0.1(express@5.1.0):
    dependencies:
      express: 5.1.0
      swagger-ui-dist: 5.24.1

  synckit@0.11.8:
    dependencies:
      '@pkgr/core': 0.2.7

  tar-fs@2.1.3:
    dependencies:
      chownr: 1.1.4
      mkdirp-classic: 0.5.3
      pump: 3.0.3
      tar-stream: 2.2.0

  tar-fs@3.0.9:
    dependencies:
      pump: 3.0.3
      tar-stream: 3.1.7
    optionalDependencies:
      bare-fs: 4.1.5
      bare-path: 3.0.0
    transitivePeerDependencies:
      - bare-buffer

  tar-stream@2.2.0:
    dependencies:
      bl: 4.1.0
      end-of-stream: 1.4.5
      fs-constants: 1.0.0
      inherits: 2.0.4
      readable-stream: 3.6.2

  tar-stream@3.1.7:
    dependencies:
      b4a: 1.6.7
      fast-fifo: 1.3.2
      streamx: 2.22.1

  test-exclude@6.0.0:
    dependencies:
      '@istanbuljs/schema': 0.1.3
      glob: 7.2.3
      minimatch: 3.1.2

  text-decoder@1.2.3:
    dependencies:
      b4a: 1.6.7

  tmpl@1.0.5: {}

  to-regex-range@5.0.1:
    dependencies:
      is-number: 7.0.0

  toidentifier@1.0.1: {}

  touch@3.1.1: {}

  ts-api-utils@2.1.0(typescript@5.8.3):
    dependencies:
      typescript: 5.8.3

  ts-jest@29.4.0(@babel/core@7.27.4)(@jest/transform@30.0.2)(@jest/types@30.0.1)(babel-jest@30.0.2(@babel/core@7.27.4))(jest-util@30.0.2)(jest@30.0.2(@types/node@24.0.3)(ts-node@10.9.2(@swc/core@1.12.5)(@types/node@24.0.3)(typescript@5.8.3)))(typescript@5.8.3):
    dependencies:
      bs-logger: 0.2.6
      ejs: 3.1.10
      fast-json-stable-stringify: 2.1.0
      jest: 30.0.2(@types/node@24.0.3)(ts-node@10.9.2(@swc/core@1.12.5)(@types/node@24.0.3)(typescript@5.8.3))
      json5: 2.2.3
      lodash.memoize: 4.1.2
      make-error: 1.3.6
      semver: 7.7.2
      type-fest: 4.41.0
      typescript: 5.8.3
      yargs-parser: 21.1.1
    optionalDependencies:
      '@babel/core': 7.27.4
      '@jest/transform': 30.0.2
      '@jest/types': 30.0.1
      babel-jest: 30.0.2(@babel/core@7.27.4)
      jest-util: 30.0.2

  ts-node@10.9.2(@swc/core@1.12.5)(@types/node@24.0.3)(typescript@5.8.3):
    dependencies:
      '@cspotcode/source-map-support': 0.8.1
      '@tsconfig/node10': 1.0.11
      '@tsconfig/node12': 1.0.11
      '@tsconfig/node14': 1.0.3
      '@tsconfig/node16': 1.0.4
      '@types/node': 24.0.3
      acorn: 8.15.0
      acorn-walk: 8.3.4
      arg: 4.1.3
      create-require: 1.1.1
      diff: 4.0.2
      make-error: 1.3.6
      typescript: 5.8.3
      v8-compile-cache-lib: 3.0.1
      yn: 3.1.1
    optionalDependencies:
      '@swc/core': 1.12.5

  tslib@1.14.1: {}

  tslib@2.8.1: {}

  tsyringe@4.10.0:
    dependencies:
      tslib: 1.14.1

  tunnel-agent@0.6.0:
    dependencies:
      safe-buffer: 5.2.1

  type-check@0.4.0:
    dependencies:
      prelude-ls: 1.2.1

  type-detect@4.0.8: {}

  type-fest@0.21.3: {}

  type-fest@4.41.0: {}

  type-is@2.0.1:
    dependencies:
      content-type: 1.0.5
      media-typer: 1.1.0
      mime-types: 3.0.1

  typed-query-selector@2.12.0: {}

  typedoc@0.28.5(typescript@5.8.3):
    dependencies:
      '@gerrit0/mini-shiki': 3.6.0
      lunr: 2.3.9
      markdown-it: 14.1.0
      minimatch: 9.0.5
      typescript: 5.8.3
      yaml: 2.8.0

  typescript-eslint@8.34.1(eslint@9.29.0)(typescript@5.8.3):
    dependencies:
      '@typescript-eslint/eslint-plugin': 8.34.1(@typescript-eslint/parser@8.34.1(eslint@9.29.0)(typescript@5.8.3))(eslint@9.29.0)(typescript@5.8.3)
      '@typescript-eslint/parser': 8.34.1(eslint@9.29.0)(typescript@5.8.3)
      '@typescript-eslint/utils': 8.34.1(eslint@9.29.0)(typescript@5.8.3)
      eslint: 9.29.0
      typescript: 5.8.3
    transitivePeerDependencies:
      - supports-color

  typescript@5.8.3: {}

  uc.micro@2.1.0: {}

  undefsafe@2.0.5: {}

  undici-types@7.8.0: {}

  undici@7.10.0: {}

  universalify@2.0.1: {}

  unpipe@1.0.0: {}

  unrs-resolver@1.9.0:
    dependencies:
      napi-postinstall: 0.2.4
    optionalDependencies:
      '@unrs/resolver-binding-android-arm-eabi': 1.9.0
      '@unrs/resolver-binding-android-arm64': 1.9.0
      '@unrs/resolver-binding-darwin-arm64': 1.9.0
      '@unrs/resolver-binding-darwin-x64': 1.9.0
      '@unrs/resolver-binding-freebsd-x64': 1.9.0
      '@unrs/resolver-binding-linux-arm-gnueabihf': 1.9.0
      '@unrs/resolver-binding-linux-arm-musleabihf': 1.9.0
      '@unrs/resolver-binding-linux-arm64-gnu': 1.9.0
      '@unrs/resolver-binding-linux-arm64-musl': 1.9.0
      '@unrs/resolver-binding-linux-ppc64-gnu': 1.9.0
      '@unrs/resolver-binding-linux-riscv64-gnu': 1.9.0
      '@unrs/resolver-binding-linux-riscv64-musl': 1.9.0
      '@unrs/resolver-binding-linux-s390x-gnu': 1.9.0
      '@unrs/resolver-binding-linux-x64-gnu': 1.9.0
      '@unrs/resolver-binding-linux-x64-musl': 1.9.0
      '@unrs/resolver-binding-wasm32-wasi': 1.9.0
      '@unrs/resolver-binding-win32-arm64-msvc': 1.9.0
      '@unrs/resolver-binding-win32-ia32-msvc': 1.9.0
      '@unrs/resolver-binding-win32-x64-msvc': 1.9.0

  update-browserslist-db@1.1.3(browserslist@4.25.0):
    dependencies:
      browserslist: 4.25.0
      escalade: 3.2.0
      picocolors: 1.1.1

  uri-js@4.4.1:
    dependencies:
      punycode: 2.3.1

  url-template@2.0.8: {}

  url@0.10.3:
    dependencies:
      punycode: 1.3.2
      querystring: 0.2.0

  util-deprecate@1.0.2: {}

  util@0.12.5:
    dependencies:
      inherits: 2.0.4
      is-arguments: 1.2.0
      is-generator-function: 1.1.0
      is-typed-array: 1.1.15
      which-typed-array: 1.1.19

  uuid@8.0.0: {}

  uuid@9.0.1: {}

  v8-compile-cache-lib@3.0.1: {}

  v8-to-istanbul@9.3.0:
    dependencies:
      '@jridgewell/trace-mapping': 0.3.25
      '@types/istanbul-lib-coverage': 2.0.6
      convert-source-map: 2.0.0

  validator@13.15.15: {}

  vary@1.1.2: {}

  walker@1.0.8:
    dependencies:
      makeerror: 1.0.12

  watchpack@2.4.4:
    dependencies:
      glob-to-regexp: 0.4.1
      graceful-fs: 4.2.11

  web-streams-polyfill@3.3.3: {}

  whatwg-encoding@3.1.1:
    dependencies:
      iconv-lite: 0.6.3

  whatwg-mimetype@4.0.0: {}

  which-pm-runs@1.1.0: {}

  which-typed-array@1.1.19:
    dependencies:
      available-typed-arrays: 1.0.7
      call-bind: 1.0.8
      call-bound: 1.0.4
      for-each: 0.3.5
      get-proto: 1.0.1
      gopd: 1.2.0
      has-tostringtag: 1.0.2

  which@2.0.2:
    dependencies:
      isexe: 2.0.0

  word-wrap@1.2.5: {}

  wrap-ansi@7.0.0:
    dependencies:
      ansi-styles: 4.3.0
      string-width: 4.2.3
      strip-ansi: 6.0.1

  wrap-ansi@8.1.0:
    dependencies:
      ansi-styles: 6.2.1
      string-width: 5.1.2
      strip-ansi: 7.1.0

  wrappy@1.0.2: {}

  write-file-atomic@5.0.1:
    dependencies:
      imurmurhash: 0.1.4
      signal-exit: 4.1.0

  ws@8.18.2: {}

  xml2js@0.6.2:
    dependencies:
      sax: 1.2.1
      xmlbuilder: 11.0.1

  xmlbuilder@11.0.1: {}

  y18n@5.0.8: {}

  yallist@3.1.1: {}

  yaml@2.0.0-1: {}

  yaml@2.8.0: {}

  yargs-parser@21.1.1: {}

  yargs@17.7.2:
    dependencies:
      cliui: 8.0.1
      escalade: 3.2.0
      get-caller-file: 2.0.5
      require-directory: 2.1.1
      string-width: 4.2.3
      y18n: 5.0.8
      yargs-parser: 21.1.1

  yauzl@2.10.0:
    dependencies:
      buffer-crc32: 0.2.13
      fd-slicer: 1.1.0

  yn@3.1.1: {}

  yocto-queue@0.1.0: {}

  z-schema@5.0.5:
    dependencies:
      lodash.get: 4.4.2
      lodash.isequal: 4.5.0
      validator: 13.15.15
    optionalDependencies:
      commander: 9.5.0

  zod@3.25.67: {}<|MERGE_RESOLUTION|>--- conflicted
+++ resolved
@@ -119,14 +119,10 @@
         version: 1.12.5
       '@swc/jest':
         specifier: ^0.2.38
-<<<<<<< HEAD
         version: 0.2.38(@swc/core@1.12.5)
-=======
-        version: 0.2.38(@swc/core@1.12.4)
       '@types/better-sqlite3':
         specifier: ^7.6.13
         version: 7.6.13
->>>>>>> 880e9cc8
       '@types/jest':
         specifier: ^30.0.0
         version: 30.0.0
