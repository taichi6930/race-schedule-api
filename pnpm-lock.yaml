--- conflicted
+++ resolved
@@ -1717,21 +1717,12 @@
       eslint: ^8.57.0 || ^9.0.0
       typescript: '>=4.8.4 <6.0.0'
 
-  '@typescript-eslint/types@8.42.0':
-    resolution: {integrity: sha512-LdtAWMiFmbRLNP7JNeY0SqEtJvGMYSzfiWBSmx+VSZ1CH+1zyl8Mmw1TT39OrtsRvIYShjJWzTDMPWZJCpwBlw==}
-    engines: {node: ^18.18.0 || ^20.9.0 || >=21.1.0}
-
   '@typescript-eslint/types@8.43.0':
     resolution: {integrity: sha512-vQ2FZaxJpydjSZJKiSW/LJsabFFvV7KgLC5DiLhkBcykhQj8iK9BOaDmQt74nnKdLvceM5xmhaTF+pLekrxEkw==}
     engines: {node: ^18.18.0 || ^20.9.0 || >=21.1.0}
 
-<<<<<<< HEAD
   '@typescript-eslint/typescript-estree@8.43.0':
     resolution: {integrity: sha512-7Vv6zlAhPb+cvEpP06WXXy/ZByph9iL6BQRBDj4kmBsW98AqEeQHlj/13X+sZOrKSo9/rNKH4Ul4f6EICREFdw==}
-=======
-  '@typescript-eslint/typescript-estree@8.42.0':
-    resolution: {integrity: sha512-ku/uYtT4QXY8sl9EDJETD27o3Ewdi72hcXg1ah/kkUgBvAYHLwj2ofswFFNXS+FL5G+AGkxBtvGt8pFBHKlHsQ==}
->>>>>>> 1f032b4c
     engines: {node: ^18.18.0 || ^20.9.0 || >=21.1.0}
     peerDependencies:
       typescript: '>=4.8.4 <6.0.0'
@@ -6401,15 +6392,9 @@
     transitivePeerDependencies:
       - supports-color
 
-  '@typescript-eslint/types@8.42.0': {}
-
   '@typescript-eslint/types@8.43.0': {}
 
-<<<<<<< HEAD
   '@typescript-eslint/typescript-estree@8.43.0(typescript@5.9.2)':
-=======
-  '@typescript-eslint/typescript-estree@8.42.0(typescript@5.9.2)':
->>>>>>> 1f032b4c
     dependencies:
       '@typescript-eslint/project-service': 8.43.0(typescript@5.9.2)
       '@typescript-eslint/tsconfig-utils': 8.43.0(typescript@5.9.2)
@@ -6427,17 +6412,10 @@
 
   '@typescript-eslint/utils@8.43.0(eslint@9.35.0)(typescript@5.9.2)':
     dependencies:
-<<<<<<< HEAD
-      '@eslint-community/eslint-utils': 4.8.0(eslint@9.35.0)
+      '@eslint-community/eslint-utils': 4.9.0(eslint@9.35.0)
       '@typescript-eslint/scope-manager': 8.43.0
       '@typescript-eslint/types': 8.43.0
       '@typescript-eslint/typescript-estree': 8.43.0(typescript@5.9.2)
-=======
-      '@eslint-community/eslint-utils': 4.9.0(eslint@9.35.0)
-      '@typescript-eslint/scope-manager': 8.42.0
-      '@typescript-eslint/types': 8.42.0
-      '@typescript-eslint/typescript-estree': 8.42.0(typescript@5.9.2)
->>>>>>> 1f032b4c
       eslint: 9.35.0
       typescript: 5.9.2
     transitivePeerDependencies:
