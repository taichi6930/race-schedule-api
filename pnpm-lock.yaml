lockfileVersion: '9.0'

settings:
  autoInstallPeers: true
  excludeLinksFromLockfile: false

importers:

  .:
    dependencies:
      '@aws-sdk/client-s3':
<<<<<<< HEAD
        specifier: ^3.857.0
=======
        specifier: ^3.858.0
>>>>>>> 3fbb36fc
        version: 3.858.0
      '@codegenie/serverless-express':
        specifier: ^4.17.0
        version: 4.17.0
      '@types/aws-lambda':
        specifier: ^8.10.152
        version: 8.10.152
      '@types/express':
        specifier: ^5.0.3
        version: 5.0.3
      aws-cdk-lib:
        specifier: 2.208.0
        version: 2.208.0(constructs@10.4.2)
      aws-lambda:
        specifier: ^1.0.7
        version: 1.0.7
      better-sqlite3:
        specifier: 12.2.0
        version: 12.2.0
      cheerio:
        specifier: ^1.1.2
        version: 1.1.2
      constructs:
        specifier: ^10.4.2
        version: 10.4.2
      csv-writer:
        specifier: ^1.6.0
        version: 1.6.0
      date-fns:
        specifier: ^4.1.0
        version: 4.1.0
      dotenv:
        specifier: ^17.2.1
        version: 17.2.1
      eslint-config-prettier:
        specifier: ^10.1.8
        version: 10.1.8(eslint@9.32.0)
      eslint-plugin-prettier:
        specifier: ^5.5.3
        version: 5.5.3(eslint-config-prettier@10.1.8(eslint@9.32.0))(eslint@9.32.0)(prettier@3.6.2)
      eslint-plugin-simple-import-sort:
        specifier: ^12.1.1
        version: 12.1.1(eslint@9.32.0)
      express:
        specifier: ^5.1.0
        version: 5.1.0
      google-auth-library:
        specifier: ^10.1.0
        version: 10.2.0
      googleapis:
        specifier: ^154.1.0
        version: 154.1.0
      jest-html-reporters:
        specifier: ^3.1.7
        version: 3.1.7
      nodemon:
        specifier: ^3.1.10
        version: 3.1.10
      only-allow:
        specifier: ^1.2.1
        version: 1.2.1
      prettier:
        specifier: ^3.6.2
        version: 3.6.2
      puppeteer:
        specifier: ^24.15.0
        version: 24.15.0(typescript@5.9.2)
      reflect-metadata:
        specifier: ^0.2.2
        version: 0.2.2
      source-map-support:
        specifier: ^0.5.21
        version: 0.5.21
      swagger-autogen:
        specifier: ^2.23.7
        version: 2.23.7
      swagger-jsdoc:
        specifier: ^6.2.8
        version: 6.2.8(openapi-types@12.1.3)
      swagger-ui-express:
        specifier: ^5.0.1
        version: 5.0.1(express@5.1.0)
      ts-jest:
        specifier: ^29.4.0
<<<<<<< HEAD
        version: 29.4.0(@babel/core@7.28.0)(@jest/transform@30.0.5)(@jest/types@30.0.5)(babel-jest@30.0.5(@babel/core@7.28.0))(esbuild@0.25.8)(jest-util@30.0.5)(jest@30.0.5(@types/node@24.1.0)(ts-node@10.9.2(@swc/core@1.13.3)(@types/node@24.1.0)(typescript@5.8.3)))(typescript@5.8.3)
=======
        version: 29.4.0(@babel/core@7.28.0)(@jest/transform@30.0.5)(@jest/types@30.0.5)(babel-jest@30.0.5(@babel/core@7.28.0))(jest-util@30.0.5)(jest@30.0.5(@types/node@24.1.0)(ts-node@10.9.2(@swc/core@1.13.3)(@types/node@24.1.0)(typescript@5.9.2)))(typescript@5.9.2)
>>>>>>> 3fbb36fc
      ts-node:
        specifier: ^10.9.2
        version: 10.9.2(@swc/core@1.13.3)(@types/node@24.1.0)(typescript@5.9.2)
      tsyringe:
        specifier: ^4.10.0
        version: 4.10.0
      typedoc:
        specifier: ^0.28.8
        version: 0.28.8(typescript@5.9.2)
      zod:
        specifier: ^4.0.14
        version: 4.0.14
    devDependencies:
      '@eslint/js':
        specifier: ^9.31.0
        version: 9.32.0
      '@swc/core':
        specifier: ^1.13.3
        version: 1.13.3
      '@swc/jest':
        specifier: ^0.2.39
        version: 0.2.39(@swc/core@1.13.3)
      '@types/better-sqlite3':
        specifier: ^7.6.13
        version: 7.6.13
      '@types/jest':
        specifier: ^30.0.0
        version: 30.0.0
      '@types/node':
        specifier: 24.1.0
        version: 24.1.0
      '@types/swagger-jsdoc':
        specifier: ^6.0.4
        version: 6.0.4
      '@types/swagger-ui-express':
        specifier: ^4.1.8
        version: 4.1.8
      aws-cdk:
        specifier: 2.1023.0
        version: 2.1023.0
      esbuild:
        specifier: ^0.25.8
        version: 0.25.8
      eslint:
        specifier: ^9.31.0
        version: 9.32.0
      eslint-plugin-jsdoc:
<<<<<<< HEAD
        specifier: ^52.0.1
=======
        specifier: ^52.0.2
>>>>>>> 3fbb36fc
        version: 52.0.2(eslint@9.32.0)
      eslint-plugin-promise:
        specifier: ^7.2.1
        version: 7.2.1(eslint@9.32.0)
      eslint-plugin-unicorn:
        specifier: ^60.0.0
        version: 60.0.0(eslint@9.32.0)
      eslint-plugin-unused-imports:
        specifier: ^4.1.4
        version: 4.1.4(@typescript-eslint/eslint-plugin@8.38.0(@typescript-eslint/parser@8.38.0(eslint@9.32.0)(typescript@5.9.2))(eslint@9.32.0)(typescript@5.9.2))(eslint@9.32.0)
      globals:
        specifier: ^16.3.0
        version: 16.3.0
      husky:
        specifier: ^9.1.7
        version: 9.1.7
      jest:
        specifier: ^30.0.5
        version: 30.0.5(@types/node@24.1.0)(ts-node@10.9.2(@swc/core@1.13.3)(@types/node@24.1.0)(typescript@5.9.2))
      lint-staged:
        specifier: ^16.1.2
        version: 16.1.2
      typescript:
        specifier: ~5.9.2
        version: 5.9.2
      typescript-eslint:
        specifier: ^8.38.0
        version: 8.38.0(eslint@9.32.0)(typescript@5.9.2)

packages:

  '@ampproject/remapping@2.3.0':
    resolution: {integrity: sha512-30iZtAPgz+LTIYoeivqYo853f02jBYSd5uGnGpkFV0M3xOt9aN73erkgYAmZU43x4VfqcnLxW9Kpg3R5LC4YYw==}
    engines: {node: '>=6.0.0'}

  '@apidevtools/json-schema-ref-parser@9.1.2':
    resolution: {integrity: sha512-r1w81DpR+KyRWd3f+rk6TNqMgedmAxZP5v5KWlXQWlgMUUtyEJch0DKEci1SorPMiSeM8XPl7MZ3miJ60JIpQg==}

  '@apidevtools/openapi-schemas@2.1.0':
    resolution: {integrity: sha512-Zc1AlqrJlX3SlpupFGpiLi2EbteyP7fXmUOGup6/DnkRgjP9bgMM/ag+n91rsv0U1Gpz0H3VILA/o3bW7Ua6BQ==}
    engines: {node: '>=10'}

  '@apidevtools/swagger-methods@3.0.2':
    resolution: {integrity: sha512-QAkD5kK2b1WfjDS/UQn/qQkbwF31uqRjPTrsCs5ZG9BQGAkjwvqGFjjPqAuzac/IYzpPtRzjCP1WrTuAIjMrXg==}

  '@apidevtools/swagger-parser@10.0.3':
    resolution: {integrity: sha512-sNiLY51vZOmSPFZA5TF35KZ2HbgYklQnTSDnkghamzLb3EkNtcQnrBQEj5AOCxHpTtXpqMCRM1CrmV2rG6nw4g==}
    peerDependencies:
      openapi-types: '>=7'

  '@aws-cdk/asset-awscli-v1@2.2.242':
    resolution: {integrity: sha512-4c1bAy2ISzcdKXYS1k4HYZsNrgiwbiDzj36ybwFVxEWZXVAP0dimQTCaB9fxu7sWzEjw3d+eaw6Fon+QTfTIpQ==}

  '@aws-cdk/asset-node-proxy-agent-v6@2.1.0':
    resolution: {integrity: sha512-7bY3J8GCVxLupn/kNmpPc5VJz8grx+4RKfnnJiO1LG+uxkZfANZG3RMHhE+qQxxwkyQ9/MfPtTpf748UhR425A==}

  '@aws-cdk/cloud-assembly-schema@45.2.0':
    resolution: {integrity: sha512-5TTUkGHQ+nfuUGwKA8/Yraxb+JdNUh4np24qk/VHXmrCMq+M6HfmGWfhcg/QlHA2S5P3YIamfYHdQAB4uSNLAg==}
    engines: {node: '>= 18.0.0'}
    bundledDependencies:
      - jsonschema
      - semver

  '@aws-crypto/crc32@5.2.0':
    resolution: {integrity: sha512-nLbCWqQNgUiwwtFsen1AdzAtvuLRsQS8rYgMuxCrdKf9kOssamGLuPwyTY9wyYblNr9+1XM8v6zoDTPPSIeANg==}
    engines: {node: '>=16.0.0'}

  '@aws-crypto/crc32c@5.2.0':
    resolution: {integrity: sha512-+iWb8qaHLYKrNvGRbiYRHSdKRWhto5XlZUEBwDjYNf+ly5SVYG6zEoYIdxvf5R3zyeP16w4PLBn3rH1xc74Rag==}

  '@aws-crypto/sha1-browser@5.2.0':
    resolution: {integrity: sha512-OH6lveCFfcDjX4dbAvCFSYUjJZjDr/3XJ3xHtjn3Oj5b9RjojQo8npoLeA/bNwkOkrSQ0wgrHzXk4tDRxGKJeg==}

  '@aws-crypto/sha256-browser@5.2.0':
    resolution: {integrity: sha512-AXfN/lGotSQwu6HNcEsIASo7kWXZ5HYWvfOmSNKDsEqC4OashTp8alTmaz+F7TC2L083SFv5RdB+qU3Vs1kZqw==}

  '@aws-crypto/sha256-js@5.2.0':
    resolution: {integrity: sha512-FFQQyu7edu4ufvIZ+OadFpHHOt+eSTBaYaki44c+akjg7qZg9oOQeLlk77F6tSYqjDAFClrHJk9tMf0HdVyOvA==}
    engines: {node: '>=16.0.0'}

  '@aws-crypto/supports-web-crypto@5.2.0':
    resolution: {integrity: sha512-iAvUotm021kM33eCdNfwIN//F77/IADDSs58i+MDaOqFrVjZo9bAal0NK7HurRuWLLpF1iLX7gbWrjHjeo+YFg==}

  '@aws-crypto/util@5.2.0':
    resolution: {integrity: sha512-4RkU9EsI6ZpBve5fseQlGNUWKMa1RLPQ1dnjnQoe07ldfIzcsGb5hC5W0Dm7u423KWzawlrpbjXBrXCEv9zazQ==}

  '@aws-sdk/client-s3@3.858.0':
    resolution: {integrity: sha512-4BFXHxDyeFgeOgop1hqhf0Xjwi8ryD48W/+MY0Yf1sl5kejVcUjHlsTWi1yjF0d0B88asgU4c40IAnLKIGtzbg==}
    engines: {node: '>=18.0.0'}

  '@aws-sdk/client-sso@3.858.0':
    resolution: {integrity: sha512-iXuZQs4KH6a3Pwnt0uORalzAZ5EXRPr3lBYAsdNwkP8OYyoUz5/TE3BLyw7ceEh0rj4QKGNnNALYo1cDm0EV8w==}
    engines: {node: '>=18.0.0'}

  '@aws-sdk/core@3.858.0':
    resolution: {integrity: sha512-iWm4QLAS+/XMlnecIU1Y33qbBr1Ju+pmWam3xVCPlY4CSptKpVY+2hXOnmg9SbHAX9C005fWhrIn51oDd00c9A==}
    engines: {node: '>=18.0.0'}

  '@aws-sdk/credential-provider-env@3.858.0':
    resolution: {integrity: sha512-kZsGyh2BoSRguzlcGtzdLhw/l/n3KYAC+/l/H0SlsOq3RLHF6tO/cRdsLnwoix2bObChHUp03cex63o1gzdx/Q==}
    engines: {node: '>=18.0.0'}

  '@aws-sdk/credential-provider-http@3.858.0':
    resolution: {integrity: sha512-GDnfYl3+NPJQ7WQQYOXEA489B212NinpcIDD7rpsB6IWUPo8yDjT5NceK4uUkIR3MFpNCGt9zd/z6NNLdB2fuQ==}
    engines: {node: '>=18.0.0'}

  '@aws-sdk/credential-provider-ini@3.858.0':
    resolution: {integrity: sha512-2ZoVJW2Gg4LjpyZPvzOV+EOJgjuaVN/+mvAxAU6JU5OJJUzqNuW1Mi7VXFdZHcF6weXoKHfzYZVR0uuVapu1lQ==}
    engines: {node: '>=18.0.0'}

  '@aws-sdk/credential-provider-node@3.858.0':
    resolution: {integrity: sha512-clHADxFnMH3R3+7E1bKWEWgoHmLMep2VlmUFDYV4Hw17JR563RRQpzlF2QRCTjSNUjH48dd6AVxEDfh7461X6Q==}
    engines: {node: '>=18.0.0'}

  '@aws-sdk/credential-provider-process@3.858.0':
    resolution: {integrity: sha512-l5LJWZJMRaZ+LhDjtupFUKEC5hAjgvCRrOvV5T60NCUBOy0Ozxa7Sgx3x+EOwiruuoh3Cn9O+RlbQlJX6IfZIw==}
    engines: {node: '>=18.0.0'}

  '@aws-sdk/credential-provider-sso@3.858.0':
    resolution: {integrity: sha512-YPAsEm4dUPCYO5nC/lv6fPhiihm70rh2Zdg/gmjOiD/7TIR+OT622bW+E1qBJ9s+dzOdAmutGSCmVbxp8gTM5Q==}
    engines: {node: '>=18.0.0'}

  '@aws-sdk/credential-provider-web-identity@3.858.0':
    resolution: {integrity: sha512-8iULWsH83iZDdUuiDsRb83M0NqIlXjlDbJUIddVsIrfWp4NmanKw77SV6yOZ66nuJjPsn9j7RDb9bfEPCy5SWA==}
    engines: {node: '>=18.0.0'}

  '@aws-sdk/middleware-bucket-endpoint@3.840.0':
    resolution: {integrity: sha512-+gkQNtPwcSMmlwBHFd4saVVS11In6ID1HczNzpM3MXKXRBfSlbZJbCt6wN//AZ8HMklZEik4tcEOG0qa9UY8SQ==}
    engines: {node: '>=18.0.0'}

  '@aws-sdk/middleware-expect-continue@3.840.0':
    resolution: {integrity: sha512-iJg2r6FKsKKvdiU4oCOuCf7Ro/YE0Q2BT/QyEZN3/Rt8Nr4SAZiQOlcBXOCpGvuIKOEAhvDOUnW3aDHL01PdVw==}
    engines: {node: '>=18.0.0'}

  '@aws-sdk/middleware-flexible-checksums@3.858.0':
    resolution: {integrity: sha512-/GBerFXab3Mk5zkkTaOR1drR1IWMShiUbcEocCPig068/HnpjVSd9SP4+ro/ivG+zLOtxJdpjBcBKxCwQmefMA==}
    engines: {node: '>=18.0.0'}

  '@aws-sdk/middleware-host-header@3.840.0':
    resolution: {integrity: sha512-ub+hXJAbAje94+Ya6c6eL7sYujoE8D4Bumu1NUI8TXjUhVVn0HzVWQjpRLshdLsUp1AW7XyeJaxyajRaJQ8+Xg==}
    engines: {node: '>=18.0.0'}

  '@aws-sdk/middleware-location-constraint@3.840.0':
    resolution: {integrity: sha512-KVLD0u0YMF3aQkVF8bdyHAGWSUY6N1Du89htTLgqCcIhSxxAJ9qifrosVZ9jkAzqRW99hcufyt2LylcVU2yoKQ==}
    engines: {node: '>=18.0.0'}

  '@aws-sdk/middleware-logger@3.840.0':
    resolution: {integrity: sha512-lSV8FvjpdllpGaRspywss4CtXV8M7NNNH+2/j86vMH+YCOZ6fu2T/TyFd/tHwZ92vDfHctWkRbQxg0bagqwovA==}
    engines: {node: '>=18.0.0'}

  '@aws-sdk/middleware-recursion-detection@3.840.0':
    resolution: {integrity: sha512-Gu7lGDyfddyhIkj1Z1JtrY5NHb5+x/CRiB87GjaSrKxkDaydtX2CU977JIABtt69l9wLbcGDIQ+W0uJ5xPof7g==}
    engines: {node: '>=18.0.0'}

  '@aws-sdk/middleware-sdk-s3@3.858.0':
    resolution: {integrity: sha512-g1LBHK9iAAMnh4rRX4/cGBuICH5R9boHUw4X9FkMC+ROAH9z1A2uy6bE55sg5guheAmVTQ5sOsVZb8QPEQbIUA==}
    engines: {node: '>=18.0.0'}

  '@aws-sdk/middleware-ssec@3.840.0':
    resolution: {integrity: sha512-CBZP9t1QbjDFGOrtnUEHL1oAvmnCUUm7p0aPNbIdSzNtH42TNKjPRN3TuEIJDGjkrqpL3MXyDSmNayDcw/XW7Q==}
    engines: {node: '>=18.0.0'}

  '@aws-sdk/middleware-user-agent@3.858.0':
    resolution: {integrity: sha512-pC3FT/sRZ6n5NyXiTVu9dpf1D9j3YbJz3XmeOOwJqO/Mib2PZyIQktvNMPgwaC5KMVB1zWqS5bmCwxpMOnq0UQ==}
    engines: {node: '>=18.0.0'}

  '@aws-sdk/nested-clients@3.858.0':
    resolution: {integrity: sha512-ChdIj80T2whoWbovmO7o8ICmhEB2S9q4Jes9MBnKAPm69PexcJAK2dQC8yI4/iUP8b3+BHZoUPrYLWjBxIProQ==}
    engines: {node: '>=18.0.0'}

  '@aws-sdk/region-config-resolver@3.840.0':
    resolution: {integrity: sha512-Qjnxd/yDv9KpIMWr90ZDPtRj0v75AqGC92Lm9+oHXZ8p1MjG5JE2CW0HL8JRgK9iKzgKBL7pPQRXI8FkvEVfrA==}
    engines: {node: '>=18.0.0'}

  '@aws-sdk/signature-v4-multi-region@3.858.0':
    resolution: {integrity: sha512-WtQvCtIz8KzTqd/OhjziWb5nAFDEZ0pE1KJsWBZ0j6Ngvp17ORSY37U96buU0SlNNflloGT7ZIlDkdFh73YktA==}
    engines: {node: '>=18.0.0'}

  '@aws-sdk/token-providers@3.858.0':
    resolution: {integrity: sha512-uQ3cVpqbkaxq3Hd8zip0pcOFsP731g+m0zsobQ7Bmqjq4/PHcehTov8i3W9+7sBHocOM61/qrQksPlW0TPuPAA==}
    engines: {node: '>=18.0.0'}

  '@aws-sdk/types@3.840.0':
    resolution: {integrity: sha512-xliuHaUFZxEx1NSXeLLZ9Dyu6+EJVQKEoD+yM+zqUo3YDZ7medKJWY6fIOKiPX/N7XbLdBYwajb15Q7IL8KkeA==}
    engines: {node: '>=18.0.0'}

  '@aws-sdk/util-arn-parser@3.804.0':
    resolution: {integrity: sha512-wmBJqn1DRXnZu3b4EkE6CWnoWMo1ZMvlfkqU5zPz67xx1GMaXlDCchFvKAXMjk4jn/L1O3tKnoFDNsoLV1kgNQ==}
    engines: {node: '>=18.0.0'}

  '@aws-sdk/util-endpoints@3.848.0':
    resolution: {integrity: sha512-fY/NuFFCq/78liHvRyFKr+aqq1aA/uuVSANjzr5Ym8c+9Z3HRPE9OrExAHoMrZ6zC8tHerQwlsXYYH5XZ7H+ww==}
    engines: {node: '>=18.0.0'}

  '@aws-sdk/util-locate-window@3.804.0':
    resolution: {integrity: sha512-zVoRfpmBVPodYlnMjgVjfGoEZagyRF5IPn3Uo6ZvOZp24chnW/FRstH7ESDHDDRga4z3V+ElUQHKpFDXWyBW5A==}
    engines: {node: '>=18.0.0'}

  '@aws-sdk/util-user-agent-browser@3.840.0':
    resolution: {integrity: sha512-JdyZM3EhhL4PqwFpttZu1afDpPJCCc3eyZOLi+srpX11LsGj6sThf47TYQN75HT1CarZ7cCdQHGzP2uy3/xHfQ==}

  '@aws-sdk/util-user-agent-node@3.858.0':
    resolution: {integrity: sha512-T1m05QlN8hFpx5/5duMjS8uFSK5e6EXP45HQRkZULVkL3DK+jMaxsnh3KLl5LjUoHn/19M4HM0wNUBhYp4Y2Yw==}
    engines: {node: '>=18.0.0'}
    peerDependencies:
      aws-crt: '>=1.0.0'
    peerDependenciesMeta:
      aws-crt:
        optional: true

  '@aws-sdk/xml-builder@3.821.0':
    resolution: {integrity: sha512-DIIotRnefVL6DiaHtO6/21DhJ4JZnnIwdNbpwiAhdt/AVbttcE4yw925gsjur0OGv5BTYXQXU3YnANBYnZjuQA==}
    engines: {node: '>=18.0.0'}

  '@babel/code-frame@7.27.1':
    resolution: {integrity: sha512-cjQ7ZlQ0Mv3b47hABuTevyTuYN4i+loJKGeV9flcCgIK37cCXRh+L1bd3iBHlynerhQ7BhCkn2BPbQUL+rGqFg==}
    engines: {node: '>=6.9.0'}

  '@babel/compat-data@7.28.0':
    resolution: {integrity: sha512-60X7qkglvrap8mn1lh2ebxXdZYtUcpd7gsmy9kLaBJ4i/WdY8PqTSdxyA8qraikqKQK5C1KRBKXqznrVapyNaw==}
    engines: {node: '>=6.9.0'}

  '@babel/core@7.28.0':
    resolution: {integrity: sha512-UlLAnTPrFdNGoFtbSXwcGFQBtQZJCNjaN6hQNP3UPvuNXT1i82N26KL3dZeIpNalWywr9IuQuncaAfUaS1g6sQ==}
    engines: {node: '>=6.9.0'}

  '@babel/generator@7.28.0':
    resolution: {integrity: sha512-lJjzvrbEeWrhB4P3QBsH7tey117PjLZnDbLiQEKjQ/fNJTjuq4HSqgFA+UNSwZT8D7dxxbnuSBMsa1lrWzKlQg==}
    engines: {node: '>=6.9.0'}

  '@babel/helper-compilation-targets@7.27.2':
    resolution: {integrity: sha512-2+1thGUUWWjLTYTHZWK1n8Yga0ijBz1XAhUXcKy81rd5g6yh7hGqMp45v7cadSbEHc9G3OTv45SyneRN3ps4DQ==}
    engines: {node: '>=6.9.0'}

  '@babel/helper-globals@7.28.0':
    resolution: {integrity: sha512-+W6cISkXFa1jXsDEdYA8HeevQT/FULhxzR99pxphltZcVaugps53THCeiWA8SguxxpSp3gKPiuYfSWopkLQ4hw==}
    engines: {node: '>=6.9.0'}

  '@babel/helper-module-imports@7.27.1':
    resolution: {integrity: sha512-0gSFWUPNXNopqtIPQvlD5WgXYI5GY2kP2cCvoT8kczjbfcfuIljTbcWrulD1CIPIX2gt1wghbDy08yE1p+/r3w==}
    engines: {node: '>=6.9.0'}

  '@babel/helper-module-transforms@7.27.3':
    resolution: {integrity: sha512-dSOvYwvyLsWBeIRyOeHXp5vPj5l1I011r52FM1+r1jCERv+aFXYk4whgQccYEGYxK2H3ZAIA8nuPkQ0HaUo3qg==}
    engines: {node: '>=6.9.0'}
    peerDependencies:
      '@babel/core': ^7.0.0

  '@babel/helper-plugin-utils@7.27.1':
    resolution: {integrity: sha512-1gn1Up5YXka3YYAHGKpbideQ5Yjf1tDa9qYcgysz+cNCXukyLl6DjPXhD3VRwSb8c0J9tA4b2+rHEZtc6R0tlw==}
    engines: {node: '>=6.9.0'}

  '@babel/helper-string-parser@7.27.1':
    resolution: {integrity: sha512-qMlSxKbpRlAridDExk92nSobyDdpPijUq2DW6oDnUqd0iOGxmQjyqhMIihI9+zv4LPyZdRje2cavWPbCbWm3eA==}
    engines: {node: '>=6.9.0'}

  '@babel/helper-validator-identifier@7.27.1':
    resolution: {integrity: sha512-D2hP9eA+Sqx1kBZgzxZh0y1trbuU+JoDkiEwqhQ36nodYqJwyEIhPSdMNd7lOm/4io72luTPWH20Yda0xOuUow==}
    engines: {node: '>=6.9.0'}

  '@babel/helper-validator-option@7.27.1':
    resolution: {integrity: sha512-YvjJow9FxbhFFKDSuFnVCe2WxXk1zWc22fFePVNEaWJEu8IrZVlda6N0uHwzZrUM1il7NC9Mlp4MaJYbYd9JSg==}
    engines: {node: '>=6.9.0'}

  '@babel/helpers@7.28.2':
    resolution: {integrity: sha512-/V9771t+EgXz62aCcyofnQhGM8DQACbRhvzKFsXKC9QM+5MadF8ZmIm0crDMaz3+o0h0zXfJnd4EhbYbxsrcFw==}
    engines: {node: '>=6.9.0'}

  '@babel/parser@7.28.0':
    resolution: {integrity: sha512-jVZGvOxOuNSsuQuLRTh13nU0AogFlw32w/MT+LV6D3sP5WdbW61E77RnkbaO2dUvmPAYrBDJXGn5gGS6tH4j8g==}
    engines: {node: '>=6.0.0'}
    hasBin: true

  '@babel/plugin-syntax-async-generators@7.8.4':
    resolution: {integrity: sha512-tycmZxkGfZaxhMRbXlPXuVFpdWlXpir2W4AMhSJgRKzk/eDlIXOhb2LHWoLpDF7TEHylV5zNhykX6KAgHJmTNw==}
    peerDependencies:
      '@babel/core': ^7.0.0-0

  '@babel/plugin-syntax-bigint@7.8.3':
    resolution: {integrity: sha512-wnTnFlG+YxQm3vDxpGE57Pj0srRU4sHE/mDkt1qv2YJJSeUAec2ma4WLUnUPeKjyrfntVwe/N6dCXpU+zL3Npg==}
    peerDependencies:
      '@babel/core': ^7.0.0-0

  '@babel/plugin-syntax-class-properties@7.12.13':
    resolution: {integrity: sha512-fm4idjKla0YahUNgFNLCB0qySdsoPiZP3iQE3rky0mBUtMZ23yDJ9SJdg6dXTSDnulOVqiF3Hgr9nbXvXTQZYA==}
    peerDependencies:
      '@babel/core': ^7.0.0-0

  '@babel/plugin-syntax-class-static-block@7.14.5':
    resolution: {integrity: sha512-b+YyPmr6ldyNnM6sqYeMWE+bgJcJpO6yS4QD7ymxgH34GBPNDM/THBh8iunyvKIZztiwLH4CJZ0RxTk9emgpjw==}
    engines: {node: '>=6.9.0'}
    peerDependencies:
      '@babel/core': ^7.0.0-0

  '@babel/plugin-syntax-import-attributes@7.27.1':
    resolution: {integrity: sha512-oFT0FrKHgF53f4vOsZGi2Hh3I35PfSmVs4IBFLFj4dnafP+hIWDLg3VyKmUHfLoLHlyxY4C7DGtmHuJgn+IGww==}
    engines: {node: '>=6.9.0'}
    peerDependencies:
      '@babel/core': ^7.0.0-0

  '@babel/plugin-syntax-import-meta@7.10.4':
    resolution: {integrity: sha512-Yqfm+XDx0+Prh3VSeEQCPU81yC+JWZ2pDPFSS4ZdpfZhp4MkFMaDC1UqseovEKwSUpnIL7+vK+Clp7bfh0iD7g==}
    peerDependencies:
      '@babel/core': ^7.0.0-0

  '@babel/plugin-syntax-json-strings@7.8.3':
    resolution: {integrity: sha512-lY6kdGpWHvjoe2vk4WrAapEuBR69EMxZl+RoGRhrFGNYVK8mOPAW8VfbT/ZgrFbXlDNiiaxQnAtgVCZ6jv30EA==}
    peerDependencies:
      '@babel/core': ^7.0.0-0

  '@babel/plugin-syntax-jsx@7.27.1':
    resolution: {integrity: sha512-y8YTNIeKoyhGd9O0Jiyzyyqk8gdjnumGTQPsz0xOZOQ2RmkVJeZ1vmmfIvFEKqucBG6axJGBZDE/7iI5suUI/w==}
    engines: {node: '>=6.9.0'}
    peerDependencies:
      '@babel/core': ^7.0.0-0

  '@babel/plugin-syntax-logical-assignment-operators@7.10.4':
    resolution: {integrity: sha512-d8waShlpFDinQ5MtvGU9xDAOzKH47+FFoney2baFIoMr952hKOLp1HR7VszoZvOsV/4+RRszNY7D17ba0te0ig==}
    peerDependencies:
      '@babel/core': ^7.0.0-0

  '@babel/plugin-syntax-nullish-coalescing-operator@7.8.3':
    resolution: {integrity: sha512-aSff4zPII1u2QD7y+F8oDsz19ew4IGEJg9SVW+bqwpwtfFleiQDMdzA/R+UlWDzfnHFCxxleFT0PMIrR36XLNQ==}
    peerDependencies:
      '@babel/core': ^7.0.0-0

  '@babel/plugin-syntax-numeric-separator@7.10.4':
    resolution: {integrity: sha512-9H6YdfkcK/uOnY/K7/aA2xpzaAgkQn37yzWUMRK7OaPOqOpGS1+n0H5hxT9AUw9EsSjPW8SVyMJwYRtWs3X3ug==}
    peerDependencies:
      '@babel/core': ^7.0.0-0

  '@babel/plugin-syntax-object-rest-spread@7.8.3':
    resolution: {integrity: sha512-XoqMijGZb9y3y2XskN+P1wUGiVwWZ5JmoDRwx5+3GmEplNyVM2s2Dg8ILFQm8rWM48orGy5YpI5Bl8U1y7ydlA==}
    peerDependencies:
      '@babel/core': ^7.0.0-0

  '@babel/plugin-syntax-optional-catch-binding@7.8.3':
    resolution: {integrity: sha512-6VPD0Pc1lpTqw0aKoeRTMiB+kWhAoT24PA+ksWSBrFtl5SIRVpZlwN3NNPQjehA2E/91FV3RjLWoVTglWcSV3Q==}
    peerDependencies:
      '@babel/core': ^7.0.0-0

  '@babel/plugin-syntax-optional-chaining@7.8.3':
    resolution: {integrity: sha512-KoK9ErH1MBlCPxV0VANkXW2/dw4vlbGDrFgz8bmUsBGYkFRcbRwMh6cIJubdPrkxRwuGdtCk0v/wPTKbQgBjkg==}
    peerDependencies:
      '@babel/core': ^7.0.0-0

  '@babel/plugin-syntax-private-property-in-object@7.14.5':
    resolution: {integrity: sha512-0wVnp9dxJ72ZUJDV27ZfbSj6iHLoytYZmh3rFcxNnvsJF3ktkzLDZPy/mA17HGsaQT3/DQsWYX1f1QGWkCoVUg==}
    engines: {node: '>=6.9.0'}
    peerDependencies:
      '@babel/core': ^7.0.0-0

  '@babel/plugin-syntax-top-level-await@7.14.5':
    resolution: {integrity: sha512-hx++upLv5U1rgYfwe1xBQUhRmU41NEvpUvrp8jkrSCdvGSnM5/qdRMtylJ6PG5OFkBaHkbTAKTnd3/YyESRHFw==}
    engines: {node: '>=6.9.0'}
    peerDependencies:
      '@babel/core': ^7.0.0-0

  '@babel/plugin-syntax-typescript@7.27.1':
    resolution: {integrity: sha512-xfYCBMxveHrRMnAWl1ZlPXOZjzkN82THFvLhQhFXFt81Z5HnN+EtUkZhv/zcKpmT3fzmWZB0ywiBrbC3vogbwQ==}
    engines: {node: '>=6.9.0'}
    peerDependencies:
      '@babel/core': ^7.0.0-0

  '@babel/template@7.27.2':
    resolution: {integrity: sha512-LPDZ85aEJyYSd18/DkjNh4/y1ntkE5KwUHWTiqgRxruuZL2F1yuHligVHLvcHY2vMHXttKFpJn6LwfI7cw7ODw==}
    engines: {node: '>=6.9.0'}

  '@babel/traverse@7.28.0':
    resolution: {integrity: sha512-mGe7UK5wWyh0bKRfupsUchrQGqvDbZDbKJw+kcRGSmdHVYrv+ltd0pnpDTVpiTqnaBru9iEvA8pz8W46v0Amwg==}
    engines: {node: '>=6.9.0'}

  '@babel/types@7.28.2':
    resolution: {integrity: sha512-ruv7Ae4J5dUYULmeXw1gmb7rYRz57OWCPM57pHojnLq/3Z1CK2lNSLTCVjxVk1F/TZHwOZZrOWi0ur95BbLxNQ==}
    engines: {node: '>=6.9.0'}

  '@bcoe/v8-coverage@0.2.3':
    resolution: {integrity: sha512-0hYQ8SB4Db5zvZB4axdMHGwEaQjkZzFjQiN9LVYvIFB2nSUHW9tYpxWriPrWDASIxiaXax83REcLxuSdnGPZtw==}

  '@codegenie/serverless-express@4.17.0':
    resolution: {integrity: sha512-KebLJ34yHNWFoC9D+iF1Ft+6T8hj0mdylP9d2SFERNuVPOc6UqAvgxm9mY6r2V3wCJ+BPpG2vEHihpUtCT3dEg==}
    engines: {node: '>=18'}

  '@cspotcode/source-map-support@0.8.1':
    resolution: {integrity: sha512-IchNf6dN4tHoMFIn/7OE8LWZ19Y6q/67Bmf6vnGREv8RSbBVb9LPJxEcnwrcwX6ixSvaiGoomAUvu4YSxXrVgw==}
    engines: {node: '>=12'}

  '@emnapi/core@1.4.5':
    resolution: {integrity: sha512-XsLw1dEOpkSX/WucdqUhPWP7hDxSvZiY+fsUC14h+FtQ2Ifni4znbBt8punRX+Uj2JG/uDb8nEHVKvrVlvdZ5Q==}

  '@emnapi/runtime@1.4.5':
    resolution: {integrity: sha512-++LApOtY0pEEz1zrd9vy1/zXVaVJJ/EbAF3u0fXIzPJEDtnITsBGbbK0EkM72amhl/R5b+5xx0Y/QhcVOpuulg==}

  '@emnapi/wasi-threads@1.0.4':
    resolution: {integrity: sha512-PJR+bOmMOPH8AtcTGAyYNiuJ3/Fcoj2XN/gBEWzDIKh254XO+mM9XoXHk5GNEhodxeMznbg7BlRojVbKN+gC6g==}

  '@es-joy/jsdoccomment@0.52.0':
    resolution: {integrity: sha512-BXuN7BII+8AyNtn57euU2Yxo9yA/KUDNzrpXyi3pfqKmBhhysR6ZWOebFh3vyPoqA3/j1SOvGgucElMGwlXing==}
    engines: {node: '>=20.11.0'}

  '@esbuild/aix-ppc64@0.25.8':
    resolution: {integrity: sha512-urAvrUedIqEiFR3FYSLTWQgLu5tb+m0qZw0NBEasUeo6wuqatkMDaRT+1uABiGXEu5vqgPd7FGE1BhsAIy9QVA==}
    engines: {node: '>=18'}
    cpu: [ppc64]
    os: [aix]

  '@esbuild/android-arm64@0.25.8':
    resolution: {integrity: sha512-OD3p7LYzWpLhZEyATcTSJ67qB5D+20vbtr6vHlHWSQYhKtzUYrETuWThmzFpZtFsBIxRvhO07+UgVA9m0i/O1w==}
    engines: {node: '>=18'}
    cpu: [arm64]
    os: [android]

  '@esbuild/android-arm@0.25.8':
    resolution: {integrity: sha512-RONsAvGCz5oWyePVnLdZY/HHwA++nxYWIX1atInlaW6SEkwq6XkP3+cb825EUcRs5Vss/lGh/2YxAb5xqc07Uw==}
    engines: {node: '>=18'}
    cpu: [arm]
    os: [android]

  '@esbuild/android-x64@0.25.8':
    resolution: {integrity: sha512-yJAVPklM5+4+9dTeKwHOaA+LQkmrKFX96BM0A/2zQrbS6ENCmxc4OVoBs5dPkCCak2roAD+jKCdnmOqKszPkjA==}
    engines: {node: '>=18'}
    cpu: [x64]
    os: [android]

  '@esbuild/darwin-arm64@0.25.8':
    resolution: {integrity: sha512-Jw0mxgIaYX6R8ODrdkLLPwBqHTtYHJSmzzd+QeytSugzQ0Vg4c5rDky5VgkoowbZQahCbsv1rT1KW72MPIkevw==}
    engines: {node: '>=18'}
    cpu: [arm64]
    os: [darwin]

  '@esbuild/darwin-x64@0.25.8':
    resolution: {integrity: sha512-Vh2gLxxHnuoQ+GjPNvDSDRpoBCUzY4Pu0kBqMBDlK4fuWbKgGtmDIeEC081xi26PPjn+1tct+Bh8FjyLlw1Zlg==}
    engines: {node: '>=18'}
    cpu: [x64]
    os: [darwin]

  '@esbuild/freebsd-arm64@0.25.8':
    resolution: {integrity: sha512-YPJ7hDQ9DnNe5vxOm6jaie9QsTwcKedPvizTVlqWG9GBSq+BuyWEDazlGaDTC5NGU4QJd666V0yqCBL2oWKPfA==}
    engines: {node: '>=18'}
    cpu: [arm64]
    os: [freebsd]

  '@esbuild/freebsd-x64@0.25.8':
    resolution: {integrity: sha512-MmaEXxQRdXNFsRN/KcIimLnSJrk2r5H8v+WVafRWz5xdSVmWLoITZQXcgehI2ZE6gioE6HirAEToM/RvFBeuhw==}
    engines: {node: '>=18'}
    cpu: [x64]
    os: [freebsd]

  '@esbuild/linux-arm64@0.25.8':
    resolution: {integrity: sha512-WIgg00ARWv/uYLU7lsuDK00d/hHSfES5BzdWAdAig1ioV5kaFNrtK8EqGcUBJhYqotlUByUKz5Qo6u8tt7iD/w==}
    engines: {node: '>=18'}
    cpu: [arm64]
    os: [linux]

  '@esbuild/linux-arm@0.25.8':
    resolution: {integrity: sha512-FuzEP9BixzZohl1kLf76KEVOsxtIBFwCaLupVuk4eFVnOZfU+Wsn+x5Ryam7nILV2pkq2TqQM9EZPsOBuMC+kg==}
    engines: {node: '>=18'}
    cpu: [arm]
    os: [linux]

  '@esbuild/linux-ia32@0.25.8':
    resolution: {integrity: sha512-A1D9YzRX1i+1AJZuFFUMP1E9fMaYY+GnSQil9Tlw05utlE86EKTUA7RjwHDkEitmLYiFsRd9HwKBPEftNdBfjg==}
    engines: {node: '>=18'}
    cpu: [ia32]
    os: [linux]

  '@esbuild/linux-loong64@0.25.8':
    resolution: {integrity: sha512-O7k1J/dwHkY1RMVvglFHl1HzutGEFFZ3kNiDMSOyUrB7WcoHGf96Sh+64nTRT26l3GMbCW01Ekh/ThKM5iI7hQ==}
    engines: {node: '>=18'}
    cpu: [loong64]
    os: [linux]

  '@esbuild/linux-mips64el@0.25.8':
    resolution: {integrity: sha512-uv+dqfRazte3BzfMp8PAQXmdGHQt2oC/y2ovwpTteqrMx2lwaksiFZ/bdkXJC19ttTvNXBuWH53zy/aTj1FgGw==}
    engines: {node: '>=18'}
    cpu: [mips64el]
    os: [linux]

  '@esbuild/linux-ppc64@0.25.8':
    resolution: {integrity: sha512-GyG0KcMi1GBavP5JgAkkstMGyMholMDybAf8wF5A70CALlDM2p/f7YFE7H92eDeH/VBtFJA5MT4nRPDGg4JuzQ==}
    engines: {node: '>=18'}
    cpu: [ppc64]
    os: [linux]

  '@esbuild/linux-riscv64@0.25.8':
    resolution: {integrity: sha512-rAqDYFv3yzMrq7GIcen3XP7TUEG/4LK86LUPMIz6RT8A6pRIDn0sDcvjudVZBiiTcZCY9y2SgYX2lgK3AF+1eg==}
    engines: {node: '>=18'}
    cpu: [riscv64]
    os: [linux]

  '@esbuild/linux-s390x@0.25.8':
    resolution: {integrity: sha512-Xutvh6VjlbcHpsIIbwY8GVRbwoviWT19tFhgdA7DlenLGC/mbc3lBoVb7jxj9Z+eyGqvcnSyIltYUrkKzWqSvg==}
    engines: {node: '>=18'}
    cpu: [s390x]
    os: [linux]

  '@esbuild/linux-x64@0.25.8':
    resolution: {integrity: sha512-ASFQhgY4ElXh3nDcOMTkQero4b1lgubskNlhIfJrsH5OKZXDpUAKBlNS0Kx81jwOBp+HCeZqmoJuihTv57/jvQ==}
    engines: {node: '>=18'}
    cpu: [x64]
    os: [linux]

  '@esbuild/netbsd-arm64@0.25.8':
    resolution: {integrity: sha512-d1KfruIeohqAi6SA+gENMuObDbEjn22olAR7egqnkCD9DGBG0wsEARotkLgXDu6c4ncgWTZJtN5vcgxzWRMzcw==}
    engines: {node: '>=18'}
    cpu: [arm64]
    os: [netbsd]

  '@esbuild/netbsd-x64@0.25.8':
    resolution: {integrity: sha512-nVDCkrvx2ua+XQNyfrujIG38+YGyuy2Ru9kKVNyh5jAys6n+l44tTtToqHjino2My8VAY6Lw9H7RI73XFi66Cg==}
    engines: {node: '>=18'}
    cpu: [x64]
    os: [netbsd]

  '@esbuild/openbsd-arm64@0.25.8':
    resolution: {integrity: sha512-j8HgrDuSJFAujkivSMSfPQSAa5Fxbvk4rgNAS5i3K+r8s1X0p1uOO2Hl2xNsGFppOeHOLAVgYwDVlmxhq5h+SQ==}
    engines: {node: '>=18'}
    cpu: [arm64]
    os: [openbsd]

  '@esbuild/openbsd-x64@0.25.8':
    resolution: {integrity: sha512-1h8MUAwa0VhNCDp6Af0HToI2TJFAn1uqT9Al6DJVzdIBAd21m/G0Yfc77KDM3uF3T/YaOgQq3qTJHPbTOInaIQ==}
    engines: {node: '>=18'}
    cpu: [x64]
    os: [openbsd]

  '@esbuild/openharmony-arm64@0.25.8':
    resolution: {integrity: sha512-r2nVa5SIK9tSWd0kJd9HCffnDHKchTGikb//9c7HX+r+wHYCpQrSgxhlY6KWV1nFo1l4KFbsMlHk+L6fekLsUg==}
    engines: {node: '>=18'}
    cpu: [arm64]
    os: [openharmony]

  '@esbuild/sunos-x64@0.25.8':
    resolution: {integrity: sha512-zUlaP2S12YhQ2UzUfcCuMDHQFJyKABkAjvO5YSndMiIkMimPmxA+BYSBikWgsRpvyxuRnow4nS5NPnf9fpv41w==}
    engines: {node: '>=18'}
    cpu: [x64]
    os: [sunos]

  '@esbuild/win32-arm64@0.25.8':
    resolution: {integrity: sha512-YEGFFWESlPva8hGL+zvj2z/SaK+pH0SwOM0Nc/d+rVnW7GSTFlLBGzZkuSU9kFIGIo8q9X3ucpZhu8PDN5A2sQ==}
    engines: {node: '>=18'}
    cpu: [arm64]
    os: [win32]

  '@esbuild/win32-ia32@0.25.8':
    resolution: {integrity: sha512-hiGgGC6KZ5LZz58OL/+qVVoZiuZlUYlYHNAmczOm7bs2oE1XriPFi5ZHHrS8ACpV5EjySrnoCKmcbQMN+ojnHg==}
    engines: {node: '>=18'}
    cpu: [ia32]
    os: [win32]

  '@esbuild/win32-x64@0.25.8':
    resolution: {integrity: sha512-cn3Yr7+OaaZq1c+2pe+8yxC8E144SReCQjN6/2ynubzYjvyqZjTXfQJpAcQpsdJq3My7XADANiYGHoFC69pLQw==}
    engines: {node: '>=18'}
    cpu: [x64]
    os: [win32]

  '@eslint-community/eslint-utils@4.7.0':
    resolution: {integrity: sha512-dyybb3AcajC7uha6CvhdVRJqaKyn7w2YKqKyAN37NKYgZT36w+iRb0Dymmc5qEJ549c/S31cMMSFd75bteCpCw==}
    engines: {node: ^12.22.0 || ^14.17.0 || >=16.0.0}
    peerDependencies:
      eslint: ^6.0.0 || ^7.0.0 || >=8.0.0

  '@eslint-community/regexpp@4.12.1':
    resolution: {integrity: sha512-CCZCDJuduB9OUkFkY2IgppNZMi2lBQgD2qzwXkEia16cge2pijY/aXi96CJMquDMn3nJdlPV1A5KrJEXwfLNzQ==}
    engines: {node: ^12.0.0 || ^14.0.0 || >=16.0.0}

  '@eslint/config-array@0.21.0':
    resolution: {integrity: sha512-ENIdc4iLu0d93HeYirvKmrzshzofPw6VkZRKQGe9Nv46ZnWUzcF1xV01dcvEg/1wXUR61OmmlSfyeyO7EvjLxQ==}
    engines: {node: ^18.18.0 || ^20.9.0 || >=21.1.0}

  '@eslint/config-helpers@0.3.0':
    resolution: {integrity: sha512-ViuymvFmcJi04qdZeDc2whTHryouGcDlaxPqarTD0ZE10ISpxGUVZGZDx4w01upyIynL3iu6IXH2bS1NhclQMw==}
    engines: {node: ^18.18.0 || ^20.9.0 || >=21.1.0}

  '@eslint/core@0.15.1':
    resolution: {integrity: sha512-bkOp+iumZCCbt1K1CmWf0R9pM5yKpDv+ZXtvSyQpudrI9kuFLp+bM2WOPXImuD/ceQuaa8f5pj93Y7zyECIGNA==}
    engines: {node: ^18.18.0 || ^20.9.0 || >=21.1.0}

  '@eslint/eslintrc@3.3.1':
    resolution: {integrity: sha512-gtF186CXhIl1p4pJNGZw8Yc6RlshoePRvE0X91oPGb3vZ8pM3qOS9W9NGPat9LziaBV7XrJWGylNQXkGcnM3IQ==}
    engines: {node: ^18.18.0 || ^20.9.0 || >=21.1.0}

  '@eslint/js@9.32.0':
    resolution: {integrity: sha512-BBpRFZK3eX6uMLKz8WxFOBIFFcGFJ/g8XuwjTHCqHROSIsopI+ddn/d5Cfh36+7+e5edVS8dbSHnBNhrLEX0zg==}
    engines: {node: ^18.18.0 || ^20.9.0 || >=21.1.0}

  '@eslint/object-schema@2.1.6':
    resolution: {integrity: sha512-RBMg5FRL0I0gs51M/guSAj5/e14VQ4tpZnQNWwuDT66P14I43ItmPfIZRhO9fUVIPOAQXU47atlywZ/czoqFPA==}
    engines: {node: ^18.18.0 || ^20.9.0 || >=21.1.0}

  '@eslint/plugin-kit@0.3.4':
    resolution: {integrity: sha512-Ul5l+lHEcw3L5+k8POx6r74mxEYKG5kOb6Xpy2gCRW6zweT6TEhAf8vhxGgjhqrd/VO/Dirhsb+1hNpD1ue9hw==}
    engines: {node: ^18.18.0 || ^20.9.0 || >=21.1.0}

  '@gerrit0/mini-shiki@3.8.1':
    resolution: {integrity: sha512-HVZW+8pxoOExr5ZMPK15U79jQAZTO/S6i5byQyyZGjtNj+qaYd82cizTncwFzTQgiLo8uUBym6vh+/1tfJklTw==}

  '@humanfs/core@0.19.1':
    resolution: {integrity: sha512-5DyQ4+1JEUzejeK1JGICcideyfUbGixgS9jNgex5nqkW+cY7WZhxBigmieN5Qnw9ZosSNVC9KQKyb+GUaGyKUA==}
    engines: {node: '>=18.18.0'}

  '@humanfs/node@0.16.6':
    resolution: {integrity: sha512-YuI2ZHQL78Q5HbhDiBA1X4LmYdXCKCMQIfw0pw7piHJwyREFebJUvrQN4cMssyES6x+vfUbx1CIpaQUKYdQZOw==}
    engines: {node: '>=18.18.0'}

  '@humanwhocodes/module-importer@1.0.1':
    resolution: {integrity: sha512-bxveV4V8v5Yb4ncFTT3rPSgZBOpCkjfK0y4oVVVJwIuDVBRMDXrPyXRL988i5ap9m9bnyEEjWfm5WkBmtffLfA==}
    engines: {node: '>=12.22'}

  '@humanwhocodes/retry@0.3.1':
    resolution: {integrity: sha512-JBxkERygn7Bv/GbN5Rv8Ul6LVknS+5Bp6RgDC/O8gEBU/yeH5Ui5C/OlWrTb6qct7LjjfT6Re2NxB0ln0yYybA==}
    engines: {node: '>=18.18'}

  '@humanwhocodes/retry@0.4.3':
    resolution: {integrity: sha512-bV0Tgo9K4hfPCek+aMAn81RppFKv2ySDQeMoSZuvTASywNTnVJCArCZE2FWqpvIatKu7VMRLWlR1EazvVhDyhQ==}
    engines: {node: '>=18.18'}

  '@isaacs/cliui@8.0.2':
    resolution: {integrity: sha512-O8jcjabXaleOG9DQ0+ARXWZBTfnP4WNAqzuiJK7ll44AmxGKv/J2M4TPjxjY3znBCfvBXFzucm1twdyFybFqEA==}
    engines: {node: '>=12'}

  '@istanbuljs/load-nyc-config@1.1.0':
    resolution: {integrity: sha512-VjeHSlIzpv/NyD3N0YuHfXOPDIixcA1q2ZV98wsMqcYlPmv2n3Yb2lYP9XMElnaFVXg5A7YLTeLu6V84uQDjmQ==}
    engines: {node: '>=8'}

  '@istanbuljs/schema@0.1.3':
    resolution: {integrity: sha512-ZXRY4jNvVgSVQ8DL3LTcakaAtXwTVUxE81hslsyD2AtoXW/wVob10HkOJ1X/pAlcI7D+2YoZKg5do8G/w6RYgA==}
    engines: {node: '>=8'}

  '@jest/console@30.0.5':
    resolution: {integrity: sha512-xY6b0XiL0Nav3ReresUarwl2oIz1gTnxGbGpho9/rbUWsLH0f1OD/VT84xs8c7VmH7MChnLb0pag6PhZhAdDiA==}
    engines: {node: ^18.14.0 || ^20.0.0 || ^22.0.0 || >=24.0.0}

  '@jest/core@30.0.5':
    resolution: {integrity: sha512-fKD0OulvRsXF1hmaFgHhVJzczWzA1RXMMo9LTPuFXo9q/alDbME3JIyWYqovWsUBWSoBcsHaGPSLF9rz4l9Qeg==}
    engines: {node: ^18.14.0 || ^20.0.0 || ^22.0.0 || >=24.0.0}
    peerDependencies:
      node-notifier: ^8.0.1 || ^9.0.0 || ^10.0.0
    peerDependenciesMeta:
      node-notifier:
        optional: true

  '@jest/create-cache-key-function@30.0.5':
    resolution: {integrity: sha512-W1kmkwPq/WTMQWgvbzWSCbXSqvjI6rkqBQCxuvYmd+g6o4b5gHP98ikfh/Ei0SKzHvWdI84TOXp0hRcbpr8Q0w==}
    engines: {node: ^18.14.0 || ^20.0.0 || ^22.0.0 || >=24.0.0}

  '@jest/diff-sequences@30.0.1':
    resolution: {integrity: sha512-n5H8QLDJ47QqbCNn5SuFjCRDrOLEZ0h8vAHCK5RL9Ls7Xa8AQLa/YxAc9UjFqoEDM48muwtBGjtMY5cr0PLDCw==}
    engines: {node: ^18.14.0 || ^20.0.0 || ^22.0.0 || >=24.0.0}

  '@jest/environment@30.0.5':
    resolution: {integrity: sha512-aRX7WoaWx1oaOkDQvCWImVQ8XNtdv5sEWgk4gxR6NXb7WBUnL5sRak4WRzIQRZ1VTWPvV4VI4mgGjNL9TeKMYA==}
    engines: {node: ^18.14.0 || ^20.0.0 || ^22.0.0 || >=24.0.0}

  '@jest/expect-utils@30.0.5':
    resolution: {integrity: sha512-F3lmTT7CXWYywoVUGTCmom0vXq3HTTkaZyTAzIy+bXSBizB7o5qzlC9VCtq0arOa8GqmNsbg/cE9C6HLn7Szew==}
    engines: {node: ^18.14.0 || ^20.0.0 || ^22.0.0 || >=24.0.0}

  '@jest/expect@30.0.5':
    resolution: {integrity: sha512-6udac8KKrtTtC+AXZ2iUN/R7dp7Ydry+Fo6FPFnDG54wjVMnb6vW/XNlf7Xj8UDjAE3aAVAsR4KFyKk3TCXmTA==}
    engines: {node: ^18.14.0 || ^20.0.0 || ^22.0.0 || >=24.0.0}

  '@jest/fake-timers@30.0.5':
    resolution: {integrity: sha512-ZO5DHfNV+kgEAeP3gK3XlpJLL4U3Sz6ebl/n68Uwt64qFFs5bv4bfEEjyRGK5uM0C90ewooNgFuKMdkbEoMEXw==}
    engines: {node: ^18.14.0 || ^20.0.0 || ^22.0.0 || >=24.0.0}

  '@jest/get-type@30.0.1':
    resolution: {integrity: sha512-AyYdemXCptSRFirI5EPazNxyPwAL0jXt3zceFjaj8NFiKP9pOi0bfXonf6qkf82z2t3QWPeLCWWw4stPBzctLw==}
    engines: {node: ^18.14.0 || ^20.0.0 || ^22.0.0 || >=24.0.0}

  '@jest/globals@30.0.5':
    resolution: {integrity: sha512-7oEJT19WW4oe6HR7oLRvHxwlJk2gev0U9px3ufs8sX9PoD1Eza68KF0/tlN7X0dq/WVsBScXQGgCldA1V9Y/jA==}
    engines: {node: ^18.14.0 || ^20.0.0 || ^22.0.0 || >=24.0.0}

  '@jest/pattern@30.0.1':
    resolution: {integrity: sha512-gWp7NfQW27LaBQz3TITS8L7ZCQ0TLvtmI//4OwlQRx4rnWxcPNIYjxZpDcN4+UlGxgm3jS5QPz8IPTCkb59wZA==}
    engines: {node: ^18.14.0 || ^20.0.0 || ^22.0.0 || >=24.0.0}

  '@jest/reporters@30.0.5':
    resolution: {integrity: sha512-mafft7VBX4jzED1FwGC1o/9QUM2xebzavImZMeqnsklgcyxBto8mV4HzNSzUrryJ+8R9MFOM3HgYuDradWR+4g==}
    engines: {node: ^18.14.0 || ^20.0.0 || ^22.0.0 || >=24.0.0}
    peerDependencies:
      node-notifier: ^8.0.1 || ^9.0.0 || ^10.0.0
    peerDependenciesMeta:
      node-notifier:
        optional: true

  '@jest/schemas@30.0.5':
    resolution: {integrity: sha512-DmdYgtezMkh3cpU8/1uyXakv3tJRcmcXxBOcO0tbaozPwpmh4YMsnWrQm9ZmZMfa5ocbxzbFk6O4bDPEc/iAnA==}
    engines: {node: ^18.14.0 || ^20.0.0 || ^22.0.0 || >=24.0.0}

  '@jest/snapshot-utils@30.0.5':
    resolution: {integrity: sha512-XcCQ5qWHLvi29UUrowgDFvV4t7ETxX91CbDczMnoqXPOIcZOxyNdSjm6kV5XMc8+HkxfRegU/MUmnTbJRzGrUQ==}
    engines: {node: ^18.14.0 || ^20.0.0 || ^22.0.0 || >=24.0.0}

  '@jest/source-map@30.0.1':
    resolution: {integrity: sha512-MIRWMUUR3sdbP36oyNyhbThLHyJ2eEDClPCiHVbrYAe5g3CHRArIVpBw7cdSB5fr+ofSfIb2Tnsw8iEHL0PYQg==}
    engines: {node: ^18.14.0 || ^20.0.0 || ^22.0.0 || >=24.0.0}

  '@jest/test-result@30.0.5':
    resolution: {integrity: sha512-wPyztnK0gbDMQAJZ43tdMro+qblDHH1Ru/ylzUo21TBKqt88ZqnKKK2m30LKmLLoKtR2lxdpCC/P3g1vfKcawQ==}
    engines: {node: ^18.14.0 || ^20.0.0 || ^22.0.0 || >=24.0.0}

  '@jest/test-sequencer@30.0.5':
    resolution: {integrity: sha512-Aea/G1egWoIIozmDD7PBXUOxkekXl7ueGzrsGGi1SbeKgQqCYCIf+wfbflEbf2LiPxL8j2JZGLyrzZagjvW4YQ==}
    engines: {node: ^18.14.0 || ^20.0.0 || ^22.0.0 || >=24.0.0}

  '@jest/transform@30.0.5':
    resolution: {integrity: sha512-Vk8amLQCmuZyy6GbBht1Jfo9RSdBtg7Lks+B0PecnjI8J+PCLQPGh7uI8Q/2wwpW2gLdiAfiHNsmekKlywULqg==}
    engines: {node: ^18.14.0 || ^20.0.0 || ^22.0.0 || >=24.0.0}

  '@jest/types@30.0.5':
    resolution: {integrity: sha512-aREYa3aku9SSnea4aX6bhKn4bgv3AXkgijoQgbYV3yvbiGt6z+MQ85+6mIhx9DsKW2BuB/cLR/A+tcMThx+KLQ==}
    engines: {node: ^18.14.0 || ^20.0.0 || ^22.0.0 || >=24.0.0}

  '@jridgewell/gen-mapping@0.3.12':
    resolution: {integrity: sha512-OuLGC46TjB5BbN1dH8JULVVZY4WTdkF7tV9Ys6wLL1rubZnCMstOhNHueU5bLCrnRuDhKPDM4g6sw4Bel5Gzqg==}

  '@jridgewell/resolve-uri@3.1.2':
    resolution: {integrity: sha512-bRISgCIjP20/tbWSPWMEi54QVPRZExkuD9lJL+UIxUKtwVJA8wW1Trb1jMs1RFXo1CBTNZ/5hpC9QvmKWdopKw==}
    engines: {node: '>=6.0.0'}

  '@jridgewell/sourcemap-codec@1.5.4':
    resolution: {integrity: sha512-VT2+G1VQs/9oz078bLrYbecdZKs912zQlkelYpuf+SXF+QvZDYJlbx/LSx+meSAwdDFnF8FVXW92AVjjkVmgFw==}

  '@jridgewell/trace-mapping@0.3.29':
    resolution: {integrity: sha512-uw6guiW/gcAGPDhLmd77/6lW8QLeiV5RUTsAX46Db6oLhGaVj4lhnPwb184s1bkc8kdVg/+h988dro8GRDpmYQ==}

  '@jridgewell/trace-mapping@0.3.9':
    resolution: {integrity: sha512-3Belt6tdc8bPgAtbcmdtNJlirVoTmEb5e2gC94PnkwEW9jI6CAHUeoG85tjWP5WquqfavoMtMwiG4P926ZKKuQ==}

  '@jsdevtools/ono@7.1.3':
    resolution: {integrity: sha512-4JQNk+3mVzK3xh2rqd6RB4J46qUR19azEHBneZyTZM+c456qOrbbM/5xcR8huNCCcbVt7+UmizG6GuUvPvKUYg==}

  '@napi-rs/wasm-runtime@0.2.12':
    resolution: {integrity: sha512-ZVWUcfwY4E/yPitQJl481FjFo3K22D6qF0DuFH6Y/nbnE11GY5uguDxZMGXPQ8WQ0128MXQD7TnfHyK4oWoIJQ==}

  '@nodelib/fs.scandir@2.1.5':
    resolution: {integrity: sha512-vq24Bq3ym5HEQm2NKCr3yXDwjc7vTsEThRDnkp2DK9p1uqLR+DHurm/NOTo0KG7HYHU7eppKZj3MyqYuMBf62g==}
    engines: {node: '>= 8'}

  '@nodelib/fs.stat@2.0.5':
    resolution: {integrity: sha512-RkhPPp2zrqDAQA/2jNhnztcPAlv64XdhIp7a7454A5ovI7Bukxgt7MX7udwAu3zg1DcpPU0rz3VV1SeaqvY4+A==}
    engines: {node: '>= 8'}

  '@nodelib/fs.walk@1.2.8':
    resolution: {integrity: sha512-oGB+UxlgWcgQkgwo8GcEGwemoTFt3FIO9ababBmaGwXIoBKZ+GTy0pP185beGg7Llih/NSHSV2XAs1lnznocSg==}
    engines: {node: '>= 8'}

  '@pkgjs/parseargs@0.11.0':
    resolution: {integrity: sha512-+1VkjdD0QBLPodGrJUeqarH8VAIvQODIbwh9XpP5Syisf7YoQgsJKPNFoqqLQlu+VQ/tVSshMR6loPMn8U+dPg==}
    engines: {node: '>=14'}

  '@pkgr/core@0.2.9':
    resolution: {integrity: sha512-QNqXyfVS2wm9hweSYD2O7F0G06uurj9kZ96TRQE5Y9hU7+tgdZwIkbAKc5Ocy1HxEY2kuDQa6cQ1WRs/O5LFKA==}
    engines: {node: ^12.20.0 || ^14.18.0 || >=16.0.0}

  '@puppeteer/browsers@2.10.6':
    resolution: {integrity: sha512-pHUn6ZRt39bP3698HFQlu2ZHCkS/lPcpv7fVQcGBSzNNygw171UXAKrCUhy+TEMw4lEttOKDgNpb04hwUAJeiQ==}
    engines: {node: '>=18'}
    hasBin: true

  '@scarf/scarf@1.4.0':
    resolution: {integrity: sha512-xxeapPiUXdZAE3che6f3xogoJPeZgig6omHEy1rIY5WVsB3H2BHNnZH+gHG6x91SCWyQCzWGsuL2Hh3ClO5/qQ==}

  '@shikijs/engine-oniguruma@3.9.0':
    resolution: {integrity: sha512-bCX7BZGYgKISP6t3pab11eu0rUBzKvWKvS4KBN9fu9maBJM7PWn+Uhsl+5H3Z5lMq0JaCcY/N1oPQJ36eyQHHg==}

  '@shikijs/langs@3.9.0':
    resolution: {integrity: sha512-XANUVPauGJfMkebskmSGCT8TwfQPbMY+SFbRY8gyMwY3NY95jjqTg1JlplkwaccoSAEAe5BLtwz0jDp1kg5Jbg==}

  '@shikijs/themes@3.9.0':
    resolution: {integrity: sha512-p6UssgDp9moDhkp32Uog/r5XKCGfCm8NfSvunD0tfweetxmCUs525qj0koXq3ldfUGzlMdHooophlw2CtOifew==}

  '@shikijs/types@3.9.0':
    resolution: {integrity: sha512-jEl8FtchHsg/lM0DYJVL+3Ss7VhcmYsjVbsqIfB5Qyi/fWBIIrH54SlhN79phFLkGHKqpOA4uWDATjYuRa0JQQ==}

  '@shikijs/vscode-textmate@10.0.2':
    resolution: {integrity: sha512-83yeghZ2xxin3Nj8z1NMd/NCuca+gsYXswywDy5bHvwlWL8tpTQmzGeUuHd9FC3E/SBEMvzJRwWEOz5gGes9Qg==}

  '@sinclair/typebox@0.34.38':
    resolution: {integrity: sha512-HpkxMmc2XmZKhvaKIZZThlHmx1L0I/V1hWK1NubtlFnr6ZqdiOpV72TKudZUNQjZNsyDBay72qFEhEvb+bcwcA==}

  '@sinonjs/commons@3.0.1':
    resolution: {integrity: sha512-K3mCHKQ9sVh8o1C9cxkwxaOmXoAMlDxC1mYyHrjqOWEcBjYr76t96zL2zlj5dUGZ3HSw240X1qgH3Mjf1yJWpQ==}

  '@sinonjs/fake-timers@13.0.5':
    resolution: {integrity: sha512-36/hTbH2uaWuGVERyC6da9YwGWnzUZXuPro/F2LfsdOsLnCojz/iSH8MxUt/FD2S5XBSVPhmArFUXcpCQ2Hkiw==}

  '@smithy/abort-controller@4.0.4':
    resolution: {integrity: sha512-gJnEjZMvigPDQWHrW3oPrFhQtkrgqBkyjj3pCIdF3A5M6vsZODG93KNlfJprv6bp4245bdT32fsHK4kkH3KYDA==}
    engines: {node: '>=18.0.0'}

  '@smithy/chunked-blob-reader-native@4.0.0':
    resolution: {integrity: sha512-R9wM2yPmfEMsUmlMlIgSzOyICs0x9uu7UTHoccMyt7BWw8shcGM8HqB355+BZCPBcySvbTYMs62EgEQkNxz2ig==}
    engines: {node: '>=18.0.0'}

  '@smithy/chunked-blob-reader@5.0.0':
    resolution: {integrity: sha512-+sKqDBQqb036hh4NPaUiEkYFkTUGYzRsn3EuFhyfQfMy6oGHEUJDurLP9Ufb5dasr/XiAmPNMr6wa9afjQB+Gw==}
    engines: {node: '>=18.0.0'}

  '@smithy/config-resolver@4.1.4':
    resolution: {integrity: sha512-prmU+rDddxHOH0oNcwemL+SwnzcG65sBF2yXRO7aeXIn/xTlq2pX7JLVbkBnVLowHLg4/OL4+jBmv9hVrVGS+w==}
    engines: {node: '>=18.0.0'}

  '@smithy/core@3.7.2':
    resolution: {integrity: sha512-JoLw59sT5Bm8SAjFCYZyuCGxK8y3vovmoVbZWLDPTH5XpPEIwpFd9m90jjVMwoypDuB/SdVgje5Y4T7w50lJaw==}
    engines: {node: '>=18.0.0'}

  '@smithy/credential-provider-imds@4.0.6':
    resolution: {integrity: sha512-hKMWcANhUiNbCJouYkZ9V3+/Qf9pteR1dnwgdyzR09R4ODEYx8BbUysHwRSyex4rZ9zapddZhLFTnT4ZijR4pw==}
    engines: {node: '>=18.0.0'}

  '@smithy/eventstream-codec@4.0.4':
    resolution: {integrity: sha512-7XoWfZqWb/QoR/rAU4VSi0mWnO2vu9/ltS6JZ5ZSZv0eovLVfDfu0/AX4ub33RsJTOth3TiFWSHS5YdztvFnig==}
    engines: {node: '>=18.0.0'}

  '@smithy/eventstream-serde-browser@4.0.4':
    resolution: {integrity: sha512-3fb/9SYaYqbpy/z/H3yIi0bYKyAa89y6xPmIqwr2vQiUT2St+avRt8UKwsWt9fEdEasc5d/V+QjrviRaX1JRFA==}
    engines: {node: '>=18.0.0'}

  '@smithy/eventstream-serde-config-resolver@4.1.2':
    resolution: {integrity: sha512-JGtambizrWP50xHgbzZI04IWU7LdI0nh/wGbqH3sJesYToMi2j/DcoElqyOcqEIG/D4tNyxgRuaqBXWE3zOFhQ==}
    engines: {node: '>=18.0.0'}

  '@smithy/eventstream-serde-node@4.0.4':
    resolution: {integrity: sha512-RD6UwNZ5zISpOWPuhVgRz60GkSIp0dy1fuZmj4RYmqLVRtejFqQ16WmfYDdoSoAjlp1LX+FnZo+/hkdmyyGZ1w==}
    engines: {node: '>=18.0.0'}

  '@smithy/eventstream-serde-universal@4.0.4':
    resolution: {integrity: sha512-UeJpOmLGhq1SLox79QWw/0n2PFX+oPRE1ZyRMxPIaFEfCqWaqpB7BU9C8kpPOGEhLF7AwEqfFbtwNxGy4ReENA==}
    engines: {node: '>=18.0.0'}

  '@smithy/fetch-http-handler@5.1.0':
    resolution: {integrity: sha512-mADw7MS0bYe2OGKkHYMaqarOXuDwRbO6ArD91XhHcl2ynjGCFF+hvqf0LyQcYxkA1zaWjefSkU7Ne9mqgApSgQ==}
    engines: {node: '>=18.0.0'}

  '@smithy/hash-blob-browser@4.0.4':
    resolution: {integrity: sha512-WszRiACJiQV3QG6XMV44i5YWlkrlsM5Yxgz4jvsksuu7LDXA6wAtypfPajtNTadzpJy3KyJPoWehYpmZGKUFIQ==}
    engines: {node: '>=18.0.0'}

  '@smithy/hash-node@4.0.4':
    resolution: {integrity: sha512-qnbTPUhCVnCgBp4z4BUJUhOEkVwxiEi1cyFM+Zj6o+aY8OFGxUQleKWq8ltgp3dujuhXojIvJWdoqpm6dVO3lQ==}
    engines: {node: '>=18.0.0'}

  '@smithy/hash-stream-node@4.0.4':
    resolution: {integrity: sha512-wHo0d8GXyVmpmMh/qOR0R7Y46/G1y6OR8U+bSTB4ppEzRxd1xVAQ9xOE9hOc0bSjhz0ujCPAbfNLkLrpa6cevg==}
    engines: {node: '>=18.0.0'}

  '@smithy/invalid-dependency@4.0.4':
    resolution: {integrity: sha512-bNYMi7WKTJHu0gn26wg8OscncTt1t2b8KcsZxvOv56XA6cyXtOAAAaNP7+m45xfppXfOatXF3Sb1MNsLUgVLTw==}
    engines: {node: '>=18.0.0'}

  '@smithy/is-array-buffer@2.2.0':
    resolution: {integrity: sha512-GGP3O9QFD24uGeAXYUjwSTXARoqpZykHadOmA8G5vfJPK0/DC67qa//0qvqrJzL1xc8WQWX7/yc7fwudjPHPhA==}
    engines: {node: '>=14.0.0'}

  '@smithy/is-array-buffer@4.0.0':
    resolution: {integrity: sha512-saYhF8ZZNoJDTvJBEWgeBccCg+yvp1CX+ed12yORU3NilJScfc6gfch2oVb4QgxZrGUx3/ZJlb+c/dJbyupxlw==}
    engines: {node: '>=18.0.0'}

  '@smithy/md5-js@4.0.4':
    resolution: {integrity: sha512-uGLBVqcOwrLvGh/v/jw423yWHq/ofUGK1W31M2TNspLQbUV1Va0F5kTxtirkoHawODAZcjXTSGi7JwbnPcDPJg==}
    engines: {node: '>=18.0.0'}

  '@smithy/middleware-content-length@4.0.4':
    resolution: {integrity: sha512-F7gDyfI2BB1Kc+4M6rpuOLne5LOcEknH1n6UQB69qv+HucXBR1rkzXBnQTB2q46sFy1PM/zuSJOB532yc8bg3w==}
    engines: {node: '>=18.0.0'}

  '@smithy/middleware-endpoint@4.1.17':
    resolution: {integrity: sha512-S3hSGLKmHG1m35p/MObQCBCdRsrpbPU8B129BVzRqRfDvQqPMQ14iO4LyRw+7LNizYc605COYAcjqgawqi+6jA==}
    engines: {node: '>=18.0.0'}

  '@smithy/middleware-retry@4.1.18':
    resolution: {integrity: sha512-bYLZ4DkoxSsPxpdmeapvAKy7rM5+25gR7PGxq2iMiecmbrRGBHj9s75N74Ylg+aBiw9i5jIowC/cLU2NR0qH8w==}
    engines: {node: '>=18.0.0'}

  '@smithy/middleware-serde@4.0.8':
    resolution: {integrity: sha512-iSSl7HJoJaGyMIoNn2B7czghOVwJ9nD7TMvLhMWeSB5vt0TnEYyRRqPJu/TqW76WScaNvYYB8nRoiBHR9S1Ddw==}
    engines: {node: '>=18.0.0'}

  '@smithy/middleware-stack@4.0.4':
    resolution: {integrity: sha512-kagK5ggDrBUCCzI93ft6DjteNSfY8Ulr83UtySog/h09lTIOAJ/xUSObutanlPT0nhoHAkpmW9V5K8oPyLh+QA==}
    engines: {node: '>=18.0.0'}

  '@smithy/node-config-provider@4.1.3':
    resolution: {integrity: sha512-HGHQr2s59qaU1lrVH6MbLlmOBxadtzTsoO4c+bF5asdgVik3I8o7JIOzoeqWc5MjVa+vD36/LWE0iXKpNqooRw==}
    engines: {node: '>=18.0.0'}

  '@smithy/node-http-handler@4.1.0':
    resolution: {integrity: sha512-vqfSiHz2v8b3TTTrdXi03vNz1KLYYS3bhHCDv36FYDqxT7jvTll1mMnCrkD+gOvgwybuunh/2VmvOMqwBegxEg==}
    engines: {node: '>=18.0.0'}

  '@smithy/property-provider@4.0.4':
    resolution: {integrity: sha512-qHJ2sSgu4FqF4U/5UUp4DhXNmdTrgmoAai6oQiM+c5RZ/sbDwJ12qxB1M6FnP+Tn/ggkPZf9ccn4jqKSINaquw==}
    engines: {node: '>=18.0.0'}

  '@smithy/protocol-http@5.1.2':
    resolution: {integrity: sha512-rOG5cNLBXovxIrICSBm95dLqzfvxjEmuZx4KK3hWwPFHGdW3lxY0fZNXfv2zebfRO7sJZ5pKJYHScsqopeIWtQ==}
    engines: {node: '>=18.0.0'}

  '@smithy/querystring-builder@4.0.4':
    resolution: {integrity: sha512-SwREZcDnEYoh9tLNgMbpop+UTGq44Hl9tdj3rf+yeLcfH7+J8OXEBaMc2kDxtyRHu8BhSg9ADEx0gFHvpJgU8w==}
    engines: {node: '>=18.0.0'}

  '@smithy/querystring-parser@4.0.4':
    resolution: {integrity: sha512-6yZf53i/qB8gRHH/l2ZwUG5xgkPgQF15/KxH0DdXMDHjesA9MeZje/853ifkSY0x4m5S+dfDZ+c4x439PF0M2w==}
    engines: {node: '>=18.0.0'}

  '@smithy/service-error-classification@4.0.6':
    resolution: {integrity: sha512-RRoTDL//7xi4tn5FrN2NzH17jbgmnKidUqd4KvquT0954/i6CXXkh1884jBiunq24g9cGtPBEXlU40W6EpNOOg==}
    engines: {node: '>=18.0.0'}

  '@smithy/shared-ini-file-loader@4.0.4':
    resolution: {integrity: sha512-63X0260LoFBjrHifPDs+nM9tV0VMkOTl4JRMYNuKh/f5PauSjowTfvF3LogfkWdcPoxsA9UjqEOgjeYIbhb7Nw==}
    engines: {node: '>=18.0.0'}

  '@smithy/signature-v4@5.1.2':
    resolution: {integrity: sha512-d3+U/VpX7a60seHziWnVZOHuEgJlclufjkS6zhXvxcJgkJq4UWdH5eOBLzHRMx6gXjsdT9h6lfpmLzbrdupHgQ==}
    engines: {node: '>=18.0.0'}

  '@smithy/smithy-client@4.4.9':
    resolution: {integrity: sha512-mbMg8mIUAWwMmb74LoYiArP04zWElPzDoA1jVOp3or0cjlDMgoS6WTC3QXK0Vxoc9I4zdrX0tq6qsOmaIoTWEQ==}
    engines: {node: '>=18.0.0'}

  '@smithy/types@4.3.1':
    resolution: {integrity: sha512-UqKOQBL2x6+HWl3P+3QqFD4ncKq0I8Nuz9QItGv5WuKuMHuuwlhvqcZCoXGfc+P1QmfJE7VieykoYYmrOoFJxA==}
    engines: {node: '>=18.0.0'}

  '@smithy/url-parser@4.0.4':
    resolution: {integrity: sha512-eMkc144MuN7B0TDA4U2fKs+BqczVbk3W+qIvcoCY6D1JY3hnAdCuhCZODC+GAeaxj0p6Jroz4+XMUn3PCxQQeQ==}
    engines: {node: '>=18.0.0'}

  '@smithy/util-base64@4.0.0':
    resolution: {integrity: sha512-CvHfCmO2mchox9kjrtzoHkWHxjHZzaFojLc8quxXY7WAAMAg43nuxwv95tATVgQFNDwd4M9S1qFzj40Ul41Kmg==}
    engines: {node: '>=18.0.0'}

  '@smithy/util-body-length-browser@4.0.0':
    resolution: {integrity: sha512-sNi3DL0/k64/LO3A256M+m3CDdG6V7WKWHdAiBBMUN8S3hK3aMPhwnPik2A/a2ONN+9doY9UxaLfgqsIRg69QA==}
    engines: {node: '>=18.0.0'}

  '@smithy/util-body-length-node@4.0.0':
    resolution: {integrity: sha512-q0iDP3VsZzqJyje8xJWEJCNIu3lktUGVoSy1KB0UWym2CL1siV3artm+u1DFYTLejpsrdGyCSWBdGNjJzfDPjg==}
    engines: {node: '>=18.0.0'}

  '@smithy/util-buffer-from@2.2.0':
    resolution: {integrity: sha512-IJdWBbTcMQ6DA0gdNhh/BwrLkDR+ADW5Kr1aZmd4k3DIF6ezMV4R2NIAmT08wQJ3yUK82thHWmC/TnK/wpMMIA==}
    engines: {node: '>=14.0.0'}

  '@smithy/util-buffer-from@4.0.0':
    resolution: {integrity: sha512-9TOQ7781sZvddgO8nxueKi3+yGvkY35kotA0Y6BWRajAv8jjmigQ1sBwz0UX47pQMYXJPahSKEKYFgt+rXdcug==}
    engines: {node: '>=18.0.0'}

  '@smithy/util-config-provider@4.0.0':
    resolution: {integrity: sha512-L1RBVzLyfE8OXH+1hsJ8p+acNUSirQnWQ6/EgpchV88G6zGBTDPdXiiExei6Z1wR2RxYvxY/XLw6AMNCCt8H3w==}
    engines: {node: '>=18.0.0'}

  '@smithy/util-defaults-mode-browser@4.0.25':
    resolution: {integrity: sha512-pxEWsxIsOPLfKNXvpgFHBGFC3pKYKUFhrud1kyooO9CJai6aaKDHfT10Mi5iiipPXN/JhKAu3qX9o75+X85OdQ==}
    engines: {node: '>=18.0.0'}

  '@smithy/util-defaults-mode-node@4.0.25':
    resolution: {integrity: sha512-+w4n4hKFayeCyELZLfsSQG5mCC3TwSkmRHv4+el5CzFU8ToQpYGhpV7mrRzqlwKkntlPilT1HJy1TVeEvEjWOQ==}
    engines: {node: '>=18.0.0'}

  '@smithy/util-endpoints@3.0.6':
    resolution: {integrity: sha512-YARl3tFL3WgPuLzljRUnrS2ngLiUtkwhQtj8PAL13XZSyUiNLQxwG3fBBq3QXFqGFUXepIN73pINp3y8c2nBmA==}
    engines: {node: '>=18.0.0'}

  '@smithy/util-hex-encoding@4.0.0':
    resolution: {integrity: sha512-Yk5mLhHtfIgW2W2WQZWSg5kuMZCVbvhFmC7rV4IO2QqnZdbEFPmQnCcGMAX2z/8Qj3B9hYYNjZOhWym+RwhePw==}
    engines: {node: '>=18.0.0'}

  '@smithy/util-middleware@4.0.4':
    resolution: {integrity: sha512-9MLKmkBmf4PRb0ONJikCbCwORACcil6gUWojwARCClT7RmLzF04hUR4WdRprIXal7XVyrddadYNfp2eF3nrvtQ==}
    engines: {node: '>=18.0.0'}

  '@smithy/util-retry@4.0.6':
    resolution: {integrity: sha512-+YekoF2CaSMv6zKrA6iI/N9yva3Gzn4L6n35Luydweu5MMPYpiGZlWqehPHDHyNbnyaYlz/WJyYAZnC+loBDZg==}
    engines: {node: '>=18.0.0'}

  '@smithy/util-stream@4.2.3':
    resolution: {integrity: sha512-cQn412DWHHFNKrQfbHY8vSFI3nTROY1aIKji9N0tpp8gUABRilr7wdf8fqBbSlXresobM+tQFNk6I+0LXK/YZg==}
    engines: {node: '>=18.0.0'}

  '@smithy/util-uri-escape@4.0.0':
    resolution: {integrity: sha512-77yfbCbQMtgtTylO9itEAdpPXSog3ZxMe09AEhm0dU0NLTalV70ghDZFR+Nfi1C60jnJoh/Re4090/DuZh2Omg==}
    engines: {node: '>=18.0.0'}

  '@smithy/util-utf8@2.3.0':
    resolution: {integrity: sha512-R8Rdn8Hy72KKcebgLiv8jQcQkXoLMOGGv5uI1/k0l+snqkOzQ1R0ChUBCxWMlBsFMekWjq0wRudIweFs7sKT5A==}
    engines: {node: '>=14.0.0'}

  '@smithy/util-utf8@4.0.0':
    resolution: {integrity: sha512-b+zebfKCfRdgNJDknHCob3O7FpeYQN6ZG6YLExMcasDHsCXlsXCEuiPZeLnJLpwa5dvPetGlnGCiMHuLwGvFow==}
    engines: {node: '>=18.0.0'}

  '@smithy/util-waiter@4.0.6':
    resolution: {integrity: sha512-slcr1wdRbX7NFphXZOxtxRNA7hXAAtJAXJDE/wdoMAos27SIquVCKiSqfB6/28YzQ8FCsB5NKkhdM5gMADbqxg==}
    engines: {node: '>=18.0.0'}

  '@swc/core-darwin-arm64@1.13.3':
    resolution: {integrity: sha512-ux0Ws4pSpBTqbDS9GlVP354MekB1DwYlbxXU3VhnDr4GBcCOimpocx62x7cFJkSpEBF8bmX8+/TTCGKh4PbyXw==}
    engines: {node: '>=10'}
    cpu: [arm64]
    os: [darwin]

  '@swc/core-darwin-x64@1.13.3':
    resolution: {integrity: sha512-p0X6yhxmNUOMZrbeZ3ZNsPige8lSlSe1llllXvpCLkKKxN/k5vZt1sULoq6Nj4eQ7KeHQVm81/+AwKZyf/e0TA==}
    engines: {node: '>=10'}
    cpu: [x64]
    os: [darwin]

  '@swc/core-linux-arm-gnueabihf@1.13.3':
    resolution: {integrity: sha512-OmDoiexL2fVWvQTCtoh0xHMyEkZweQAlh4dRyvl8ugqIPEVARSYtaj55TBMUJIP44mSUOJ5tytjzhn2KFxFcBA==}
    engines: {node: '>=10'}
    cpu: [arm]
    os: [linux]

  '@swc/core-linux-arm64-gnu@1.13.3':
    resolution: {integrity: sha512-STfKku3QfnuUj6k3g9ld4vwhtgCGYIFQmsGPPgT9MK/dI3Lwnpe5Gs5t1inoUIoGNP8sIOLlBB4HV4MmBjQuhw==}
    engines: {node: '>=10'}
    cpu: [arm64]
    os: [linux]

  '@swc/core-linux-arm64-musl@1.13.3':
    resolution: {integrity: sha512-bc+CXYlFc1t8pv9yZJGus372ldzOVscBl7encUBlU1m/Sig0+NDJLz6cXXRcFyl6ABNOApWeR4Yl7iUWx6C8og==}
    engines: {node: '>=10'}
    cpu: [arm64]
    os: [linux]

  '@swc/core-linux-x64-gnu@1.13.3':
    resolution: {integrity: sha512-dFXoa0TEhohrKcxn/54YKs1iwNeW6tUkHJgXW33H381SvjKFUV53WR231jh1sWVJETjA3vsAwxKwR23s7UCmUA==}
    engines: {node: '>=10'}
    cpu: [x64]
    os: [linux]

  '@swc/core-linux-x64-musl@1.13.3':
    resolution: {integrity: sha512-ieyjisLB+ldexiE/yD8uomaZuZIbTc8tjquYln9Quh5ykOBY7LpJJYBWvWtm1g3pHv6AXlBI8Jay7Fffb6aLfA==}
    engines: {node: '>=10'}
    cpu: [x64]
    os: [linux]

  '@swc/core-win32-arm64-msvc@1.13.3':
    resolution: {integrity: sha512-elTQpnaX5vESSbhCEgcwXjpMsnUbqqHfEpB7ewpkAsLzKEXZaK67ihSRYAuAx6ewRQTo7DS5iTT6X5aQD3MzMw==}
    engines: {node: '>=10'}
    cpu: [arm64]
    os: [win32]

  '@swc/core-win32-ia32-msvc@1.13.3':
    resolution: {integrity: sha512-nvehQVEOdI1BleJpuUgPLrclJ0TzbEMc+MarXDmmiRFwEUGqj+pnfkTSb7RZyS1puU74IXdK/YhTirHurtbI9w==}
    engines: {node: '>=10'}
    cpu: [ia32]
    os: [win32]

  '@swc/core-win32-x64-msvc@1.13.3':
    resolution: {integrity: sha512-A+JSKGkRbPLVV2Kwx8TaDAV0yXIXm/gc8m98hSkVDGlPBBmydgzNdWy3X7HTUBM7IDk7YlWE7w2+RUGjdgpTmg==}
    engines: {node: '>=10'}
    cpu: [x64]
    os: [win32]

  '@swc/core@1.13.3':
    resolution: {integrity: sha512-ZaDETVWnm6FE0fc+c2UE8MHYVS3Fe91o5vkmGfgwGXFbxYvAjKSqxM/j4cRc9T7VZNSJjriXq58XkfCp3Y6f+w==}
    engines: {node: '>=10'}
    peerDependencies:
      '@swc/helpers': '>=0.5.17'
    peerDependenciesMeta:
      '@swc/helpers':
        optional: true

  '@swc/counter@0.1.3':
    resolution: {integrity: sha512-e2BR4lsJkkRlKZ/qCHPw9ZaSxc0MVUd7gtbtaB7aMvHeJVYe8sOB8DBZkP2DtISHGSku9sCK6T6cnY0CtXrOCQ==}

  '@swc/jest@0.2.39':
    resolution: {integrity: sha512-eyokjOwYd0Q8RnMHri+8/FS1HIrIUKK/sRrFp8c1dThUOfNeCWbLmBP1P5VsKdvmkd25JaH+OKYwEYiAYg9YAA==}
    engines: {npm: '>= 7.0.0'}
    peerDependencies:
      '@swc/core': '*'

  '@swc/types@0.1.23':
    resolution: {integrity: sha512-u1iIVZV9Q0jxY+yM2vw/hZGDNudsN85bBpTqzAQ9rzkxW9D+e3aEM4Han+ow518gSewkXgjmEK0BD79ZcNVgPw==}

  '@tootallnate/quickjs-emscripten@0.23.0':
    resolution: {integrity: sha512-C5Mc6rdnsaJDjO3UpGW/CQTHtCKaYlScZTly4JIu97Jxo/odCiH0ITnDXSJPTOrEKk/ycSZ0AOgTmkDtkOsvIA==}

  '@tsconfig/node10@1.0.11':
    resolution: {integrity: sha512-DcRjDCujK/kCk/cUe8Xz8ZSpm8mS3mNNpta+jGCA6USEDfktlNvm1+IuZ9eTcDbNk41BHwpHHeW+N1lKCz4zOw==}

  '@tsconfig/node12@1.0.11':
    resolution: {integrity: sha512-cqefuRsh12pWyGsIoBKJA9luFu3mRxCA+ORZvA4ktLSzIuCUtWVxGIuXigEwO5/ywWFMZ2QEGKWvkZG1zDMTag==}

  '@tsconfig/node14@1.0.3':
    resolution: {integrity: sha512-ysT8mhdixWK6Hw3i1V2AeRqZ5WfXg1G43mqoYlM2nc6388Fq5jcXyr5mRsqViLx/GJYdoL0bfXD8nmF+Zn/Iow==}

  '@tsconfig/node16@1.0.4':
    resolution: {integrity: sha512-vxhUy4J8lyeyinH7Azl1pdd43GJhZH/tP2weN8TntQblOY+A0XbT8DJk1/oCPuOOyg/Ja757rG0CgHcWC8OfMA==}

  '@tybys/wasm-util@0.10.0':
    resolution: {integrity: sha512-VyyPYFlOMNylG45GoAe0xDoLwWuowvf92F9kySqzYh8vmYm7D2u4iUJKa1tOUpS70Ku13ASrOkS4ScXFsTaCNQ==}

  '@types/aws-lambda@8.10.152':
    resolution: {integrity: sha512-soT/c2gYBnT5ygwiHPmd9a1bftj462NWVk2tKCc1PYHSIacB2UwbTS2zYG4jzag1mRDuzg/OjtxQjQ2NKRB6Rw==}

  '@types/babel__core@7.20.5':
    resolution: {integrity: sha512-qoQprZvz5wQFJwMDqeseRXWv3rqMvhgpbXFfVyWhbx9X47POIA6i/+dXefEmZKoAgOaTdaIgNSMqMIU61yRyzA==}

  '@types/babel__generator@7.27.0':
    resolution: {integrity: sha512-ufFd2Xi92OAVPYsy+P4n7/U7e68fex0+Ee8gSG9KX7eo084CWiQ4sdxktvdl0bOPupXtVJPY19zk6EwWqUQ8lg==}

  '@types/babel__template@7.4.4':
    resolution: {integrity: sha512-h/NUaSyG5EyxBIp8YRxo4RMe2/qQgvyowRwVMzhYhBCONbW8PUsg4lkFMrhgZhUe5z3L3MiLDuvyJ/CaPa2A8A==}

  '@types/babel__traverse@7.28.0':
    resolution: {integrity: sha512-8PvcXf70gTDZBgt9ptxJ8elBeBjcLOAcOtoO/mPJjtji1+CdGbHgm77om1GrsPxsiE+uXIpNSK64UYaIwQXd4Q==}

  '@types/better-sqlite3@7.6.13':
    resolution: {integrity: sha512-NMv9ASNARoKksWtsq/SHakpYAYnhBrQgGD8zkLYk/jaK8jUGn08CfEdTRgYhMypUQAfzSP8W6gNLe0q19/t4VA==}

  '@types/body-parser@1.19.6':
    resolution: {integrity: sha512-HLFeCYgz89uk22N5Qg3dvGvsv46B8GLvKKo1zKG4NybA8U2DiEO3w9lqGg29t/tfLRJpJ6iQxnVw4OnB7MoM9g==}

  '@types/connect@3.4.38':
    resolution: {integrity: sha512-K6uROf1LD88uDQqJCktA4yzL1YYAK6NgfsI0v/mTgyPKWsX1CnJ0XPSDhViejru1GcRkLWb8RlzFYJRqGUbaug==}

  '@types/estree@1.0.8':
    resolution: {integrity: sha512-dWHzHa2WqEXI/O1E9OjrocMTKJl2mSrEolh1Iomrv6U+JuNwaHXsXx9bLu5gG7BUWFIN0skIQJQ/L1rIex4X6w==}

  '@types/express-serve-static-core@5.0.7':
    resolution: {integrity: sha512-R+33OsgWw7rOhD1emjU7dzCDHucJrgJXMA5PYCzJxVil0dsyx5iBEPHqpPfiKNJQb7lZ1vxwoLR4Z87bBUpeGQ==}

  '@types/express@5.0.3':
    resolution: {integrity: sha512-wGA0NX93b19/dZC1J18tKWVIYWyyF2ZjT9vin/NRu0qzzvfVzWjs04iq2rQ3H65vCTQYlRqs3YHfY7zjdV+9Kw==}

  '@types/hast@3.0.4':
    resolution: {integrity: sha512-WPs+bbQw5aCj+x6laNGWLH3wviHtoCv/P3+otBhbOhJgG8qtpdAMlTCxLtsTWA7LH1Oh/bFCHsBn0TPS5m30EQ==}

  '@types/http-errors@2.0.5':
    resolution: {integrity: sha512-r8Tayk8HJnX0FztbZN7oVqGccWgw98T/0neJphO91KkmOzug1KkofZURD4UaD5uH8AqcFLfdPErnBod0u71/qg==}

  '@types/istanbul-lib-coverage@2.0.6':
    resolution: {integrity: sha512-2QF/t/auWm0lsy8XtKVPG19v3sSOQlJe/YHZgfjb/KBBHOGSV+J2q/S671rcq9uTBrLAXmZpqJiaQbMT+zNU1w==}

  '@types/istanbul-lib-report@3.0.3':
    resolution: {integrity: sha512-NQn7AHQnk/RSLOxrBbGyJM/aVQ+pjj5HCgasFxc0K/KhoATfQ/47AyUl15I2yBUpihjmas+a+VJBOqecrFH+uA==}

  '@types/istanbul-reports@3.0.4':
    resolution: {integrity: sha512-pk2B1NWalF9toCRu6gjBzR69syFjP4Od8WRAX+0mmf9lAjCRicLOWc+ZrxZHx/0XRjotgkF9t6iaMJ+aXcOdZQ==}

  '@types/jest@30.0.0':
    resolution: {integrity: sha512-XTYugzhuwqWjws0CVz8QpM36+T+Dz5mTEBKhNs/esGLnCIlGdRy+Dq78NRjd7ls7r8BC8ZRMOrKlkO1hU0JOwA==}

  '@types/json-schema@7.0.15':
    resolution: {integrity: sha512-5+fP8P8MFNC+AyZCDxrB2pkZFPGzqQWUzpSeuuVLvm8VMcorNYavBqoFcxK8bQz4Qsbn4oUEEem4wDLfcysGHA==}

  '@types/mime@1.3.5':
    resolution: {integrity: sha512-/pyBZWSLD2n0dcHE3hq8s8ZvcETHtEuF+3E7XVt0Ig2nvsVQXdghHVcEkIWjy9A0wKfTn97a/PSDYohKIlnP/w==}

  '@types/node@24.1.0':
    resolution: {integrity: sha512-ut5FthK5moxFKH2T1CUOC6ctR67rQRvvHdFLCD2Ql6KXmMuCrjsSsRI9UsLCm9M18BMwClv4pn327UvB7eeO1w==}

  '@types/qs@6.14.0':
    resolution: {integrity: sha512-eOunJqu0K1923aExK6y8p6fsihYEn/BYuQ4g0CxAAgFc4b/ZLN4CrsRZ55srTdqoiLzU2B2evC+apEIxprEzkQ==}

  '@types/range-parser@1.2.7':
    resolution: {integrity: sha512-hKormJbkJqzQGhziax5PItDUTMAM9uE2XXQmM37dyd4hVM+5aVl7oVxMVUiVQn2oCQFN/LKCZdvSM0pFRqbSmQ==}

  '@types/send@0.17.5':
    resolution: {integrity: sha512-z6F2D3cOStZvuk2SaP6YrwkNO65iTZcwA2ZkSABegdkAh/lf+Aa/YQndZVfmEXT5vgAp6zv06VQ3ejSVjAny4w==}

  '@types/serve-static@1.15.8':
    resolution: {integrity: sha512-roei0UY3LhpOJvjbIP6ZZFngyLKl5dskOtDhxY5THRSpO+ZI+nzJ+m5yUMzGrp89YRa7lvknKkMYjqQFGwA7Sg==}

  '@types/stack-utils@2.0.3':
    resolution: {integrity: sha512-9aEbYZ3TbYMznPdcdr3SmIrLXwC/AKZXQeCf9Pgao5CKb8CyHuEX5jzWPTkvregvhRJHcpRO6BFoGW9ycaOkYw==}

  '@types/swagger-jsdoc@6.0.4':
    resolution: {integrity: sha512-W+Xw5epcOZrF/AooUM/PccNMSAFOKWZA5dasNyMujTwsBkU74njSJBpvCCJhHAJ95XRMzQrrW844Btu0uoetwQ==}

  '@types/swagger-ui-express@4.1.8':
    resolution: {integrity: sha512-AhZV8/EIreHFmBV5wAs0gzJUNq9JbbSXgJLQubCC0jtIo6prnI9MIRRxnU4MZX9RB9yXxF1V4R7jtLl/Wcj31g==}

  '@types/unist@3.0.3':
    resolution: {integrity: sha512-ko/gIFJRv177XgZsZcBwnqJN5x/Gien8qNOn0D5bQU/zAzVf9Zt3BlcUiLqhV9y4ARk0GbT3tnUiPNgnTXzc/Q==}

  '@types/uuid@9.0.8':
    resolution: {integrity: sha512-jg+97EGIcY9AGHJJRaaPVgetKDsrTgbRjQ5Msgjh/DQKEFl0DtyRr/VCOyD1T2R1MNeWPK/u7JoGhlDZnKBAfA==}

  '@types/yargs-parser@21.0.3':
    resolution: {integrity: sha512-I4q9QU9MQv4oEOz4tAHJtNz1cwuLxn2F3xcc2iV5WdqLPpUnj30aUuxt1mAxYTG+oe8CZMV/+6rU4S4gRDzqtQ==}

  '@types/yargs@17.0.33':
    resolution: {integrity: sha512-WpxBCKWPLr4xSsHgz511rFJAM+wS28w2zEO1QDNY5zM/S8ok70NNfztH0xwhqKyaK0OHCbN98LDAZuy1ctxDkA==}

  '@types/yauzl@2.10.3':
    resolution: {integrity: sha512-oJoftv0LSuaDZE3Le4DbKX+KS9G36NzOeSap90UIK0yMA/NhKJhqlSGtNDORNRaIbQfzjXDrQa0ytJ6mNRGz/Q==}

  '@typescript-eslint/eslint-plugin@8.38.0':
    resolution: {integrity: sha512-CPoznzpuAnIOl4nhj4tRr4gIPj5AfKgkiJmGQDaq+fQnRJTYlcBjbX3wbciGmpoPf8DREufuPRe1tNMZnGdanA==}
    engines: {node: ^18.18.0 || ^20.9.0 || >=21.1.0}
    peerDependencies:
      '@typescript-eslint/parser': ^8.38.0
      eslint: ^8.57.0 || ^9.0.0
      typescript: '>=4.8.4 <5.9.0'

  '@typescript-eslint/parser@8.38.0':
    resolution: {integrity: sha512-Zhy8HCvBUEfBECzIl1PKqF4p11+d0aUJS1GeUiuqK9WmOug8YCmC4h4bjyBvMyAMI9sbRczmrYL5lKg/YMbrcQ==}
    engines: {node: ^18.18.0 || ^20.9.0 || >=21.1.0}
    peerDependencies:
      eslint: ^8.57.0 || ^9.0.0
      typescript: '>=4.8.4 <5.9.0'

  '@typescript-eslint/project-service@8.38.0':
    resolution: {integrity: sha512-dbK7Jvqcb8c9QfH01YB6pORpqX1mn5gDZc9n63Ak/+jD67oWXn3Gs0M6vddAN+eDXBCS5EmNWzbSxsn9SzFWWg==}
    engines: {node: ^18.18.0 || ^20.9.0 || >=21.1.0}
    peerDependencies:
      typescript: '>=4.8.4 <5.9.0'

  '@typescript-eslint/scope-manager@8.38.0':
    resolution: {integrity: sha512-WJw3AVlFFcdT9Ri1xs/lg8LwDqgekWXWhH3iAF+1ZM+QPd7oxQ6jvtW/JPwzAScxitILUIFs0/AnQ/UWHzbATQ==}
    engines: {node: ^18.18.0 || ^20.9.0 || >=21.1.0}

  '@typescript-eslint/tsconfig-utils@8.38.0':
    resolution: {integrity: sha512-Lum9RtSE3EroKk/bYns+sPOodqb2Fv50XOl/gMviMKNvanETUuUcC9ObRbzrJ4VSd2JalPqgSAavwrPiPvnAiQ==}
    engines: {node: ^18.18.0 || ^20.9.0 || >=21.1.0}
    peerDependencies:
      typescript: '>=4.8.4 <5.9.0'

  '@typescript-eslint/type-utils@8.38.0':
    resolution: {integrity: sha512-c7jAvGEZVf0ao2z+nnz8BUaHZD09Agbh+DY7qvBQqLiz8uJzRgVPj5YvOh8I8uEiH8oIUGIfHzMwUcGVco/SJg==}
    engines: {node: ^18.18.0 || ^20.9.0 || >=21.1.0}
    peerDependencies:
      eslint: ^8.57.0 || ^9.0.0
      typescript: '>=4.8.4 <5.9.0'

  '@typescript-eslint/types@8.38.0':
    resolution: {integrity: sha512-wzkUfX3plUqij4YwWaJyqhiPE5UCRVlFpKn1oCRn2O1bJ592XxWJj8ROQ3JD5MYXLORW84063z3tZTb/cs4Tyw==}
    engines: {node: ^18.18.0 || ^20.9.0 || >=21.1.0}

  '@typescript-eslint/typescript-estree@8.38.0':
    resolution: {integrity: sha512-fooELKcAKzxux6fA6pxOflpNS0jc+nOQEEOipXFNjSlBS6fqrJOVY/whSn70SScHrcJ2LDsxWrneFoWYSVfqhQ==}
    engines: {node: ^18.18.0 || ^20.9.0 || >=21.1.0}
    peerDependencies:
      typescript: '>=4.8.4 <5.9.0'

  '@typescript-eslint/utils@8.38.0':
    resolution: {integrity: sha512-hHcMA86Hgt+ijJlrD8fX0j1j8w4C92zue/8LOPAFioIno+W0+L7KqE8QZKCcPGc/92Vs9x36w/4MPTJhqXdyvg==}
    engines: {node: ^18.18.0 || ^20.9.0 || >=21.1.0}
    peerDependencies:
      eslint: ^8.57.0 || ^9.0.0
      typescript: '>=4.8.4 <5.9.0'

  '@typescript-eslint/visitor-keys@8.38.0':
    resolution: {integrity: sha512-pWrTcoFNWuwHlA9CvlfSsGWs14JxfN1TH25zM5L7o0pRLhsoZkDnTsXfQRJBEWJoV5DL0jf+Z+sxiud+K0mq1g==}
    engines: {node: ^18.18.0 || ^20.9.0 || >=21.1.0}

  '@ungap/structured-clone@1.3.0':
    resolution: {integrity: sha512-WmoN8qaIAo7WTYWbAZuG8PYEhn5fkz7dZrqTBZ7dtt//lL2Gwms1IcnQ5yHqjDfX8Ft5j4YzDM23f87zBfDe9g==}

  '@unrs/resolver-binding-android-arm-eabi@1.11.1':
    resolution: {integrity: sha512-ppLRUgHVaGRWUx0R0Ut06Mjo9gBaBkg3v/8AxusGLhsIotbBLuRk51rAzqLC8gq6NyyAojEXglNjzf6R948DNw==}
    cpu: [arm]
    os: [android]

  '@unrs/resolver-binding-android-arm64@1.11.1':
    resolution: {integrity: sha512-lCxkVtb4wp1v+EoN+HjIG9cIIzPkX5OtM03pQYkG+U5O/wL53LC4QbIeazgiKqluGeVEeBlZahHalCaBvU1a2g==}
    cpu: [arm64]
    os: [android]

  '@unrs/resolver-binding-darwin-arm64@1.11.1':
    resolution: {integrity: sha512-gPVA1UjRu1Y/IsB/dQEsp2V1pm44Of6+LWvbLc9SDk1c2KhhDRDBUkQCYVWe6f26uJb3fOK8saWMgtX8IrMk3g==}
    cpu: [arm64]
    os: [darwin]

  '@unrs/resolver-binding-darwin-x64@1.11.1':
    resolution: {integrity: sha512-cFzP7rWKd3lZaCsDze07QX1SC24lO8mPty9vdP+YVa3MGdVgPmFc59317b2ioXtgCMKGiCLxJ4HQs62oz6GfRQ==}
    cpu: [x64]
    os: [darwin]

  '@unrs/resolver-binding-freebsd-x64@1.11.1':
    resolution: {integrity: sha512-fqtGgak3zX4DCB6PFpsH5+Kmt/8CIi4Bry4rb1ho6Av2QHTREM+47y282Uqiu3ZRF5IQioJQ5qWRV6jduA+iGw==}
    cpu: [x64]
    os: [freebsd]

  '@unrs/resolver-binding-linux-arm-gnueabihf@1.11.1':
    resolution: {integrity: sha512-u92mvlcYtp9MRKmP+ZvMmtPN34+/3lMHlyMj7wXJDeXxuM0Vgzz0+PPJNsro1m3IZPYChIkn944wW8TYgGKFHw==}
    cpu: [arm]
    os: [linux]

  '@unrs/resolver-binding-linux-arm-musleabihf@1.11.1':
    resolution: {integrity: sha512-cINaoY2z7LVCrfHkIcmvj7osTOtm6VVT16b5oQdS4beibX2SYBwgYLmqhBjA1t51CarSaBuX5YNsWLjsqfW5Cw==}
    cpu: [arm]
    os: [linux]

  '@unrs/resolver-binding-linux-arm64-gnu@1.11.1':
    resolution: {integrity: sha512-34gw7PjDGB9JgePJEmhEqBhWvCiiWCuXsL9hYphDF7crW7UgI05gyBAi6MF58uGcMOiOqSJ2ybEeCvHcq0BCmQ==}
    cpu: [arm64]
    os: [linux]

  '@unrs/resolver-binding-linux-arm64-musl@1.11.1':
    resolution: {integrity: sha512-RyMIx6Uf53hhOtJDIamSbTskA99sPHS96wxVE/bJtePJJtpdKGXO1wY90oRdXuYOGOTuqjT8ACccMc4K6QmT3w==}
    cpu: [arm64]
    os: [linux]

  '@unrs/resolver-binding-linux-ppc64-gnu@1.11.1':
    resolution: {integrity: sha512-D8Vae74A4/a+mZH0FbOkFJL9DSK2R6TFPC9M+jCWYia/q2einCubX10pecpDiTmkJVUH+y8K3BZClycD8nCShA==}
    cpu: [ppc64]
    os: [linux]

  '@unrs/resolver-binding-linux-riscv64-gnu@1.11.1':
    resolution: {integrity: sha512-frxL4OrzOWVVsOc96+V3aqTIQl1O2TjgExV4EKgRY09AJ9leZpEg8Ak9phadbuX0BA4k8U5qtvMSQQGGmaJqcQ==}
    cpu: [riscv64]
    os: [linux]

  '@unrs/resolver-binding-linux-riscv64-musl@1.11.1':
    resolution: {integrity: sha512-mJ5vuDaIZ+l/acv01sHoXfpnyrNKOk/3aDoEdLO/Xtn9HuZlDD6jKxHlkN8ZhWyLJsRBxfv9GYM2utQ1SChKew==}
    cpu: [riscv64]
    os: [linux]

  '@unrs/resolver-binding-linux-s390x-gnu@1.11.1':
    resolution: {integrity: sha512-kELo8ebBVtb9sA7rMe1Cph4QHreByhaZ2QEADd9NzIQsYNQpt9UkM9iqr2lhGr5afh885d/cB5QeTXSbZHTYPg==}
    cpu: [s390x]
    os: [linux]

  '@unrs/resolver-binding-linux-x64-gnu@1.11.1':
    resolution: {integrity: sha512-C3ZAHugKgovV5YvAMsxhq0gtXuwESUKc5MhEtjBpLoHPLYM+iuwSj3lflFwK3DPm68660rZ7G8BMcwSro7hD5w==}
    cpu: [x64]
    os: [linux]

  '@unrs/resolver-binding-linux-x64-musl@1.11.1':
    resolution: {integrity: sha512-rV0YSoyhK2nZ4vEswT/QwqzqQXw5I6CjoaYMOX0TqBlWhojUf8P94mvI7nuJTeaCkkds3QE4+zS8Ko+GdXuZtA==}
    cpu: [x64]
    os: [linux]

  '@unrs/resolver-binding-wasm32-wasi@1.11.1':
    resolution: {integrity: sha512-5u4RkfxJm+Ng7IWgkzi3qrFOvLvQYnPBmjmZQ8+szTK/b31fQCnleNl1GgEt7nIsZRIf5PLhPwT0WM+q45x/UQ==}
    engines: {node: '>=14.0.0'}
    cpu: [wasm32]

  '@unrs/resolver-binding-win32-arm64-msvc@1.11.1':
    resolution: {integrity: sha512-nRcz5Il4ln0kMhfL8S3hLkxI85BXs3o8EYoattsJNdsX4YUU89iOkVn7g0VHSRxFuVMdM4Q1jEpIId1Ihim/Uw==}
    cpu: [arm64]
    os: [win32]

  '@unrs/resolver-binding-win32-ia32-msvc@1.11.1':
    resolution: {integrity: sha512-DCEI6t5i1NmAZp6pFonpD5m7i6aFrpofcp4LA2i8IIq60Jyo28hamKBxNrZcyOwVOZkgsRp9O2sXWBWP8MnvIQ==}
    cpu: [ia32]
    os: [win32]

  '@unrs/resolver-binding-win32-x64-msvc@1.11.1':
    resolution: {integrity: sha512-lrW200hZdbfRtztbygyaq/6jP6AKE8qQN2KvPcJ+x7wiD038YtnYtZ82IMNJ69GJibV7bwL3y9FgK+5w/pYt6g==}
    cpu: [x64]
    os: [win32]

  accepts@2.0.0:
    resolution: {integrity: sha512-5cvg6CtKwfgdmVqY1WIiXKc3Q1bkRqGLi+2W/6ao+6Y7gu/RCwRuAhGEzh5B4KlszSuTLgZYuqFqo5bImjNKng==}
    engines: {node: '>= 0.6'}

  acorn-jsx@5.3.2:
    resolution: {integrity: sha512-rq9s+JNhf0IChjtDXxllJ7g41oZk5SlXtp0LHwyA5cejwn7vKmKp4pPri6YEePv2PU65sAsegbXtIinmDFDXgQ==}
    peerDependencies:
      acorn: ^6.0.0 || ^7.0.0 || ^8.0.0

  acorn-walk@8.3.4:
    resolution: {integrity: sha512-ueEepnujpqee2o5aIYnvHU6C0A42MNdsIDeqy5BydrkuC5R1ZuUFnm27EeFJGoEHJQgn3uleRvmTXaJgfXbt4g==}
    engines: {node: '>=0.4.0'}

  acorn@7.4.1:
    resolution: {integrity: sha512-nQyp0o1/mNdbTO1PO6kHkwSrmgZ0MT/jCCpNiwbUjGoRN4dlBhqJtoQuCnEOKzgTVwg0ZWiCoQy6SxMebQVh8A==}
    engines: {node: '>=0.4.0'}
    hasBin: true

  acorn@8.15.0:
    resolution: {integrity: sha512-NZyJarBfL7nWwIq+FDL6Zp/yHEhePMNnnJ0y3qfieCrmNvYct8uvtiV41UvlSe6apAfk0fY1FbWx+NwfmpvtTg==}
    engines: {node: '>=0.4.0'}
    hasBin: true

  agent-base@7.1.4:
    resolution: {integrity: sha512-MnA+YT8fwfJPgBx3m60MNqakm30XOkyIoH1y6huTQvC0PwZG7ki8NacLBcrPbNoo8vEZy7Jpuk7+jMO+CUovTQ==}
    engines: {node: '>= 14'}

  ajv@6.12.6:
    resolution: {integrity: sha512-j3fVLgvTo527anyYyJOGTYJbG+vnnQYvE0m5mmkc1TK+nxAppkCLMIL0aZ4dblVCNoGShhm+kzE4ZUykBoMg4g==}

  ansi-escapes@4.3.2:
    resolution: {integrity: sha512-gKXj5ALrKWQLsYG9jlTRmR/xKluxHV+Z9QEwNIgCfM1/uwPMCuzVVnh5mwTd+OuBZcwSIMbqssNWRm1lE51QaQ==}
    engines: {node: '>=8'}

  ansi-escapes@7.0.0:
    resolution: {integrity: sha512-GdYO7a61mR0fOlAsvC9/rIHf7L96sBc6dEWzeOu+KAea5bZyQRPIpojrVoI4AXGJS/ycu/fBTdLrUkA4ODrvjw==}
    engines: {node: '>=18'}

  ansi-regex@5.0.1:
    resolution: {integrity: sha512-quJQXlTSUGL2LH9SUXo8VwsY4soanhgo6LNSm84E1LBcE8s3O0wpdiRzyR9z/ZZJMlMWv37qOOb9pdJlMUEKFQ==}
    engines: {node: '>=8'}

  ansi-regex@6.1.0:
    resolution: {integrity: sha512-7HSX4QQb4CspciLpVFwyRe79O3xsIZDDLER21kERQ71oaPodF8jL725AgJMFAYbooIqolJoRLuM81SpeUkpkvA==}
    engines: {node: '>=12'}

  ansi-styles@4.3.0:
    resolution: {integrity: sha512-zbB9rCJAT1rbjiVDb2hqKFHNYLxgtk8NURxZ3IZwD3F6NtxbXZQCnnSi1Lkx+IDohdPlFp222wVALIheZJQSEg==}
    engines: {node: '>=8'}

  ansi-styles@5.2.0:
    resolution: {integrity: sha512-Cxwpt2SfTzTtXcfOlzGEee8O+c+MmUgGrNiBcXnuWxuFJHe6a5Hz7qwhwe5OgaSYI0IJvkLqWX1ASG+cJOkEiA==}
    engines: {node: '>=10'}

  ansi-styles@6.2.1:
    resolution: {integrity: sha512-bN798gFfQX+viw3R7yrGWRqnrN2oRkEkUjjl4JNn4E8GxxbjtG3FbrEIIY3l8/hrwUwIeCZvi4QuOTP4MErVug==}
    engines: {node: '>=12'}

  anymatch@3.1.3:
    resolution: {integrity: sha512-KMReFUr0B4t+D+OBkjR3KYqvocp2XaSzO55UcB6mgQMd3KbcE+mWTyvVV7D/zsdEbNnV6acZUutkiHQXvTr1Rw==}
    engines: {node: '>= 8'}

  are-docs-informative@0.0.2:
    resolution: {integrity: sha512-ixiS0nLNNG5jNQzgZJNoUpBKdo9yTYZMGJ+QgT2jmjR7G7+QHRCc4v6LQ3NgE7EBJq+o0ams3waJwkrlBom8Ig==}
    engines: {node: '>=14'}

  arg@4.1.3:
    resolution: {integrity: sha512-58S9QDqG0Xx27YwPSt9fJxivjYl432YCwfDMfZ+71RAqUrZef7LrKQZ3LHLOwCS4FLNBplP533Zx895SeOCHvA==}

  argparse@1.0.10:
    resolution: {integrity: sha512-o5Roy6tNG4SL/FOkCAN6RzjiakZS25RLYFrcMttJqbdd8BWrnA+fGz57iN5Pb06pvBGvl5gQ0B48dJlslXvoTg==}

  argparse@2.0.1:
    resolution: {integrity: sha512-8+9WqebbFzpX9OR+Wa6O29asIogeRMzcGtAINdpMHHyAg10f05aSFVBbcEqGf/PXw1EjAZ+q2/bEBg3DvurK3Q==}

  ast-types@0.13.4:
    resolution: {integrity: sha512-x1FCFnFifvYDDzTaLII71vG5uvDwgtmDTEVWAxrgeiR8VjMONcCXJx7E+USjDtHlwFmt9MysbqgF9b9Vjr6w+w==}
    engines: {node: '>=4'}

  async@3.2.6:
    resolution: {integrity: sha512-htCUDlxyyCLMgaM3xXg0C0LW2xqfuQ6p05pCEIsXuyQ+a1koYKTuBMzRNwmybfLgvJDMd0r1LTn4+E0Ti6C2AA==}

  available-typed-arrays@1.0.7:
    resolution: {integrity: sha512-wvUjBtSGN7+7SjNpq/9M2Tg350UZD3q62IFZLbRAR1bSMlCo1ZaeW+BJ+D090e4hIIZLBcTDWe4Mh4jvUDajzQ==}
    engines: {node: '>= 0.4'}

  aws-cdk-lib@2.208.0:
    resolution: {integrity: sha512-lZW475enKz36A/hZvS7xUwfjeqLqxKgBmZ2cGA7BB5PAlQsjBfN70ZGDgGl0egug5fb/hsYy1Dy4OrclfNzxFg==}
    engines: {node: '>= 14.15.0'}
    peerDependencies:
      constructs: ^10.0.0
    bundledDependencies:
      - '@balena/dockerignore'
      - case
      - fs-extra
      - ignore
      - jsonschema
      - minimatch
      - punycode
      - semver
      - table
      - yaml
      - mime-types

  aws-cdk@2.1023.0:
    resolution: {integrity: sha512-DWMA+IrAsBUNF2RvH7ujpDp7wSJkqTkRL8yfK4AYpEjoGY1KMaKIfxz3M3+Nk3ogM7VhZiW3OGWEOgyDF47HOQ==}
    engines: {node: '>= 18.0.0'}
    hasBin: true

  aws-lambda@1.0.7:
    resolution: {integrity: sha512-9GNFMRrEMG5y3Jvv+V4azWvc+qNWdWLTjDdhf/zgMlz8haaaLWv0xeAIWxz9PuWUBawsVxy0zZotjCdR3Xq+2w==}
    hasBin: true

  aws-sdk@2.1692.0:
    resolution: {integrity: sha512-x511uiJ/57FIsbgUe5csJ13k3uzu25uWQE+XqfBis/sB0SFoiElJWXRkgEAUh0U6n40eT3ay5Ue4oPkRMu1LYw==}
    engines: {node: '>= 10.0.0'}

  b4a@1.6.7:
    resolution: {integrity: sha512-OnAYlL5b7LEkALw87fUVafQw5rVR9RjwGd4KUwNQ6DrrNmaVaUCgLipfVlzrPQ4tWOR9P0IXGNOx50jYCCdSJg==}

  babel-jest@30.0.5:
    resolution: {integrity: sha512-mRijnKimhGDMsizTvBTWotwNpzrkHr+VvZUQBof2AufXKB8NXrL1W69TG20EvOz7aevx6FTJIaBuBkYxS8zolg==}
    engines: {node: ^18.14.0 || ^20.0.0 || ^22.0.0 || >=24.0.0}
    peerDependencies:
      '@babel/core': ^7.11.0

  babel-plugin-istanbul@7.0.0:
    resolution: {integrity: sha512-C5OzENSx/A+gt7t4VH1I2XsflxyPUmXRFPKBxt33xncdOmq7oROVM3bZv9Ysjjkv8OJYDMa+tKuKMvqU/H3xdw==}
    engines: {node: '>=12'}

  babel-plugin-jest-hoist@30.0.1:
    resolution: {integrity: sha512-zTPME3pI50NsFW8ZBaVIOeAxzEY7XHlmWeXXu9srI+9kNfzCUTy8MFan46xOGZY8NZThMqq+e3qZUKsvXbasnQ==}
    engines: {node: ^18.14.0 || ^20.0.0 || ^22.0.0 || >=24.0.0}

  babel-preset-current-node-syntax@1.2.0:
    resolution: {integrity: sha512-E/VlAEzRrsLEb2+dv8yp3bo4scof3l9nR4lrld+Iy5NyVqgVYUJnDAmunkhPMisRI32Qc4iRiz425d8vM++2fg==}
    peerDependencies:
      '@babel/core': ^7.0.0 || ^8.0.0-0

  babel-preset-jest@30.0.1:
    resolution: {integrity: sha512-+YHejD5iTWI46cZmcc/YtX4gaKBtdqCHCVfuVinizVpbmyjO3zYmeuyFdfA8duRqQZfgCAMlsfmkVbJ+e2MAJw==}
    engines: {node: ^18.14.0 || ^20.0.0 || ^22.0.0 || >=24.0.0}
    peerDependencies:
      '@babel/core': ^7.11.0

  balanced-match@1.0.2:
    resolution: {integrity: sha512-3oSeUO0TMV67hN1AmbXsK4yaqU7tjiHlbxRDZOpH0KW9+CeX4bRAaX0Anxt0tx2MrpRpWwQaPwIlISEJhYU5Pw==}

  bare-events@2.6.0:
    resolution: {integrity: sha512-EKZ5BTXYExaNqi3I3f9RtEsaI/xBSGjE0XZCZilPzFAV/goswFHuPd9jEZlPIZ/iNZJwDSao9qRiScySz7MbQg==}

  bare-fs@4.1.6:
    resolution: {integrity: sha512-25RsLF33BqooOEFNdMcEhMpJy8EoR88zSMrnOQOaM3USnOK2VmaJ1uaQEwPA6AQjrv1lXChScosN6CzbwbO9OQ==}
    engines: {bare: '>=1.16.0'}
    peerDependencies:
      bare-buffer: '*'
    peerDependenciesMeta:
      bare-buffer:
        optional: true

  bare-os@3.6.1:
    resolution: {integrity: sha512-uaIjxokhFidJP+bmmvKSgiMzj2sV5GPHaZVAIktcxcpCyBFFWO+YlikVAdhmUo2vYFvFhOXIAlldqV29L8126g==}
    engines: {bare: '>=1.14.0'}

  bare-path@3.0.0:
    resolution: {integrity: sha512-tyfW2cQcB5NN8Saijrhqn0Zh7AnFNsnczRcuWODH0eYAXBsJ5gVxAUuNr7tsHSC6IZ77cA0SitzT+s47kot8Mw==}

  bare-stream@2.6.5:
    resolution: {integrity: sha512-jSmxKJNJmHySi6hC42zlZnq00rga4jjxcgNZjY9N5WlOe/iOoGRtdwGsHzQv2RlH2KOYMwGUXhf2zXd32BA9RA==}
    peerDependencies:
      bare-buffer: '*'
      bare-events: '*'
    peerDependenciesMeta:
      bare-buffer:
        optional: true
      bare-events:
        optional: true

  base64-js@1.5.1:
    resolution: {integrity: sha512-AKpaYlHn8t4SVbOHCy+b5+KKgvR4vrsD8vbvrbiQJps7fKDTkjkDry6ji0rUJjC0kzbNePLwzxq8iypo41qeWA==}

  basic-ftp@5.0.5:
    resolution: {integrity: sha512-4Bcg1P8xhUuqcii/S0Z9wiHIrQVPMermM1any+MX5GeGD7faD3/msQUDGLol9wOcz4/jbg/WJnGqoJF6LiBdtg==}
    engines: {node: '>=10.0.0'}

  better-sqlite3@12.2.0:
    resolution: {integrity: sha512-eGbYq2CT+tos1fBwLQ/tkBt9J5M3JEHjku4hbvQUePCckkvVf14xWj+1m7dGoK81M/fOjFT7yM9UMeKT/+vFLQ==}
    engines: {node: 20.x || 22.x || 23.x || 24.x}

  bignumber.js@9.3.1:
    resolution: {integrity: sha512-Ko0uX15oIUS7wJ3Rb30Fs6SkVbLmPBAKdlm7q9+ak9bbIeFf0MwuBsQV6z7+X768/cHsfg+WlysDWJcmthjsjQ==}

  binary-extensions@2.3.0:
    resolution: {integrity: sha512-Ceh+7ox5qe7LJuLHoY0feh3pHuUDHAcRUeyL2VYghZwfpkNIy/+8Ocg0a3UuSoYzavmylwuLWQOf3hl0jjMMIw==}
    engines: {node: '>=8'}

  bindings@1.5.0:
    resolution: {integrity: sha512-p2q/t/mhvuOj/UeLlV6566GD/guowlr0hHxClI0W9m7MWYkL1F0hLo+0Aexs9HSPCtR1SXQ0TD3MMKrXZajbiQ==}

  bl@4.1.0:
    resolution: {integrity: sha512-1W07cM9gS6DcLperZfFSj+bWLtaPGSOHWhPiGzXmvVJbRLdG82sH/Kn8EtW1VqWVA54AKf2h5k5BbnIbwF3h6w==}

  body-parser@2.2.0:
    resolution: {integrity: sha512-02qvAaxv8tp7fBa/mw1ga98OGm+eCbqzJOKoRt70sLmfEEi+jyBYVTDGfCL/k06/4EMk/z01gCe7HoCH/f2LTg==}
    engines: {node: '>=18'}

  boolbase@1.0.0:
    resolution: {integrity: sha512-JZOSA7Mo9sNGB8+UjSgzdLtokWAky1zbztM3WRLCbZ70/3cTANmQmOdR7y2g+J0e2WXywy1yS468tY+IruqEww==}

  bowser@2.11.0:
    resolution: {integrity: sha512-AlcaJBi/pqqJBIQ8U9Mcpc9i8Aqxn88Skv5d+xBX006BY5u8N3mGLHa5Lgppa7L/HfwgwLgZ6NYs+Ag6uUmJRA==}

  brace-expansion@1.1.12:
    resolution: {integrity: sha512-9T9UjW3r0UW5c1Q7GTwllptXwhvYmEzFhzMfZ9H7FQWt+uZePjZPjBP/W1ZEyZ1twGWom5/56TF4lPcqjnDHcg==}

  brace-expansion@2.0.2:
    resolution: {integrity: sha512-Jt0vHyM+jmUBqojB7E1NIYadt0vI0Qxjxd2TErW94wDz+E2LAm5vKMXXwg6ZZBTHPuUlDgQHKXvjGBdfcF1ZDQ==}

  braces@3.0.3:
    resolution: {integrity: sha512-yQbXgO/OSZVD2IsiLlro+7Hf6Q18EJrKSEsdoMzKePKXct3gvD8oLcOQdIzGupr5Fj+EDe8gO/lxc1BzfMpxvA==}
    engines: {node: '>=8'}

  browserslist@4.25.1:
    resolution: {integrity: sha512-KGj0KoOMXLpSNkkEI6Z6mShmQy0bc1I+T7K9N81k4WWMrfz+6fQ6es80B/YLAeRoKvjYE1YSHHOW1qe9xIVzHw==}
    engines: {node: ^6 || ^7 || ^8 || ^9 || ^10 || ^11 || ^12 || >=13.7}
    hasBin: true

  bs-logger@0.2.6:
    resolution: {integrity: sha512-pd8DCoxmbgc7hyPKOvxtqNcjYoOsABPQdcCUjGp3d42VR2CX1ORhk2A87oqqu5R1kk+76nsxZupkmyd+MVtCog==}
    engines: {node: '>= 6'}

  bser@2.1.1:
    resolution: {integrity: sha512-gQxTNE/GAfIIrmHLUE3oJyp5FO6HRBfhjnw4/wMmA63ZGDJnWBmgY/lyQBpnDUkGmAhbSe39tx2d/iTOAfglwQ==}

  buffer-crc32@0.2.13:
    resolution: {integrity: sha512-VO9Ht/+p3SN7SKWqcrgEzjGbRSJYTx+Q1pTQC0wrWqHx0vpJraQ6GtHx8tvcg1rlK1byhU5gccxgOgj7B0TDkQ==}

  buffer-equal-constant-time@1.0.1:
    resolution: {integrity: sha512-zRpUiDwd/xk6ADqPMATG8vc9VPrkck7T07OIx0gnjmJAnHnTVXNQG3vfvWNuiZIkwu9KrKdA1iJKfsfTVxE6NA==}

  buffer-from@1.1.2:
    resolution: {integrity: sha512-E+XQCRwSbaaiChtv6k6Dwgc+bx+Bs6vuKJHHl5kox/BaKbhiXzqQOwK4cO22yElGp2OCmjwVhT3HmxgyPGnJfQ==}

  buffer@4.9.2:
    resolution: {integrity: sha512-xq+q3SRMOxGivLhBNaUdC64hDTQwejJ+H0T/NB1XMtTVEwNTrfFF3gAxiyW0Bu/xWEGhjVKgUcMhCrUy2+uCWg==}

  buffer@5.7.1:
    resolution: {integrity: sha512-EHcyIPBQ4BSGlvjB16k5KgAJ27CIsHY/2JBmCRReo48y9rQ3MaUzWX3KVlBa4U7MyX02HdVj0K7C3WaB3ju7FQ==}

  builtin-modules@5.0.0:
    resolution: {integrity: sha512-bkXY9WsVpY7CvMhKSR6pZilZu9Ln5WDrKVBUXf2S443etkmEO4V58heTecXcUIsNsi4Rx8JUO4NfX1IcQl4deg==}
    engines: {node: '>=18.20'}

  bytes@3.1.2:
    resolution: {integrity: sha512-/Nf7TyzTx6S3yRJObOAV7956r8cr2+Oj8AC5dt8wSP3BQAoeX58NoHyCU8P8zGkNXStjTSi6fzO6F0pBdcYbEg==}
    engines: {node: '>= 0.8'}

  call-bind-apply-helpers@1.0.2:
    resolution: {integrity: sha512-Sp1ablJ0ivDkSzjcaJdxEunN5/XvksFJ2sMBFfq6x0ryhQV/2b/KwFe21cMpmHtPOSij8K99/wSfoEuTObmuMQ==}
    engines: {node: '>= 0.4'}

  call-bind@1.0.8:
    resolution: {integrity: sha512-oKlSFMcMwpUg2ednkhQ454wfWiU/ul3CkJe/PEHcTKuiX6RpbehUiFMXu13HalGZxfUwCQzZG747YXBn1im9ww==}
    engines: {node: '>= 0.4'}

  call-bound@1.0.4:
    resolution: {integrity: sha512-+ys997U96po4Kx/ABpBCqhA9EuxJaQWDQg7295H4hBphv3IZg0boBKuwYpt4YXp6MZ5AmZQnU/tyMTlRpaSejg==}
    engines: {node: '>= 0.4'}

  call-me-maybe@1.0.2:
    resolution: {integrity: sha512-HpX65o1Hnr9HH25ojC1YGs7HCQLq0GCOibSaWER0eNpgJ/Z1MZv2mTc7+xh6WOPxbRVcmgbv4hGU+uSQ/2xFZQ==}

  callsites@3.1.0:
    resolution: {integrity: sha512-P8BjAsXvZS+VIDUI11hHCQEv74YT67YUi5JJFNWIqL235sBmjX4+qx9Muvls5ivyNENctx46xQLQ3aTuE7ssaQ==}
    engines: {node: '>=6'}

  camelcase@5.3.1:
    resolution: {integrity: sha512-L28STB170nwWS63UjtlEOE3dldQApaJXZkOI1uMFfzf3rRuPegHaHesyee+YxQ+W6SvRDQV6UrdOdRiR153wJg==}
    engines: {node: '>=6'}

  camelcase@6.3.0:
    resolution: {integrity: sha512-Gmy6FhYlCY7uOElZUSbxo2UCDH8owEk996gkbrpsgGtrJLM3J7jGxl9Ic7Qwwj4ivOE5AWZWRMecDdF7hqGjFA==}
    engines: {node: '>=10'}

  caniuse-lite@1.0.30001731:
    resolution: {integrity: sha512-lDdp2/wrOmTRWuoB5DpfNkC0rJDU8DqRa6nYL6HK6sytw70QMopt/NIc/9SM7ylItlBWfACXk0tEn37UWM/+mg==}

  chalk@4.1.2:
    resolution: {integrity: sha512-oKnbhFyRIXpUuez8iBMmyEa4nbj4IOQyuhc/wy9kY7/WVPcwIO9VA668Pu8RkO7+0G76SLROeyw9CpQ061i4mA==}
    engines: {node: '>=10'}

  chalk@5.4.1:
    resolution: {integrity: sha512-zgVZuo2WcZgfUEmsn6eO3kINexW8RAE4maiQ8QNs8CtpPCSyMiYsULR3HQYkm3w8FIA3SberyMJMSldGsW+U3w==}
    engines: {node: ^12.17.0 || ^14.13 || >=16.0.0}

  change-case@5.4.4:
    resolution: {integrity: sha512-HRQyTk2/YPEkt9TnUPbOpr64Uw3KOicFWPVBb+xiHvd6eBx/qPr9xqfBFDT8P2vWsvvz4jbEkfDe71W3VyNu2w==}

  char-regex@1.0.2:
    resolution: {integrity: sha512-kWWXztvZ5SBQV+eRgKFeh8q5sLuZY2+8WUIzlxWVTg+oGwY14qylx1KbKzHd8P6ZYkAg0xyIDU9JMHhyJMZ1jw==}
    engines: {node: '>=10'}

  cheerio-select@2.1.0:
    resolution: {integrity: sha512-9v9kG0LvzrlcungtnJtpGNxY+fzECQKhK4EGJX2vByejiMX84MFNQw4UxPJl3bFbTMw+Dfs37XaIkCwTZfLh4g==}

  cheerio@1.1.2:
    resolution: {integrity: sha512-IkxPpb5rS/d1IiLbHMgfPuS0FgiWTtFIm/Nj+2woXDLTZ7fOT2eqzgYbdMlLweqlHbsZjxEChoVK+7iph7jyQg==}
    engines: {node: '>=20.18.1'}

  chokidar@3.6.0:
    resolution: {integrity: sha512-7VT13fmjotKpGipCW9JEQAusEPE+Ei8nl6/g4FBAmIm0GOOLMua9NDDo/DWp0ZAxCr3cPq5ZpBqmPAQgDda2Pw==}
    engines: {node: '>= 8.10.0'}

  chownr@1.1.4:
    resolution: {integrity: sha512-jJ0bqzaylmJtVnNgzTeSOs8DPavpbYgEr/b0YL8/2GO3xJEhInFmhKMUnEJQjZumK7KXGFhUy89PrsJWlakBVg==}

  chromium-bidi@7.2.0:
    resolution: {integrity: sha512-gREyhyBstermK+0RbcJLbFhcQctg92AGgDe/h/taMJEOLRdtSswBAO9KmvltFSQWgM2LrwWu5SIuEUbdm3JsyQ==}
    peerDependencies:
      devtools-protocol: '*'

  ci-info@4.3.0:
    resolution: {integrity: sha512-l+2bNRMiQgcfILUi33labAZYIWlH1kWDp+ecNo5iisRKrbm0xcRyCww71/YU0Fkw0mAFpz9bJayXPjey6vkmaQ==}
    engines: {node: '>=8'}

  cjs-module-lexer@2.1.0:
    resolution: {integrity: sha512-UX0OwmYRYQQetfrLEZeewIFFI+wSTofC+pMBLNuH3RUuu/xzG1oz84UCEDOSoQlN3fZ4+AzmV50ZYvGqkMh9yA==}

  clean-regexp@1.0.0:
    resolution: {integrity: sha512-GfisEZEJvzKrmGWkvfhgzcz/BllN1USeqD2V6tg14OAOgaCD2Z/PUEuxnAZ/nPvmaHRG7a8y77p1T/IRQ4D1Hw==}
    engines: {node: '>=4'}

  cli-cursor@5.0.0:
    resolution: {integrity: sha512-aCj4O5wKyszjMmDT4tZj93kxyydN/K5zPWSCe6/0AV/AA1pqe5ZBIw0a2ZfPQV7lL5/yb5HsUreJ6UFAF1tEQw==}
    engines: {node: '>=18'}

  cli-truncate@4.0.0:
    resolution: {integrity: sha512-nPdaFdQ0h/GEigbPClz11D0v/ZJEwxmeVZGeMo3Z5StPtUTkA9o1lD6QwoirYiSDzbcwn2XcjwmCp68W1IS4TA==}
    engines: {node: '>=18'}

  cliui@8.0.1:
    resolution: {integrity: sha512-BSeNnyus75C4//NQ9gQt1/csTXyo/8Sb+afLAkzAptFuMsod9HFokGNudZpi/oQV73hnVK+sR+5PVRMd+Dr7YQ==}
    engines: {node: '>=12'}

  co@4.6.0:
    resolution: {integrity: sha512-QVb0dM5HvG+uaxitm8wONl7jltx8dqhfU33DcqtOZcLSVIKSDDLDi7+0LbAKiyI8hD9u42m2YxXSkMGWThaecQ==}
    engines: {iojs: '>= 1.0.0', node: '>= 0.12.0'}

  collect-v8-coverage@1.0.2:
    resolution: {integrity: sha512-lHl4d5/ONEbLlJvaJNtsF/Lz+WvB07u2ycqTYbdrq7UypDXailES4valYb2eWiJFxZlVmpGekfqoxQhzyFdT4Q==}

  color-convert@2.0.1:
    resolution: {integrity: sha512-RRECPsj7iu/xb5oKYcsFHSppFNnsj/52OVTRKb4zP5onXwVF3zVmmToNcOfGC+CRDpfK/U584fMg38ZHCaElKQ==}
    engines: {node: '>=7.0.0'}

  color-name@1.1.4:
    resolution: {integrity: sha512-dOy+3AuW3a2wNbZHIuMZpTcgjGuLU/uBL/ubcZF9OXbDo8ff4O8yVp5Bf0efS8uEoYo5q4Fx7dY9OgQGXgAsQA==}

  colorette@2.0.20:
    resolution: {integrity: sha512-IfEDxwoWIjkeXL1eXcDiow4UbKjhLdq6/EuSVR9GMN7KVH3r9gQ83e73hsz1Nd1T3ijd5xv1wcWRYO+D6kCI2w==}

  commander@14.0.0:
    resolution: {integrity: sha512-2uM9rYjPvyq39NwLRqaiLtWHyDC1FvryJDa2ATTVims5YAS4PupsEQsDvP14FqhFr0P49CYDugi59xaxJlTXRA==}
    engines: {node: '>=20'}

  commander@3.0.2:
    resolution: {integrity: sha512-Gar0ASD4BDyKC4hl4DwHqDrmvjoxWKZigVnAbn5H1owvm4CxCPdb0HQDehwNYMJpla5+M2tPmPARzhtYuwpHow==}

  commander@6.2.0:
    resolution: {integrity: sha512-zP4jEKbe8SHzKJYQmq8Y9gYjtO/POJLgIdKgV7B9qNmABVFVc+ctqSX6iXh4mCpJfRBOabiZ2YKPg8ciDw6C+Q==}
    engines: {node: '>= 6'}

  commander@9.5.0:
    resolution: {integrity: sha512-KRs7WVDKg86PWiuAqhDrAQnTXZKraVcCc6vFdL14qrZ/DcWwuRo7VoiYXalXO7S5GKpqYiVEwCbgFDfxNHKJBQ==}
    engines: {node: ^12.20.0 || >=14}

  comment-parser@1.4.1:
    resolution: {integrity: sha512-buhp5kePrmda3vhc5B9t7pUQXAb2Tnd0qgpkIhPhkHXxJpiPJ11H0ZEU0oBpJ2QztSbzG/ZxMj/CHsYJqRHmyg==}
    engines: {node: '>= 12.0.0'}

  concat-map@0.0.1:
    resolution: {integrity: sha512-/Srv4dswyQNBfohGpz9o6Yb3Gz3SrUDqBH5rTuhGR7ahtlbYKnVxw2bCFMRljaA7EXHaXZ8wsHdodFvbkhKmqg==}

  constructs@10.4.2:
    resolution: {integrity: sha512-wsNxBlAott2qg8Zv87q3eYZYgheb9lchtBfjHzzLHtXbttwSrHPs1NNQbBrmbb1YZvYg2+Vh0Dor76w4mFxJkA==}

  content-disposition@1.0.0:
    resolution: {integrity: sha512-Au9nRL8VNUut/XSzbQA38+M78dzP4D+eqg3gfJHMIHHYa3bg067xj1KxMUWj+VULbiZMowKngFFbKczUrNJ1mg==}
    engines: {node: '>= 0.6'}

  content-type@1.0.5:
    resolution: {integrity: sha512-nTjqfcBFEipKdXCv4YDQWCfmcLZKm81ldF0pAopTvyrFGVbcR6P/VAAd5G7N+0tTr8QqiU0tFadD6FK4NtJwOA==}
    engines: {node: '>= 0.6'}

  convert-source-map@2.0.0:
    resolution: {integrity: sha512-Kvp459HrV2FEJ1CAsi1Ku+MY3kasH19TFykTz2xWmMeq6bk2NU3XXvfJ+Q61m0xktWwt+1HSYf3JZsTms3aRJg==}

  cookie-signature@1.2.2:
    resolution: {integrity: sha512-D76uU73ulSXrD1UXF4KE2TMxVVwhsnCgfAyTg9k8P6KGZjlXKrOLe4dJQKI3Bxi5wjesZoFXJWElNWBjPZMbhg==}
    engines: {node: '>=6.6.0'}

  cookie@0.7.2:
    resolution: {integrity: sha512-yki5XnKuf750l50uGTllt6kKILY4nQ1eNIQatoXEByZ5dWgnKqbnqmTrBE5B4N7lrMJKQ2ytWMiTO2o0v6Ew/w==}
    engines: {node: '>= 0.6'}

  core-js-compat@3.44.0:
    resolution: {integrity: sha512-JepmAj2zfl6ogy34qfWtcE7nHKAJnKsQFRn++scjVS2bZFllwptzw61BZcZFYBPpUznLfAvh0LGhxKppk04ClA==}

  cosmiconfig@9.0.0:
    resolution: {integrity: sha512-itvL5h8RETACmOTFc4UfIyB2RfEHi71Ax6E/PivVxq9NseKbOWpeyHEOIbmAw1rs8Ak0VursQNww7lf7YtUwzg==}
    engines: {node: '>=14'}
    peerDependencies:
      typescript: '>=4.9.5'
    peerDependenciesMeta:
      typescript:
        optional: true

  create-require@1.1.1:
    resolution: {integrity: sha512-dcKFX3jn0MpIaXjisoRvexIJVEKzaq7z2rZKxf+MSr9TkdmHmsU4m2lcLojrj/FHl8mk5VxMmYA+ftRkP/3oKQ==}

  cross-spawn@7.0.6:
    resolution: {integrity: sha512-uV2QOWP2nWzsy2aMp8aRibhi9dlzF5Hgh5SHaB9OiTGEyDTiJJyx0uy51QXdyWbtAHNua4XJzUKca3OzKUd3vA==}
    engines: {node: '>= 8'}

  css-select@5.2.2:
    resolution: {integrity: sha512-TizTzUddG/xYLA3NXodFM0fSbNizXjOKhqiQQwvhlspadZokn1KDy0NZFS0wuEubIYAV5/c1/lAr0TaaFXEXzw==}

  css-what@6.2.2:
    resolution: {integrity: sha512-u/O3vwbptzhMs3L1fQE82ZSLHQQfto5gyZzwteVIEyeaY5Fc7R4dapF/BvRoSYFeqfBk4m0V1Vafq5Pjv25wvA==}
    engines: {node: '>= 6'}

  csv-writer@1.6.0:
    resolution: {integrity: sha512-NOx7YDFWEsM/fTRAJjRpPp8t+MKRVvniAg9wQlUKx20MFrPs73WLJhFf5iteqrxNYnsy924K3Iroh3yNHeYd2g==}

  data-uri-to-buffer@4.0.1:
    resolution: {integrity: sha512-0R9ikRb668HB7QDxT1vkpuUBtqc53YyAwMwGeUFKRojY/NWKvdZ+9UYtRfGmhqNbRkTSVpMbmyhXipFFv2cb/A==}
    engines: {node: '>= 12'}

  data-uri-to-buffer@6.0.2:
    resolution: {integrity: sha512-7hvf7/GW8e86rW0ptuwS3OcBGDjIi6SZva7hCyWC0yYry2cOPmLIjXAUHI6DK2HsnwJd9ifmt57i8eV2n4YNpw==}
    engines: {node: '>= 14'}

  date-fns@4.1.0:
    resolution: {integrity: sha512-Ukq0owbQXxa/U3EGtsdVBkR1w7KOQ5gIBqdH2hkvknzZPYvBxb/aa6E8L7tmjFtkwZBu3UXBbjIgPo/Ez4xaNg==}

  debug@4.4.1:
    resolution: {integrity: sha512-KcKCqiftBJcZr++7ykoDIEwSa3XWowTfNPo92BYxjXiyYEVrUQh2aLyhxBCwww+heortUFxEJYcRzosstTEBYQ==}
    engines: {node: '>=6.0'}
    peerDependencies:
      supports-color: '*'
    peerDependenciesMeta:
      supports-color:
        optional: true

  decompress-response@6.0.0:
    resolution: {integrity: sha512-aW35yZM6Bb/4oJlZncMH2LCoZtJXTRxES17vE3hoRiowU2kWHaJKFkSBDnDR+cm9J+9QhXmREyIfv0pji9ejCQ==}
    engines: {node: '>=10'}

  dedent@1.6.0:
    resolution: {integrity: sha512-F1Z+5UCFpmQUzJa11agbyPVMbpgT/qA3/SKyJ1jyBgm7dUcUEa8v9JwDkerSQXfakBwFljIxhOJqGkjUwZ9FSA==}
    peerDependencies:
      babel-plugin-macros: ^3.1.0
    peerDependenciesMeta:
      babel-plugin-macros:
        optional: true

  deep-extend@0.6.0:
    resolution: {integrity: sha512-LOHxIOaPYdHlJRtCQfDIVZtfw/ufM8+rVj649RIHzcm/vGwQRXFt6OPqIFWsm2XEMrNIEtWR64sY1LEKD2vAOA==}
    engines: {node: '>=4.0.0'}

  deep-is@0.1.4:
    resolution: {integrity: sha512-oIPzksmTg4/MriiaYGO+okXDT7ztn/w3Eptv/+gSIdMdKsJo0u4CfYNFJPy+4SKMuCqGw2wxnA+URMg3t8a/bQ==}

  deepmerge@4.3.1:
    resolution: {integrity: sha512-3sUqbMEc77XqpdNO7FRyRog+eW3ph+GYCbj+rK+uYyRMuwsVy0rMiVtPn+QJlKFvWP/1PYpapqYn0Me2knFn+A==}
    engines: {node: '>=0.10.0'}

  define-data-property@1.1.4:
    resolution: {integrity: sha512-rBMvIzlpA8v6E+SJZoo++HAYqsLrkg7MSfIinMPFhmkorw7X+dOXVJQs+QT69zGkzMyfDnIMN2Wid1+NbL3T+A==}
    engines: {node: '>= 0.4'}

  define-lazy-prop@2.0.0:
    resolution: {integrity: sha512-Ds09qNh8yw3khSjiJjiUInaGX9xlqZDY7JVryGxdxV7NPeuqQfplOpQ66yJFZut3jLa5zOwkXw1g9EI2uKh4Og==}
    engines: {node: '>=8'}

  degenerator@5.0.1:
    resolution: {integrity: sha512-TllpMR/t0M5sqCXfj85i4XaAzxmS5tVA16dqvdkMwGmzI+dXLXnw3J+3Vdv7VKw+ThlTMboK6i9rnZ6Nntj5CQ==}
    engines: {node: '>= 14'}

  depd@2.0.0:
    resolution: {integrity: sha512-g7nH6P6dyDioJogAAGprGpCtVImJhpPk/roCzdb3fIh61/s/nPsfR6onyMwkCAR/OlC3yBC0lESvUoQEAssIrw==}
    engines: {node: '>= 0.8'}

  detect-libc@2.0.4:
    resolution: {integrity: sha512-3UDv+G9CsCKO1WKMGw9fwq/SWJYbI0c5Y7LU1AXYoDdbhE2AHQ6N6Nb34sG8Fj7T5APy8qXDCKuuIHd1BR0tVA==}
    engines: {node: '>=8'}

  detect-newline@3.1.0:
    resolution: {integrity: sha512-TLz+x/vEXm/Y7P7wn1EJFNLxYpUD4TgMosxY6fAVJUnJMbupHBOncxyWUG9OpTaH9EBD7uFI5LfEgmMOc54DsA==}
    engines: {node: '>=8'}

  devtools-protocol@0.0.1464554:
    resolution: {integrity: sha512-CAoP3lYfwAGQTaAXYvA6JZR0fjGUb7qec1qf4mToyoH2TZgUFeIqYcjh6f9jNuhHfuZiEdH+PONHYrLhRQX6aw==}

  diff@4.0.2:
    resolution: {integrity: sha512-58lmxKSA4BNyLz+HHMUzlOEpg09FV+ev6ZMe3vJihgdxzgcwZ8VoEEPmALCZG9LmqfVoNMMKpttIYTVG6uDY7A==}
    engines: {node: '>=0.3.1'}

  doctrine@3.0.0:
    resolution: {integrity: sha512-yS+Q5i3hBf7GBkd4KG8a7eBNNWNGLTaEwwYWUijIYM7zrlYDM0BFXHjjPWlWZ1Rg7UaddZeIDmi9jF3HmqiQ2w==}
    engines: {node: '>=6.0.0'}

  dom-serializer@2.0.0:
    resolution: {integrity: sha512-wIkAryiqt/nV5EQKqQpo3SToSOV9J0DnbJqwK7Wv/Trc92zIAYZ4FlMu+JPFW1DfGFt81ZTCGgDEabffXeLyJg==}

  domelementtype@2.3.0:
    resolution: {integrity: sha512-OLETBj6w0OsagBwdXnPdN0cnMfF9opN69co+7ZrbfPGrdpPVNBUj02spi6B1N7wChLQiPn4CSH/zJvXw56gmHw==}

  domhandler@5.0.3:
    resolution: {integrity: sha512-cgwlv/1iFQiFnU96XXgROh8xTeetsnJiDsTc7TYCLFd9+/WNkIqPTxiM/8pSd8VIrhXGTf1Ny1q1hquVqDJB5w==}
    engines: {node: '>= 4'}

  domutils@3.2.2:
    resolution: {integrity: sha512-6kZKyUajlDuqlHKVX1w7gyslj9MPIXzIFiz/rGu35uC1wMi+kMhQwGhl4lt9unC9Vb9INnY9Z3/ZA3+FhASLaw==}

  dotenv@17.2.1:
    resolution: {integrity: sha512-kQhDYKZecqnM0fCnzI5eIv5L4cAe/iRI+HqMbO/hbRdTAeXDG+M9FjipUxNfbARuEg4iHIbhnhs78BCHNbSxEQ==}
    engines: {node: '>=12'}

  dunder-proto@1.0.1:
    resolution: {integrity: sha512-KIN/nDJBQRcXw0MLVhZE9iQHmG68qAVIBg9CqmUYjmQIhgij9U5MFvrqkUL5FbtyyzZuOeOt0zdeRe4UY7ct+A==}
    engines: {node: '>= 0.4'}

  eastasianwidth@0.2.0:
    resolution: {integrity: sha512-I88TYZWc9XiYHRQ4/3c5rjjfgkjhLyW2luGIheGERbNQ6OY7yTybanSpDXZa8y7VUP9YmDcYa+eyq4ca7iLqWA==}

  ecdsa-sig-formatter@1.0.11:
    resolution: {integrity: sha512-nagl3RYrbNv6kQkeJIpt6NJZy8twLB/2vtz6yN9Z4vRKHN4/QZJIEbqohALSgwKdnksuY3k5Addp5lg8sVoVcQ==}

  ee-first@1.1.1:
    resolution: {integrity: sha512-WMwm9LhRUo+WUaRN+vRuETqG89IgZphVSNkdFgeb6sS/E4OrDIN7t48CAewSHXc6C8lefD8KKfr5vY61brQlow==}

  ejs@3.1.10:
    resolution: {integrity: sha512-UeJmFfOrAQS8OJWPZ4qtgHyWExa088/MtK5UEyoJGFH67cDEXkZSviOiKRCZ4Xij0zxI3JECgYs3oKx+AizQBA==}
    engines: {node: '>=0.10.0'}
    hasBin: true

  electron-to-chromium@1.5.194:
    resolution: {integrity: sha512-SdnWJwSUot04UR51I2oPD8kuP2VI37/CADR1OHsFOUzZIvfWJBO6q11k5P/uKNyTT3cdOsnyjkrZ+DDShqYqJA==}

  emittery@0.13.1:
    resolution: {integrity: sha512-DeWwawk6r5yR9jFgnDKYt4sLS0LmHJJi3ZOnb5/JdbYwj3nW+FxQnHIjhBKz8YLC7oRNPVM9NQ47I3CVx34eqQ==}
    engines: {node: '>=12'}

  emoji-regex@10.4.0:
    resolution: {integrity: sha512-EC+0oUMY1Rqm4O6LLrgjtYDvcVYTy7chDnM4Q7030tP4Kwj3u/pR6gP9ygnp2CJMK5Gq+9Q2oqmrFJAz01DXjw==}

  emoji-regex@8.0.0:
    resolution: {integrity: sha512-MSjYzcWNOA0ewAHpz0MxpYFvwg6yjy1NG3xteoqz644VCo/RPgnr1/GGt+ic3iJTzQ8Eu3TdM14SawnVUmGE6A==}

  emoji-regex@9.2.2:
    resolution: {integrity: sha512-L18DaJsXSUk2+42pv8mLs5jJT2hqFkFE4j21wOmgbUqsZ2hL72NsUU785g9RXgo3s0ZNgVl42TiHp3ZtOv/Vyg==}

  encodeurl@2.0.0:
    resolution: {integrity: sha512-Q0n9HRi4m6JuGIV1eFlmvJB7ZEVxu93IrMyiMsGC0lrMJMWzRgx6WGquyfQgZVb31vhGgXnfmPNNXmxnOkRBrg==}
    engines: {node: '>= 0.8'}

  encoding-sniffer@0.2.1:
    resolution: {integrity: sha512-5gvq20T6vfpekVtqrYQsSCFZ1wEg5+wW0/QaZMWkFr6BqD3NfKs0rLCx4rrVlSWJeZb5NBJgVLswK/w2MWU+Gw==}

  end-of-stream@1.4.5:
    resolution: {integrity: sha512-ooEGc6HP26xXq/N+GCGOT0JKCLDGrq2bQUZrQ7gyrJiZANJ/8YDTxTpQBXGMn+WbIQXNVpyWymm7KYVICQnyOg==}

  entities@4.5.0:
    resolution: {integrity: sha512-V0hjH4dGPh9Ao5p0MoRY6BVqtwCjhz6vI5LT8AJ55H+4g9/4vbHx1I54fS0XuclLhDHArPQCiMjDxjaL8fPxhw==}
    engines: {node: '>=0.12'}

  entities@6.0.1:
    resolution: {integrity: sha512-aN97NXWF6AWBTahfVOIrB/NShkzi5H7F9r1s9mD3cDj4Ko5f2qhhVoYMibXF7GlLveb/D2ioWay8lxI97Ven3g==}
    engines: {node: '>=0.12'}

  env-paths@2.2.1:
    resolution: {integrity: sha512-+h1lkLKhZMTYjog1VEpJNG7NZJWcuc2DDk/qsqSTRRCOXiLjeQ1d1/udrUGhqMxUgAlwKNZ0cf2uqan5GLuS2A==}
    engines: {node: '>=6'}

  environment@1.1.0:
    resolution: {integrity: sha512-xUtoPkMggbz0MPyPiIWr1Kp4aeWJjDZ6SMvURhimjdZgsRuDplF5/s9hcgGhyXMhs+6vpnuoiZ2kFiu3FMnS8Q==}
    engines: {node: '>=18'}

  error-ex@1.3.2:
    resolution: {integrity: sha512-7dFHNmqeFSEt2ZBsCriorKnn3Z2pj+fd9kmI6QoWw4//DL+icEBfc0U7qJCisqrTsKTjw4fNFy2pW9OqStD84g==}

  es-define-property@1.0.1:
    resolution: {integrity: sha512-e3nRfgfUZ4rNGL232gUgX06QNyyez04KdjFrF+LTRoOXmrOgFKDg4BCdsjW8EnT69eqdYGmRpJwiPVYNrCaW3g==}
    engines: {node: '>= 0.4'}

  es-errors@1.3.0:
    resolution: {integrity: sha512-Zf5H2Kxt2xjTvbJvP2ZWLEICxA6j+hAmMzIlypy4xcBg1vKVnx89Wy0GbS+kf5cwCVFFzdCFh2XSCFNULS6csw==}
    engines: {node: '>= 0.4'}

  es-object-atoms@1.1.1:
    resolution: {integrity: sha512-FGgH2h8zKNim9ljj7dankFPcICIK9Cp5bm+c2gQSYePhpaG5+esrLODihIorn+Pe6FGJzWhXQotPv73jTaldXA==}
    engines: {node: '>= 0.4'}

  esbuild@0.25.8:
    resolution: {integrity: sha512-vVC0USHGtMi8+R4Kz8rt6JhEWLxsv9Rnu/lGYbPR8u47B+DCBksq9JarW0zOO7bs37hyOK1l2/oqtbciutL5+Q==}
    engines: {node: '>=18'}
    hasBin: true

  escalade@3.2.0:
    resolution: {integrity: sha512-WUj2qlxaQtO4g6Pq5c29GTcWGDyd8itL8zTlipgECz3JesAiiOKotd8JU6otB3PACgG6xkJUyVhboMS+bje/jA==}
    engines: {node: '>=6'}

  escape-html@1.0.3:
    resolution: {integrity: sha512-NiSupZ4OeuGwr68lGIeym/ksIZMJodUGOSCZ/FSnTxcrekbvqrgdUxlJOMpijaKZVjAJrWrGs/6Jy8OMuyj9ow==}

  escape-string-regexp@1.0.5:
    resolution: {integrity: sha512-vbRorB5FUQWvla16U8R/qgaFIya2qGzwDrNmCZuYKrbdSUMG6I1ZCGQRefkRVhuOkIGVne7BQ35DSfo1qvJqFg==}
    engines: {node: '>=0.8.0'}

  escape-string-regexp@2.0.0:
    resolution: {integrity: sha512-UpzcLCXolUWcNu5HtVMHYdXJjArjsF9C0aNnquZYY4uW/Vu0miy5YoWvbV345HauVvcAUnpRuhMMcqTcGOY2+w==}
    engines: {node: '>=8'}

  escape-string-regexp@4.0.0:
    resolution: {integrity: sha512-TtpcNJ3XAzx3Gq8sWRzJaVajRs0uVxA2YAkdb1jm2YkPz4G6egUFAyA3n5vtEIZefPk5Wa4UXbKuS5fKkJWdgA==}
    engines: {node: '>=10'}

  escodegen@2.1.0:
    resolution: {integrity: sha512-2NlIDTwUWJN0mRPQOdtQBzbUHvdGY2P1VXSyU83Q3xKxM7WHX2Ql8dKq782Q9TgQUNOLEzEYu9bzLNj1q88I5w==}
    engines: {node: '>=6.0'}
    hasBin: true

  eslint-config-prettier@10.1.8:
    resolution: {integrity: sha512-82GZUjRS0p/jganf6q1rEO25VSoHH0hKPCTrgillPjdI/3bgBhAE1QzHrHTizjpRvy6pGAvKjDJtk2pF9NDq8w==}
    hasBin: true
    peerDependencies:
      eslint: '>=7.0.0'

  eslint-plugin-jsdoc@52.0.2:
    resolution: {integrity: sha512-fYrnc7OpRifxxKjH78Y9/D/EouQDYD3G++bpR1Y+A+fy+CMzKZAdGIiHTIxCd2U10hb2y1NxN5TJt9aupq1vmw==}
    engines: {node: '>=20.11.0'}
    peerDependencies:
      eslint: ^7.0.0 || ^8.0.0 || ^9.0.0

  eslint-plugin-prettier@5.5.3:
    resolution: {integrity: sha512-NAdMYww51ehKfDyDhv59/eIItUVzU0Io9H2E8nHNGKEeeqlnci+1gCvrHib6EmZdf6GxF+LCV5K7UC65Ezvw7w==}
    engines: {node: ^14.18.0 || >=16.0.0}
    peerDependencies:
      '@types/eslint': '>=8.0.0'
      eslint: '>=8.0.0'
      eslint-config-prettier: '>= 7.0.0 <10.0.0 || >=10.1.0'
      prettier: '>=3.0.0'
    peerDependenciesMeta:
      '@types/eslint':
        optional: true
      eslint-config-prettier:
        optional: true

  eslint-plugin-promise@7.2.1:
    resolution: {integrity: sha512-SWKjd+EuvWkYaS+uN2csvj0KoP43YTu7+phKQ5v+xw6+A0gutVX2yqCeCkC3uLCJFiPfR2dD8Es5L7yUsmvEaA==}
    engines: {node: ^18.18.0 || ^20.9.0 || >=21.1.0}
    peerDependencies:
      eslint: ^7.0.0 || ^8.0.0 || ^9.0.0

  eslint-plugin-simple-import-sort@12.1.1:
    resolution: {integrity: sha512-6nuzu4xwQtE3332Uz0to+TxDQYRLTKRESSc2hefVT48Zc8JthmN23Gx9lnYhu0FtkRSL1oxny3kJ2aveVhmOVA==}
    peerDependencies:
      eslint: '>=5.0.0'

  eslint-plugin-unicorn@60.0.0:
    resolution: {integrity: sha512-QUzTefvP8stfSXsqKQ+vBQSEsXIlAiCduS/V1Em+FKgL9c21U/IIm20/e3MFy1jyCf14tHAhqC1sX8OTy6VUCg==}
    engines: {node: ^20.10.0 || >=21.0.0}
    peerDependencies:
      eslint: '>=9.29.0'

  eslint-plugin-unused-imports@4.1.4:
    resolution: {integrity: sha512-YptD6IzQjDardkl0POxnnRBhU1OEePMV0nd6siHaRBbd+lyh6NAhFEobiznKU7kTsSsDeSD62Pe7kAM1b7dAZQ==}
    peerDependencies:
      '@typescript-eslint/eslint-plugin': ^8.0.0-0 || ^7.0.0 || ^6.0.0 || ^5.0.0
      eslint: ^9.0.0 || ^8.0.0
    peerDependenciesMeta:
      '@typescript-eslint/eslint-plugin':
        optional: true

  eslint-scope@8.4.0:
    resolution: {integrity: sha512-sNXOfKCn74rt8RICKMvJS7XKV/Xk9kA7DyJr8mJik3S7Cwgy3qlkkmyS2uQB3jiJg6VNdZd/pDBJu0nvG2NlTg==}
    engines: {node: ^18.18.0 || ^20.9.0 || >=21.1.0}

  eslint-visitor-keys@3.4.3:
    resolution: {integrity: sha512-wpc+LXeiyiisxPlEkUzU6svyS1frIO3Mgxj1fdy7Pm8Ygzguax2N3Fa/D/ag1WqbOprdI+uY6wMUl8/a2G+iag==}
    engines: {node: ^12.22.0 || ^14.17.0 || >=16.0.0}

  eslint-visitor-keys@4.2.1:
    resolution: {integrity: sha512-Uhdk5sfqcee/9H/rCOJikYz67o0a2Tw2hGRPOG2Y1R2dg7brRe1uG0yaNQDHu+TO/uQPF/5eCapvYSmHUjt7JQ==}
    engines: {node: ^18.18.0 || ^20.9.0 || >=21.1.0}

  eslint@9.32.0:
    resolution: {integrity: sha512-LSehfdpgMeWcTZkWZVIJl+tkZ2nuSkyyB9C27MZqFWXuph7DvaowgcTvKqxvpLW1JZIk8PN7hFY3Rj9LQ7m7lg==}
    engines: {node: ^18.18.0 || ^20.9.0 || >=21.1.0}
    hasBin: true
    peerDependencies:
      jiti: '*'
    peerDependenciesMeta:
      jiti:
        optional: true

  espree@10.4.0:
    resolution: {integrity: sha512-j6PAQ2uUr79PZhBjP5C5fhl8e39FmRnOjsD5lGnWrFU8i2G776tBK7+nP8KuQUTTyAZUwfQqXAgrVH5MbH9CYQ==}
    engines: {node: ^18.18.0 || ^20.9.0 || >=21.1.0}

  esprima@4.0.1:
    resolution: {integrity: sha512-eGuFFw7Upda+g4p+QHvnW0RyTX/SVeJBDM/gCtMARO0cLuT2HcEKnTPvhjV6aGeqrCB/sbNop0Kszm0jsaWU4A==}
    engines: {node: '>=4'}
    hasBin: true

  esquery@1.6.0:
    resolution: {integrity: sha512-ca9pw9fomFcKPvFLXhBKUK90ZvGibiGOvRJNbjljY7s7uq/5YO4BOzcYtJqExdx99rF6aAcnRxHmcUHcz6sQsg==}
    engines: {node: '>=0.10'}

  esrecurse@4.3.0:
    resolution: {integrity: sha512-KmfKL3b6G+RXvP8N1vr3Tq1kL/oCFgn2NYXEtqP8/L3pKapUA4G8cFVaoF3SU323CD4XypR/ffioHmkti6/Tag==}
    engines: {node: '>=4.0'}

  estraverse@5.3.0:
    resolution: {integrity: sha512-MMdARuVEQziNTeJD8DgMqmhwR11BRQ/cBP+pLtYdSTnf3MIO8fFeiINEbX36ZdNlfU/7A9f3gUw49B3oQsvwBA==}
    engines: {node: '>=4.0'}

  esutils@2.0.3:
    resolution: {integrity: sha512-kVscqXk4OCp68SZ0dkgEKVi6/8ij300KBWTJq32P/dYeWTSwK41WyTxalN1eRmA5Z9UU/LX9D7FWSmV9SAYx6g==}
    engines: {node: '>=0.10.0'}

  etag@1.8.1:
    resolution: {integrity: sha512-aIL5Fx7mawVa300al2BnEE4iNvo1qETxLrPI/o05L7z6go7fCw1J6EQmbK4FmJ2AS7kgVF/KEZWufBfdClMcPg==}
    engines: {node: '>= 0.6'}

  eventemitter3@5.0.1:
    resolution: {integrity: sha512-GWkBvjiSZK87ELrYOSESUYeVIc9mvLLf/nXalMOS5dYrgZq9o5OVkbZAVM06CVxYsCwH9BDZFPlQTlPA1j4ahA==}

  events@1.1.1:
    resolution: {integrity: sha512-kEcvvCBByWXGnZy6JUlgAp2gBIUjfCAV6P6TgT1/aaQKcmuAEC4OZTV1I4EWQLz2gxZw76atuVyvHhTxvi0Flw==}
    engines: {node: '>=0.4.x'}

  execa@5.1.1:
    resolution: {integrity: sha512-8uSpZZocAZRBAPIEINJj3Lo9HyGitllczc27Eh5YYojjMFMn8yHMDMaUHE2Jqfq05D/wucwI4JGURyXt1vchyg==}
    engines: {node: '>=10'}

  exit-x@0.2.2:
    resolution: {integrity: sha512-+I6B/IkJc1o/2tiURyz/ivu/O0nKNEArIUB5O7zBrlDVJr22SCLH3xTeEry428LvFhRzIA1g8izguxJ/gbNcVQ==}
    engines: {node: '>= 0.8.0'}

  expand-template@2.0.3:
    resolution: {integrity: sha512-XYfuKMvj4O35f/pOXLObndIRvyQ+/+6AhODh+OKWj9S9498pHHn/IMszH+gt0fBCRWMNfk1ZSp5x3AifmnI2vg==}
    engines: {node: '>=6'}

  expect@30.0.5:
    resolution: {integrity: sha512-P0te2pt+hHI5qLJkIR+iMvS+lYUZml8rKKsohVHAGY+uClp9XVbdyYNJOIjSRpHVp8s8YqxJCiHUkSYZGr8rtQ==}
    engines: {node: ^18.14.0 || ^20.0.0 || ^22.0.0 || >=24.0.0}

  express@5.1.0:
    resolution: {integrity: sha512-DT9ck5YIRU+8GYzzU5kT3eHGA5iL+1Zd0EutOmTE9Dtk+Tvuzd23VBU+ec7HPNSTxXYO55gPV/hq4pSBJDjFpA==}
    engines: {node: '>= 18'}

  extend@3.0.2:
    resolution: {integrity: sha512-fjquC59cD7CyW6urNXK0FBufkZcoiGG80wTuPujX590cB5Ttln20E2UB4S/WARVqhXffZl2LNgS+gQdPIIim/g==}

  extract-zip@2.0.1:
    resolution: {integrity: sha512-GDhU9ntwuKyGXdZBUgTIe+vXnWj0fppUEtMDL0+idd5Sta8TGpHssn/eusA9mrPr9qNDym6SxAYZjNvCn/9RBg==}
    engines: {node: '>= 10.17.0'}
    hasBin: true

  fast-deep-equal@3.1.3:
    resolution: {integrity: sha512-f3qQ9oQy9j2AhBe/H9VC91wLmKBCCU/gDOnKNAYG5hswO7BLKj09Hc5HYNz9cGI++xlpDCIgDaitVs03ATR84Q==}

  fast-diff@1.3.0:
    resolution: {integrity: sha512-VxPP4NqbUjj6MaAOafWeUn2cXWLcCtljklUtZf0Ind4XQ+QPtmA0b18zZy0jIQx+ExRVCR/ZQpBmik5lXshNsw==}

  fast-fifo@1.3.2:
    resolution: {integrity: sha512-/d9sfos4yxzpwkDkuN7k2SqFKtYNmCTzgfEpz82x34IM9/zc8KGxQoXg1liNC/izpRM/MBdt44Nmx41ZWqk+FQ==}

  fast-glob@3.3.3:
    resolution: {integrity: sha512-7MptL8U0cqcFdzIzwOTHoilX9x5BrNqye7Z/LuC7kCMRio1EMSyqRK3BEAUD7sXRq4iT4AzTVuZdhgQ2TCvYLg==}
    engines: {node: '>=8.6.0'}

  fast-json-stable-stringify@2.1.0:
    resolution: {integrity: sha512-lhd/wF+Lk98HZoTCtlVraHtfh5XYijIjalXck7saUtuanSDyLMxnHhSXEDJqHxD7msR8D0uCmqlkwjCV8xvwHw==}

  fast-levenshtein@2.0.6:
    resolution: {integrity: sha512-DCXu6Ifhqcks7TZKY3Hxp3y6qphY5SJZmrWMDrKcERSOXWQdMhU9Ig/PYrzyw/ul9jOIyh0N4M0tbC5hodg8dw==}

  fast-xml-parser@5.2.5:
    resolution: {integrity: sha512-pfX9uG9Ki0yekDHx2SiuRIyFdyAr1kMIMitPvb0YBo8SUfKvia7w7FIyd/l6av85pFYRhZscS75MwMnbvY+hcQ==}
    hasBin: true

  fastq@1.19.1:
    resolution: {integrity: sha512-GwLTyxkCXjXbxqIhTsMI2Nui8huMPtnxg7krajPJAjnEG/iiOS7i+zCtWGZR9G0NBKbXKh6X9m9UIsYX/N6vvQ==}

  fb-watchman@2.0.2:
    resolution: {integrity: sha512-p5161BqbuCaSnB8jIbzQHOlpgsPmK5rJVDfDKO91Axs5NC1uu3HRQm6wt9cd9/+GtQQIO53JdGXXoyDpTAsgYA==}

  fd-slicer@1.1.0:
    resolution: {integrity: sha512-cE1qsB/VwyQozZ+q1dGxR8LBYNZeofhEdUNGSMbQD3Gw2lAzX9Zb3uIU6Ebc/Fmyjo9AWWfnn0AUCHqtevs/8g==}

  fetch-blob@3.2.0:
    resolution: {integrity: sha512-7yAQpD2UMJzLi1Dqv7qFYnPbaPx7ZfFK6PiIxQ4PfkGPyNyl2Ugx+a/umUonmKqjhM4DnfbMvdX6otXq83soQQ==}
    engines: {node: ^12.20 || >= 14.13}

  file-entry-cache@8.0.0:
    resolution: {integrity: sha512-XXTUwCvisa5oacNGRP9SfNtYBNAMi+RPwBFmblZEF7N7swHYQS6/Zfk7SRwx4D5j3CH211YNRco1DEMNVfZCnQ==}
    engines: {node: '>=16.0.0'}

  file-uri-to-path@1.0.0:
    resolution: {integrity: sha512-0Zt+s3L7Vf1biwWZ29aARiVYLx7iMGnEUl9x33fbB/j3jR81u/O2LbqK+Bm1CDSNDKVtJ/YjwY7TUd5SkeLQLw==}

  filelist@1.0.4:
    resolution: {integrity: sha512-w1cEuf3S+DrLCQL7ET6kz+gmlJdbq9J7yXCSjK/OZCPA+qEN1WyF4ZAf0YYJa4/shHJra2t/d/r8SV4Ji+x+8Q==}

  fill-range@7.1.1:
    resolution: {integrity: sha512-YsGpe3WHLK8ZYi4tWDg2Jy3ebRz2rXowDxnld4bkQB00cc/1Zw9AWnC0i9ztDJitivtQvaI9KaLyKrc+hBW0yg==}
    engines: {node: '>=8'}

  finalhandler@2.1.0:
    resolution: {integrity: sha512-/t88Ty3d5JWQbWYgaOGCCYfXRwV1+be02WqYYlL6h0lEiUAMPM8o8qKGO01YIkOHzka2up08wvgYD0mDiI+q3Q==}
    engines: {node: '>= 0.8'}

  find-up-simple@1.0.1:
    resolution: {integrity: sha512-afd4O7zpqHeRyg4PfDQsXmlDe2PfdHtJt6Akt8jOWaApLOZk5JXs6VMR29lz03pRe9mpykrRCYIYxaJYcfpncQ==}
    engines: {node: '>=18'}

  find-up@4.1.0:
    resolution: {integrity: sha512-PpOwAdQ/YlXQ2vj8a3h8IipDuYRi3wceVQQGYWxNINccq40Anw7BlsEXCMbt1Zt+OLA6Fq9suIpIWD0OsnISlw==}
    engines: {node: '>=8'}

  find-up@5.0.0:
    resolution: {integrity: sha512-78/PXT1wlLLDgTzDs7sjq9hzz0vXD+zn+7wypEe4fXQxCmdmqfGsEPQxmiCSQI3ajFV91bVSsvNtrJRiW6nGng==}
    engines: {node: '>=10'}

  flat-cache@4.0.1:
    resolution: {integrity: sha512-f7ccFPK3SXFHpx15UIGyRJ/FJQctuKZ0zVuN3frBo4HnK3cay9VEW0R6yPYFHC0AgqhukPzKjq22t5DmAyqGyw==}
    engines: {node: '>=16'}

  flatted@3.3.3:
    resolution: {integrity: sha512-GX+ysw4PBCz0PzosHDepZGANEuFCMLrnRTiEy9McGjmkCQYwRq4A/X786G/fjM/+OjsWSU1ZrY5qyARZmO/uwg==}

  for-each@0.3.5:
    resolution: {integrity: sha512-dKx12eRCVIzqCxFGplyFKJMPvLEWgmNtUrpTiJIR5u97zEhRG8ySrtboPHZXx7daLxQVrl643cTzbab2tkQjxg==}
    engines: {node: '>= 0.4'}

  foreground-child@3.3.1:
    resolution: {integrity: sha512-gIXjKqtFuWEgzFRJA9WCQeSJLZDjgJUOMCMzxtvFq/37KojM1BFGufqsCy0r4qSQmYLsZYMeyRqzIWOMup03sw==}
    engines: {node: '>=14'}

  formdata-polyfill@4.0.10:
    resolution: {integrity: sha512-buewHzMvYL29jdeQTVILecSaZKnt/RJWjoZCF5OW60Z67/GmSLBkOFM7qh1PI3zFNtJbaZL5eQu1vLfazOwj4g==}
    engines: {node: '>=12.20.0'}

  forwarded@0.2.0:
    resolution: {integrity: sha512-buRG0fpBtRHSTCOASe6hD258tEubFoRLb4ZNA6NxMVHNw2gOcwHo9wyablzMzOA5z9xA9L1KNjk/Nt6MT9aYow==}
    engines: {node: '>= 0.6'}

  fresh@2.0.0:
    resolution: {integrity: sha512-Rx/WycZ60HOaqLKAi6cHRKKI7zxWbJ31MhntmtwMoaTeF7XFH9hhBp8vITaMidfljRQ6eYWCKkaTK+ykVJHP2A==}
    engines: {node: '>= 0.8'}

  fs-constants@1.0.0:
    resolution: {integrity: sha512-y6OAwoSIf7FyjMIv94u+b5rdheZEjzR63GTyZJm5qh4Bi+2YgwLCcI/fPFZkL5PSixOt6ZNKm+w+Hfp/Bciwow==}

  fs-extra@10.1.0:
    resolution: {integrity: sha512-oRXApq54ETRj4eMiFzGnHWGy+zo5raudjuxN0b8H7s/RU2oW0Wvsx9O0ACRN/kRq9E8Vu/ReskGB5o3ji+FzHQ==}
    engines: {node: '>=12'}

  fs.realpath@1.0.0:
    resolution: {integrity: sha512-OO0pH2lK6a0hZnAdau5ItzHPI6pUlvI7jMVnxUQRtw4owF2wk8lOSabtGDCTP4Ggrg2MbGnWO9X8K1t4+fGMDw==}

  fsevents@2.3.2:
    resolution: {integrity: sha512-xiqMQR4xAeHTuB9uWm+fFRcIOgKBMiOBP+eXiyT7jsgVCq1bkVygt00oASowB7EdtpOHaaPgKt812P9ab+DDKA==}
    engines: {node: ^8.16.0 || ^10.6.0 || >=11.0.0}
    os: [darwin]

  fsevents@2.3.3:
    resolution: {integrity: sha512-5xoDfX+fL7faATnagmWPpbFtwh/R77WmMMqqHGS65C3vvB0YHrgF+B1YmZ3441tMj5n63k0212XNoJwzlhffQw==}
    engines: {node: ^8.16.0 || ^10.6.0 || >=11.0.0}
    os: [darwin]

  function-bind@1.1.2:
    resolution: {integrity: sha512-7XHNxH7qX9xG5mIwxkhumTox/MIRNcOgDrxWsMt2pAr23WHp6MrRlN7FBSFpCpr+oVO0F744iUgR82nJMfG2SA==}

  gaxios@7.1.1:
    resolution: {integrity: sha512-Odju3uBUJyVCkW64nLD4wKLhbh93bh6vIg/ZIXkWiLPBrdgtc65+tls/qml+un3pr6JqYVFDZbbmLDQT68rTOQ==}
    engines: {node: '>=18'}

  gcp-metadata@7.0.1:
    resolution: {integrity: sha512-UcO3kefx6dCcZkgcTGgVOTFb7b1LlQ02hY1omMjjrrBzkajRMCFgYOjs7J71WqnuG1k2b+9ppGL7FsOfhZMQKQ==}
    engines: {node: '>=18'}

  gensync@1.0.0-beta.2:
    resolution: {integrity: sha512-3hN7NaskYvMDLQY55gnW3NQ+mesEAepTqlg+VEbj7zzqEMBVNhzcGYYeqFo/TlYz6eQiFcp1HcsCZO+nGgS8zg==}
    engines: {node: '>=6.9.0'}

  get-caller-file@2.0.5:
    resolution: {integrity: sha512-DyFP3BM/3YHTQOCUL/w0OZHR0lpKeGrxotcHWcqNEdnltqFwXVfhEBQ94eIo34AfQpo0rGki4cyIiftY06h2Fg==}
    engines: {node: 6.* || 8.* || >= 10.*}

  get-east-asian-width@1.3.0:
    resolution: {integrity: sha512-vpeMIQKxczTD/0s2CdEWHcb0eeJe6TFjxb+J5xgX7hScxqrGuyjmv4c1D4A/gelKfyox0gJJwIHF+fLjeaM8kQ==}
    engines: {node: '>=18'}

  get-intrinsic@1.3.0:
    resolution: {integrity: sha512-9fSjSaos/fRIVIp+xSJlE6lfwhES7LNtKaCBIamHsjr2na1BiABJPo0mOjjz8GJDURarmCPGqaiVg5mfjb98CQ==}
    engines: {node: '>= 0.4'}

  get-package-type@0.1.0:
    resolution: {integrity: sha512-pjzuKtY64GYfWizNAJ0fr9VqttZkNiK2iS430LtIHzjBEr6bX8Am2zm4sW4Ro5wjWW5cAlRL1qAMTcXbjNAO2Q==}
    engines: {node: '>=8.0.0'}

  get-proto@1.0.1:
    resolution: {integrity: sha512-sTSfBjoXBp89JvIKIefqw7U2CCebsc74kiY6awiGogKtoSGbgjYE/G/+l9sF3MWFPNc9IcoOC4ODfKHfxFmp0g==}
    engines: {node: '>= 0.4'}

  get-stream@5.2.0:
    resolution: {integrity: sha512-nBF+F1rAZVCu/p7rjzgA+Yb4lfYXrpl7a6VmJrU8wF9I1CKvP/QwPNZHnOlwbTkY6dvtFIzFMSyQXbLoTQPRpA==}
    engines: {node: '>=8'}

  get-stream@6.0.1:
    resolution: {integrity: sha512-ts6Wi+2j3jQjqi70w5AlN8DFnkSwC+MqmxEzdEALB2qXZYV3X/b1CTfgPLGJNMeAWxdPfU8FO1ms3NUfaHCPYg==}
    engines: {node: '>=10'}

  get-uri@6.0.5:
    resolution: {integrity: sha512-b1O07XYq8eRuVzBNgJLstU6FYc1tS6wnMtF1I1D9lE8LxZSOGZ7LhxN54yPP6mGw5f2CkXY2BQUL9Fx41qvcIg==}
    engines: {node: '>= 14'}

  github-from-package@0.0.0:
    resolution: {integrity: sha512-SyHy3T1v2NUXn29OsWdxmK6RwHD+vkj3v8en8AOBZ1wBQ/hCAQ5bAQTD02kW4W9tUp/3Qh6J8r9EvntiyCmOOw==}

  glob-parent@5.1.2:
    resolution: {integrity: sha512-AOIgSQCepiJYwP3ARnGx+5VnTu2HBYdzbGP45eLw1vr3zB3vZLeyed1sC9hnbcOc9/SrMyM5RPQrkGz4aS9Zow==}
    engines: {node: '>= 6'}

  glob-parent@6.0.2:
    resolution: {integrity: sha512-XxwI8EOhVQgWp6iDL+3b0r86f4d6AX6zSU55HfB4ydCEuXLXc5FcYeOu+nnGftS4TEju/11rt4KJPTMgbfmv4A==}
    engines: {node: '>=10.13.0'}

  glob-to-regexp@0.4.1:
    resolution: {integrity: sha512-lkX1HJXwyMcprw/5YUZc2s7DrpAiHB21/V+E1rHUrVNokkvB6bqMzT0VfV6/86ZNabt1k14YOIaT7nDvOX3Iiw==}

  glob@10.4.5:
    resolution: {integrity: sha512-7Bv8RF0k6xjo7d4A/PxYLbUCfb6c+Vpd2/mB2yRDlew7Jb5hEXiCD9ibfO7wpk8i4sevK6DFny9h7EYbM3/sHg==}
    hasBin: true

  glob@7.1.6:
    resolution: {integrity: sha512-LwaxwyZ72Lk7vZINtNNrywX0ZuLyStrdDtabefZKAY5ZGJhVtgdznluResxNmPitE0SAO+O26sWTHeKSI2wMBA==}
    deprecated: Glob versions prior to v9 are no longer supported

  glob@7.2.3:
    resolution: {integrity: sha512-nFR0zLpU2YCaRxwoCJvL6UvCH2JFyFVIvwTLsIf21AuHlMskA1hhTdk+LlYJtOlYt9v6dvszD2BGRqBL+iQK9Q==}
    deprecated: Glob versions prior to v9 are no longer supported

  globals@14.0.0:
    resolution: {integrity: sha512-oahGvuMGQlPw/ivIYBjVSrWAfWLBeku5tpPE2fOPLi+WHffIWbuh2tCjhyQhTBPMf5E9jDEH4FOmTYgYwbKwtQ==}
    engines: {node: '>=18'}

  globals@16.3.0:
    resolution: {integrity: sha512-bqWEnJ1Nt3neqx2q5SFfGS8r/ahumIakg3HcwtNlrVlwXIeNumWn/c7Pn/wKzGhf6SaW6H6uWXLqC30STCMchQ==}
    engines: {node: '>=18'}

  google-auth-library@10.2.0:
    resolution: {integrity: sha512-gy/0hRx8+Ye0HlUm3GrfpR4lbmJQ6bJ7F44DmN7GtMxxzWSojLzx0Bhv/hj7Wlj7a2On0FcT8jrz8Y1c1nxCyg==}
    engines: {node: '>=18'}

  google-logging-utils@1.1.1:
    resolution: {integrity: sha512-rcX58I7nqpu4mbKztFeOAObbomBbHU2oIb/d3tJfF3dizGSApqtSwYJigGCooHdnMyQBIw8BrWyK96w3YXgr6A==}
    engines: {node: '>=14'}

  googleapis-common@8.0.0:
    resolution: {integrity: sha512-66if47It7y+Sab3HMkwEXx1kCq9qUC9px8ZXoj1CMrmLmUw81GpbnsNlXnlyZyGbGPGcj+tDD9XsZ23m7GLaJQ==}
    engines: {node: '>=18.0.0'}

  googleapis@154.1.0:
    resolution: {integrity: sha512-lsgKftflkjR+PNdKDjy5e4zZUQO3BMaNLO0Q91uvr9YCy3aOqtEwkDtfhcBguFtFLsqj+XjdfDu2on6rtHNvYg==}
    engines: {node: '>=18'}

  gopd@1.2.0:
    resolution: {integrity: sha512-ZUKRh6/kUFoAiTAtTYPZJ3hw9wNxx+BIBOijnlG9PnrJsCcSjs1wyyD6vJpaYtgnzDrKYRSqf3OO6Rfa93xsRg==}
    engines: {node: '>= 0.4'}

  graceful-fs@4.2.11:
    resolution: {integrity: sha512-RbJ5/jmFcNNCcDV5o9eTnBLJ/HszWV0P73bc+Ff4nS/rJj+YaS6IGyiOL0VoBYX+l1Wrl3k63h/KrH+nhJ0XvQ==}

  graphemer@1.4.0:
    resolution: {integrity: sha512-EtKwoO6kxCL9WO5xipiHTZlSzBm7WLT627TqC/uVRd0HKmq8NXyebnNYxDoBi7wt8eTWrUrKXCOVaFq9x1kgag==}

  gtoken@8.0.0:
    resolution: {integrity: sha512-+CqsMbHPiSTdtSO14O51eMNlrp9N79gmeqmXeouJOhfucAedHw9noVe/n5uJk3tbKE6a+6ZCQg3RPhVhHByAIw==}
    engines: {node: '>=18'}

  has-flag@3.0.0:
    resolution: {integrity: sha512-sKJf1+ceQBr4SMkvQnBDNDtf4TXpVhVGateu0t918bl30FnbE2m4vNLX+VWe/dpjlb+HugGYzW7uQXH98HPEYw==}
    engines: {node: '>=4'}

  has-flag@4.0.0:
    resolution: {integrity: sha512-EykJT/Q1KjTWctppgIAgfSO0tKVuZUjhgMr17kqTumMl6Afv3EISleU7qZUzoXDFTAHTDC4NOoG/ZxU3EvlMPQ==}
    engines: {node: '>=8'}

  has-property-descriptors@1.0.2:
    resolution: {integrity: sha512-55JNKuIW+vq4Ke1BjOTjM2YctQIvCT7GFzHwmfZPGo5wnrgkid0YQtnAleFSqumZm4az3n2BS+erby5ipJdgrg==}

  has-symbols@1.1.0:
    resolution: {integrity: sha512-1cDNdwJ2Jaohmb3sg4OmKaMBwuC48sYni5HUw2DvsC8LjGTLK9h+eb1X6RyuOHe4hT0ULCW68iomhjUoKUqlPQ==}
    engines: {node: '>= 0.4'}

  has-tostringtag@1.0.2:
    resolution: {integrity: sha512-NqADB8VjPFLM2V0VvHUewwwsw0ZWBaIdgo+ieHtK3hasLz4qeCRjYcqfB6AQrBggRKppKF8L52/VqdVsO47Dlw==}
    engines: {node: '>= 0.4'}

  hasown@2.0.2:
    resolution: {integrity: sha512-0hJU9SCPvmMzIBdZFqNPXWa6dqh7WdH0cII9y+CyS8rG3nL48Bclra9HmKhVVUHyPWNH5Y7xDwAB7bfgSjkUMQ==}
    engines: {node: '>= 0.4'}

  html-escaper@2.0.2:
    resolution: {integrity: sha512-H2iMtd0I4Mt5eYiapRdIDjp+XzelXQ0tFE4JS7YFwFevXXMmOp9myNrUvCg0D6ws8iqkRPBfKHgbwig1SmlLfg==}

  htmlparser2@10.0.0:
    resolution: {integrity: sha512-TwAZM+zE5Tq3lrEHvOlvwgj1XLWQCtaaibSN11Q+gGBAS7Y1uZSWwXXRe4iF6OXnaq1riyQAPFOBtYc77Mxq0g==}

  http-errors@2.0.0:
    resolution: {integrity: sha512-FtwrG/euBzaEjYeRqOgly7G0qviiXoJWnvEH2Z1plBdXgbyjv34pHTSb9zoeHMyDy33+DWy5Wt9Wo+TURtOYSQ==}
    engines: {node: '>= 0.8'}

  http-proxy-agent@7.0.2:
    resolution: {integrity: sha512-T1gkAiYYDWYx3V5Bmyu7HcfcvL7mUrTWiM6yOfa3PIphViJ/gFPbvidQ+veqSOHci/PxBcDabeUNCzpOODJZig==}
    engines: {node: '>= 14'}

  https-proxy-agent@7.0.6:
    resolution: {integrity: sha512-vK9P5/iUfdl95AI+JVyUuIcVtd4ofvtrOr3HNtM2yxC9bnMbEdp3x01OhQNnjb8IJYi38VlTE3mBXwcfvywuSw==}
    engines: {node: '>= 14'}

  human-signals@2.1.0:
    resolution: {integrity: sha512-B4FFZ6q/T2jhhksgkbEW3HBvWIfDW85snkQgawt07S7J5QXTk6BkNV+0yAeZrM5QpMAdYlocGoljn0sJ/WQkFw==}
    engines: {node: '>=10.17.0'}

  husky@9.1.7:
    resolution: {integrity: sha512-5gs5ytaNjBrh5Ow3zrvdUUY+0VxIuWVL4i9irt6friV+BqdCfmV11CQTWMiBYWHbXhco+J1kHfTOUkePhCDvMA==}
    engines: {node: '>=18'}
    hasBin: true

  iconv-lite@0.6.3:
    resolution: {integrity: sha512-4fCk79wshMdzMp2rH06qWrJE4iolqLhCUH+OiuIgU++RB0+94NlDL81atO7GX55uUKueo0txHNtvEyI6D7WdMw==}
    engines: {node: '>=0.10.0'}

  ieee754@1.1.13:
    resolution: {integrity: sha512-4vf7I2LYV/HaWerSo3XmlMkp5eZ83i+/CDluXi/IGTs/O1sejBNhTtnxzmRZfvOUqj7lZjqHkeTvpgSFDlWZTg==}

  ieee754@1.2.1:
    resolution: {integrity: sha512-dcyqhDvX1C46lXZcVqCpK+FtMRQVdIMN6/Df5js2zouUsqG7I6sFxitIC+7KYK29KdXOLHdu9zL4sFnoVQnqaA==}

  ignore-by-default@1.0.1:
    resolution: {integrity: sha512-Ius2VYcGNk7T90CppJqcIkS5ooHUZyIQK+ClZfMfMNFEF9VSE73Fq+906u/CWu92x4gzZMWOwfFYckPObzdEbA==}

  ignore@5.3.2:
    resolution: {integrity: sha512-hsBTNUqQTDwkWtcdYI2i06Y/nUBEsNEDJKjWdigLvegy8kDuJAS8uRlpkkcQpyEXL0Z/pjDy5HBmMjRCJ2gq+g==}
    engines: {node: '>= 4'}

  ignore@7.0.5:
    resolution: {integrity: sha512-Hs59xBNfUIunMFgWAbGX5cq6893IbWg4KnrjbYwX3tx0ztorVgTDA6B2sxf8ejHJ4wz8BqGUMYlnzNBer5NvGg==}
    engines: {node: '>= 4'}

  import-fresh@3.3.1:
    resolution: {integrity: sha512-TR3KfrTZTYLPB6jUjfx6MF9WcWrHL9su5TObK4ZkYgBdWKPOFoSoQIdEuTuR82pmtxH2spWG9h6etwfr1pLBqQ==}
    engines: {node: '>=6'}

  import-local@3.2.0:
    resolution: {integrity: sha512-2SPlun1JUPWoM6t3F0dw0FkCF/jWY8kttcY4f599GLTSjh2OCuuhdTkJQsEcZzBqbXZGKMK2OqW1oZsjtf/gQA==}
    engines: {node: '>=8'}
    hasBin: true

  imurmurhash@0.1.4:
    resolution: {integrity: sha512-JmXMZ6wuvDmLiHEml9ykzqO6lwFbof0GG4IkcGaENdCRDDmMVnny7s5HsIgHCbaq0w2MyPhDqkhTUgS2LU2PHA==}
    engines: {node: '>=0.8.19'}

  indent-string@5.0.0:
    resolution: {integrity: sha512-m6FAo/spmsW2Ab2fU35JTYwtOKa2yAwXSwgjSv1TJzh4Mh7mC3lzAOVLBprb72XsTrgkEIsl7YrFNAiDiRhIGg==}
    engines: {node: '>=12'}

  inflight@1.0.6:
    resolution: {integrity: sha512-k92I/b08q4wvFscXCLvqfsHCrjrF7yiXsQuIVvVE7N82W3+aqpzuUdBbfhWcy/FZR3/4IgflMgKLOsvPDrGCJA==}
    deprecated: This module is not supported, and leaks memory. Do not use it. Check out lru-cache if you want a good and tested way to coalesce async requests by a key value, which is much more comprehensive and powerful.

  inherits@2.0.4:
    resolution: {integrity: sha512-k/vGaX4/Yla3WzyMCvTQOXYeIHvqOKtnqBduzTHpzpQZzAskKMhZ2K+EnBiSM9zGSoIFeMpXKxa4dYeZIQqewQ==}

  ini@1.3.8:
    resolution: {integrity: sha512-JV/yugV2uzW5iMRSiZAyDtQd+nxtUnjeLt0acNdw98kKLrvuRVyB80tsREOE7yvGVgalhZ6RNXCmEHkUKBKxew==}

  ip-address@9.0.5:
    resolution: {integrity: sha512-zHtQzGojZXTwZTHQqra+ETKd4Sn3vgi7uBmlPoXVWZqYvuKmtI0l/VZTjqGmJY9x88GGOaZ9+G9ES8hC4T4X8g==}
    engines: {node: '>= 12'}

  ipaddr.js@1.9.1:
    resolution: {integrity: sha512-0KI/607xoxSToH7GjN1FfSbLoU0+btTicjsQSWQlh/hZykN8KpmMf7uYwPW3R+akZ6R/w18ZlXSHBYXiYUPO3g==}
    engines: {node: '>= 0.10'}

  is-arguments@1.2.0:
    resolution: {integrity: sha512-7bVbi0huj/wrIAOzb8U1aszg9kdi3KN/CyU19CTI7tAoZYEZoL9yCDXpbXN+uPsuWnP02cyug1gleqq+TU+YCA==}
    engines: {node: '>= 0.4'}

  is-arrayish@0.2.1:
    resolution: {integrity: sha512-zz06S8t0ozoDXMG+ube26zeCTNXcKIPJZJi8hBrF4idCLms4CG9QtK7qBl1boi5ODzFpjswb5JPmHCbMpjaYzg==}

  is-binary-path@2.1.0:
    resolution: {integrity: sha512-ZMERYes6pDydyuGidse7OsHxtbI7WVeUEozgR/g7rd0xUimYNlvZRE/K2MgZTjWy725IfelLeVcEM97mmtRGXw==}
    engines: {node: '>=8'}

  is-builtin-module@5.0.0:
    resolution: {integrity: sha512-f4RqJKBUe5rQkJ2eJEJBXSticB3hGbN9j0yxxMQFqIW89Jp9WYFtzfTcRlstDKVUTRzSOTLKRfO9vIztenwtxA==}
    engines: {node: '>=18.20'}

  is-callable@1.2.7:
    resolution: {integrity: sha512-1BC0BVFhS/p0qtw6enp8e+8OD0UrK0oFLztSjNzhcKA3WDuJxxAPXzPuPtKkjEY9UUoEWlX/8fgKeu2S8i9JTA==}
    engines: {node: '>= 0.4'}

  is-docker@2.2.1:
    resolution: {integrity: sha512-F+i2BKsFrH66iaUFc0woD8sLy8getkwTwtOBjvs56Cx4CgJDeKQeqfz8wAYiSb8JOprWhHH5p77PbmYCvvUuXQ==}
    engines: {node: '>=8'}
    hasBin: true

  is-extglob@2.1.1:
    resolution: {integrity: sha512-SbKbANkN603Vi4jEZv49LeVJMn4yGwsbzZworEoyEiutsN3nJYdbO36zfhGJ6QEDpOZIFkDtnq5JRxmvl3jsoQ==}
    engines: {node: '>=0.10.0'}

  is-fullwidth-code-point@3.0.0:
    resolution: {integrity: sha512-zymm5+u+sCsSWyD9qNaejV3DFvhCKclKdizYaJUuHA83RLjb7nSuGnddCHGv0hk+KY7BMAlsWeK4Ueg6EV6XQg==}
    engines: {node: '>=8'}

  is-fullwidth-code-point@4.0.0:
    resolution: {integrity: sha512-O4L094N2/dZ7xqVdrXhh9r1KODPJpFms8B5sGdJLPy664AgvXsreZUyCQQNItZRDlYug4xStLjNp/sz3HvBowQ==}
    engines: {node: '>=12'}

  is-fullwidth-code-point@5.0.0:
    resolution: {integrity: sha512-OVa3u9kkBbw7b8Xw5F9P+D/T9X+Z4+JruYVNapTjPYZYUznQ5YfWeFkOj606XYYW8yugTfC8Pj0hYqvi4ryAhA==}
    engines: {node: '>=18'}

  is-generator-fn@2.1.0:
    resolution: {integrity: sha512-cTIB4yPYL/Grw0EaSzASzg6bBy9gqCofvWN8okThAYIxKJZC+udlRAmGbM0XLeniEJSs8uEgHPGuHSe1XsOLSQ==}
    engines: {node: '>=6'}

  is-generator-function@1.1.0:
    resolution: {integrity: sha512-nPUB5km40q9e8UfN/Zc24eLlzdSf9OfKByBw9CIdw4H1giPMeA0OIJvbchsCu4npfI2QcMVBsGEBHKZ7wLTWmQ==}
    engines: {node: '>= 0.4'}

  is-glob@4.0.3:
    resolution: {integrity: sha512-xelSayHH36ZgE7ZWhli7pW34hNbNl8Ojv5KVmkJD4hBdD3th8Tfk9vYasLM+mXWOZhFkgZfxhLSnrwRr4elSSg==}
    engines: {node: '>=0.10.0'}

  is-number@7.0.0:
    resolution: {integrity: sha512-41Cifkg6e8TylSpdtTpeLVMqvSBEVzTttHvERD741+pnZ8ANv0004MRL43QKPDlK9cGvNp6NZWZUBlbGXYxxng==}
    engines: {node: '>=0.12.0'}

  is-promise@4.0.0:
    resolution: {integrity: sha512-hvpoI6korhJMnej285dSg6nu1+e6uxs7zG3BYAm5byqDsgJNWwxzM6z6iZiAgQR4TJ30JmBTOwqZUw3WlyH3AQ==}

  is-regex@1.2.1:
    resolution: {integrity: sha512-MjYsKHO5O7mCsmRGxWcLWheFqN9DJ/2TmngvjKXihe6efViPqc274+Fx/4fYj/r03+ESvBdTXK0V6tA3rgez1g==}
    engines: {node: '>= 0.4'}

  is-stream@2.0.1:
    resolution: {integrity: sha512-hFoiJiTl63nn+kstHGBtewWSKnQLpyb155KHheA1l39uvtO9nWIop1p3udqPcUd/xbF1VLMO4n7OI6p7RbngDg==}
    engines: {node: '>=8'}

  is-typed-array@1.1.15:
    resolution: {integrity: sha512-p3EcsicXjit7SaskXHs1hA91QxgTw46Fv6EFKKGS5DRFLD8yKnohjF3hxoju94b/OcMZoQukzpPpBE9uLVKzgQ==}
    engines: {node: '>= 0.4'}

  is-wsl@2.2.0:
    resolution: {integrity: sha512-fKzAra0rGJUUBwGBgNkHZuToZcn+TtXHpeCgmkMJMMYx1sQDYaCSyjJBSCa2nH1DGm7s3n1oBnohoVTBaN7Lww==}
    engines: {node: '>=8'}

  isarray@1.0.0:
    resolution: {integrity: sha512-VLghIWNM6ELQzo7zwmcg0NmTVyWKYjvIeM83yjp0wRDTmUnrM678fQbcKBo6n2CJEF0szoG//ytg+TKla89ALQ==}

  isexe@2.0.0:
    resolution: {integrity: sha512-RHxMLp9lnKHGHRng9QFhRCMbYAcVpn69smSGcq3f36xjgVVWThj4qqLbTLlq7Ssj8B+fIQ1EuCEGI2lKsyQeIw==}

  istanbul-lib-coverage@3.2.2:
    resolution: {integrity: sha512-O8dpsF+r0WV/8MNRKfnmrtCWhuKjxrq2w+jpzBL5UZKTi2LeVWnWOmWRxFlesJONmc+wLAGvKQZEOanko0LFTg==}
    engines: {node: '>=8'}

  istanbul-lib-instrument@6.0.3:
    resolution: {integrity: sha512-Vtgk7L/R2JHyyGW07spoFlB8/lpjiOLTjMdms6AFMraYt3BaJauod/NGrfnVG/y4Ix1JEuMRPDPEj2ua+zz1/Q==}
    engines: {node: '>=10'}

  istanbul-lib-report@3.0.1:
    resolution: {integrity: sha512-GCfE1mtsHGOELCU8e/Z7YWzpmybrx/+dSTfLrvY8qRmaY6zXTKWn6WQIjaAFw069icm6GVMNkgu0NzI4iPZUNw==}
    engines: {node: '>=10'}

  istanbul-lib-source-maps@5.0.6:
    resolution: {integrity: sha512-yg2d+Em4KizZC5niWhQaIomgf5WlL4vOOjZ5xGCmF8SnPE/mDWWXgvRExdcpCgh9lLRRa1/fSYp2ymmbJ1pI+A==}
    engines: {node: '>=10'}

  istanbul-reports@3.1.7:
    resolution: {integrity: sha512-BewmUXImeuRk2YY0PVbxgKAysvhRPUQE0h5QRM++nVWyubKGV0l8qQ5op8+B2DOmwSe63Jivj0BjkPQVf8fP5g==}
    engines: {node: '>=8'}

  jackspeak@3.4.3:
    resolution: {integrity: sha512-OGlZQpz2yfahA/Rd1Y8Cd9SIEsqvXkLVoSw/cgwhnhFMDbsQFeZYoJJ7bIZBS9BcamUW96asq/npPWugM+RQBw==}

  jake@10.9.2:
    resolution: {integrity: sha512-2P4SQ0HrLQ+fw6llpLnOaGAvN2Zu6778SJMrCUwns4fOoG9ayrTiZk3VV8sCPkVZF8ab0zksVpS8FDY5pRCNBA==}
    engines: {node: '>=10'}
    hasBin: true

  jest-changed-files@30.0.5:
    resolution: {integrity: sha512-bGl2Ntdx0eAwXuGpdLdVYVr5YQHnSZlQ0y9HVDu565lCUAe9sj6JOtBbMmBBikGIegne9piDDIOeiLVoqTkz4A==}
    engines: {node: ^18.14.0 || ^20.0.0 || ^22.0.0 || >=24.0.0}

  jest-circus@30.0.5:
    resolution: {integrity: sha512-h/sjXEs4GS+NFFfqBDYT7y5Msfxh04EwWLhQi0F8kuWpe+J/7tICSlswU8qvBqumR3kFgHbfu7vU6qruWWBPug==}
    engines: {node: ^18.14.0 || ^20.0.0 || ^22.0.0 || >=24.0.0}

  jest-cli@30.0.5:
    resolution: {integrity: sha512-Sa45PGMkBZzF94HMrlX4kUyPOwUpdZasaliKN3mifvDmkhLYqLLg8HQTzn6gq7vJGahFYMQjXgyJWfYImKZzOw==}
    engines: {node: ^18.14.0 || ^20.0.0 || ^22.0.0 || >=24.0.0}
    hasBin: true
    peerDependencies:
      node-notifier: ^8.0.1 || ^9.0.0 || ^10.0.0
    peerDependenciesMeta:
      node-notifier:
        optional: true

  jest-config@30.0.5:
    resolution: {integrity: sha512-aIVh+JNOOpzUgzUnPn5FLtyVnqc3TQHVMupYtyeURSb//iLColiMIR8TxCIDKyx9ZgjKnXGucuW68hCxgbrwmA==}
    engines: {node: ^18.14.0 || ^20.0.0 || ^22.0.0 || >=24.0.0}
    peerDependencies:
      '@types/node': '*'
      esbuild-register: '>=3.4.0'
      ts-node: '>=9.0.0'
    peerDependenciesMeta:
      '@types/node':
        optional: true
      esbuild-register:
        optional: true
      ts-node:
        optional: true

  jest-diff@30.0.5:
    resolution: {integrity: sha512-1UIqE9PoEKaHcIKvq2vbibrCog4Y8G0zmOxgQUVEiTqwR5hJVMCoDsN1vFvI5JvwD37hjueZ1C4l2FyGnfpE0A==}
    engines: {node: ^18.14.0 || ^20.0.0 || ^22.0.0 || >=24.0.0}

  jest-docblock@30.0.1:
    resolution: {integrity: sha512-/vF78qn3DYphAaIc3jy4gA7XSAz167n9Bm/wn/1XhTLW7tTBIzXtCJpb/vcmc73NIIeeohCbdL94JasyXUZsGA==}
    engines: {node: ^18.14.0 || ^20.0.0 || ^22.0.0 || >=24.0.0}

  jest-each@30.0.5:
    resolution: {integrity: sha512-dKjRsx1uZ96TVyejD3/aAWcNKy6ajMaN531CwWIsrazIqIoXI9TnnpPlkrEYku/8rkS3dh2rbH+kMOyiEIv0xQ==}
    engines: {node: ^18.14.0 || ^20.0.0 || ^22.0.0 || >=24.0.0}

  jest-environment-node@30.0.5:
    resolution: {integrity: sha512-ppYizXdLMSvciGsRsMEnv/5EFpvOdXBaXRBzFUDPWrsfmog4kYrOGWXarLllz6AXan6ZAA/kYokgDWuos1IKDA==}
    engines: {node: ^18.14.0 || ^20.0.0 || ^22.0.0 || >=24.0.0}

  jest-haste-map@30.0.5:
    resolution: {integrity: sha512-dkmlWNlsTSR0nH3nRfW5BKbqHefLZv0/6LCccG0xFCTWcJu8TuEwG+5Cm75iBfjVoockmO6J35o5gxtFSn5xeg==}
    engines: {node: ^18.14.0 || ^20.0.0 || ^22.0.0 || >=24.0.0}

  jest-html-reporters@3.1.7:
    resolution: {integrity: sha512-GTmjqK6muQ0S0Mnksf9QkL9X9z2FGIpNSxC52E0PHDzjPQ1XDu2+XTI3B3FS43ZiUzD1f354/5FfwbNIBzT7ew==}

  jest-leak-detector@30.0.5:
    resolution: {integrity: sha512-3Uxr5uP8jmHMcsOtYMRB/zf1gXN3yUIc+iPorhNETG54gErFIiUhLvyY/OggYpSMOEYqsmRxmuU4ZOoX5jpRFg==}
    engines: {node: ^18.14.0 || ^20.0.0 || ^22.0.0 || >=24.0.0}

  jest-matcher-utils@30.0.5:
    resolution: {integrity: sha512-uQgGWt7GOrRLP1P7IwNWwK1WAQbq+m//ZY0yXygyfWp0rJlksMSLQAA4wYQC3b6wl3zfnchyTx+k3HZ5aPtCbQ==}
    engines: {node: ^18.14.0 || ^20.0.0 || ^22.0.0 || >=24.0.0}

  jest-message-util@30.0.5:
    resolution: {integrity: sha512-NAiDOhsK3V7RU0Aa/HnrQo+E4JlbarbmI3q6Pi4KcxicdtjV82gcIUrejOtczChtVQR4kddu1E1EJlW6EN9IyA==}
    engines: {node: ^18.14.0 || ^20.0.0 || ^22.0.0 || >=24.0.0}

  jest-mock@30.0.5:
    resolution: {integrity: sha512-Od7TyasAAQX/6S+QCbN6vZoWOMwlTtzzGuxJku1GhGanAjz9y+QsQkpScDmETvdc9aSXyJ/Op4rhpMYBWW91wQ==}
    engines: {node: ^18.14.0 || ^20.0.0 || ^22.0.0 || >=24.0.0}

  jest-pnp-resolver@1.2.3:
    resolution: {integrity: sha512-+3NpwQEnRoIBtx4fyhblQDPgJI0H1IEIkX7ShLUjPGA7TtUTvI1oiKi3SR4oBR0hQhQR80l4WAe5RrXBwWMA8w==}
    engines: {node: '>=6'}
    peerDependencies:
      jest-resolve: '*'
    peerDependenciesMeta:
      jest-resolve:
        optional: true

  jest-regex-util@30.0.1:
    resolution: {integrity: sha512-jHEQgBXAgc+Gh4g0p3bCevgRCVRkB4VB70zhoAE48gxeSr1hfUOsM/C2WoJgVL7Eyg//hudYENbm3Ne+/dRVVA==}
    engines: {node: ^18.14.0 || ^20.0.0 || ^22.0.0 || >=24.0.0}

  jest-resolve-dependencies@30.0.5:
    resolution: {integrity: sha512-/xMvBR4MpwkrHW4ikZIWRttBBRZgWK4d6xt3xW1iRDSKt4tXzYkMkyPfBnSCgv96cpkrctfXs6gexeqMYqdEpw==}
    engines: {node: ^18.14.0 || ^20.0.0 || ^22.0.0 || >=24.0.0}

  jest-resolve@30.0.5:
    resolution: {integrity: sha512-d+DjBQ1tIhdz91B79mywH5yYu76bZuE96sSbxj8MkjWVx5WNdt1deEFRONVL4UkKLSrAbMkdhb24XN691yDRHg==}
    engines: {node: ^18.14.0 || ^20.0.0 || ^22.0.0 || >=24.0.0}

  jest-runner@30.0.5:
    resolution: {integrity: sha512-JcCOucZmgp+YuGgLAXHNy7ualBx4wYSgJVWrYMRBnb79j9PD0Jxh0EHvR5Cx/r0Ce+ZBC4hCdz2AzFFLl9hCiw==}
    engines: {node: ^18.14.0 || ^20.0.0 || ^22.0.0 || >=24.0.0}

  jest-runtime@30.0.5:
    resolution: {integrity: sha512-7oySNDkqpe4xpX5PPiJTe5vEa+Ak/NnNz2bGYZrA1ftG3RL3EFlHaUkA1Cjx+R8IhK0Vg43RML5mJedGTPNz3A==}
    engines: {node: ^18.14.0 || ^20.0.0 || ^22.0.0 || >=24.0.0}

  jest-snapshot@30.0.5:
    resolution: {integrity: sha512-T00dWU/Ek3LqTp4+DcW6PraVxjk28WY5Ua/s+3zUKSERZSNyxTqhDXCWKG5p2HAJ+crVQ3WJ2P9YVHpj1tkW+g==}
    engines: {node: ^18.14.0 || ^20.0.0 || ^22.0.0 || >=24.0.0}

  jest-util@30.0.5:
    resolution: {integrity: sha512-pvyPWssDZR0FlfMxCBoc0tvM8iUEskaRFALUtGQYzVEAqisAztmy+R8LnU14KT4XA0H/a5HMVTXat1jLne010g==}
    engines: {node: ^18.14.0 || ^20.0.0 || ^22.0.0 || >=24.0.0}

  jest-validate@30.0.5:
    resolution: {integrity: sha512-ouTm6VFHaS2boyl+k4u+Qip4TSH7Uld5tyD8psQ8abGgt2uYYB8VwVfAHWHjHc0NWmGGbwO5h0sCPOGHHevefw==}
    engines: {node: ^18.14.0 || ^20.0.0 || ^22.0.0 || >=24.0.0}

  jest-watcher@30.0.5:
    resolution: {integrity: sha512-z9slj/0vOwBDBjN3L4z4ZYaA+pG56d6p3kTUhFRYGvXbXMWhXmb/FIxREZCD06DYUwDKKnj2T80+Pb71CQ0KEg==}
    engines: {node: ^18.14.0 || ^20.0.0 || ^22.0.0 || >=24.0.0}

  jest-worker@30.0.5:
    resolution: {integrity: sha512-ojRXsWzEP16NdUuBw/4H/zkZdHOa7MMYCk4E430l+8fELeLg/mqmMlRhjL7UNZvQrDmnovWZV4DxX03fZF48fQ==}
    engines: {node: ^18.14.0 || ^20.0.0 || ^22.0.0 || >=24.0.0}

  jest@30.0.5:
    resolution: {integrity: sha512-y2mfcJywuTUkvLm2Lp1/pFX8kTgMO5yyQGq/Sk/n2mN7XWYp4JsCZ/QXW34M8YScgk8bPZlREH04f6blPnoHnQ==}
    engines: {node: ^18.14.0 || ^20.0.0 || ^22.0.0 || >=24.0.0}
    hasBin: true
    peerDependencies:
      node-notifier: ^8.0.1 || ^9.0.0 || ^10.0.0
    peerDependenciesMeta:
      node-notifier:
        optional: true

  jmespath@0.16.0:
    resolution: {integrity: sha512-9FzQjJ7MATs1tSpnco1K6ayiYE3figslrXA72G2HQ/n76RzvYlofyi5QM+iX4YRs/pu3yzxlVQSST23+dMDknw==}
    engines: {node: '>= 0.6.0'}

  js-tokens@4.0.0:
    resolution: {integrity: sha512-RdJUflcE3cUzKiMqQgsCu06FPu9UdIJO0beYbPhHN4k6apgJtifcoCtT9bcxOpYBtpD2kCM6Sbzg4CausW/PKQ==}

  js-yaml@3.14.1:
    resolution: {integrity: sha512-okMH7OXXJ7YrN9Ok3/SXrnu4iX9yOk+25nqX4imS2npuvTYDmo/QEZoqwZkYaIDk3jVvBOTOIEgEhaLOynBS9g==}
    hasBin: true

  js-yaml@4.1.0:
    resolution: {integrity: sha512-wpxZs9NoxZaJESJGIZTyDEaYpl0FKSA+FB9aJiyemKhMwkxQg63h4T1KJgUGHpTqPDNRcmmYLugrRjJlBtWvRA==}
    hasBin: true

  jsbn@1.1.0:
    resolution: {integrity: sha512-4bYVV3aAMtDTTu4+xsDYa6sy9GyJ69/amsu9sYF2zqjiEoZA5xJi3BrfX3uY+/IekIu7MwdObdbDWpoZdBv3/A==}

  jsdoc-type-pratt-parser@4.1.0:
    resolution: {integrity: sha512-Hicd6JK5Njt2QB6XYFS7ok9e37O8AYk3jTcppG4YVQnYjOemymvTcmc7OWsmq/Qqj5TdRFO5/x/tIPmBeRtGHg==}
    engines: {node: '>=12.0.0'}

  jsesc@3.0.2:
    resolution: {integrity: sha512-xKqzzWXDttJuOcawBt4KnKHHIf5oQ/Cxax+0PWFG+DFDgHNAdi+TXECADI+RYiFUMmx8792xsMbbgXj4CwnP4g==}
    engines: {node: '>=6'}
    hasBin: true

  jsesc@3.1.0:
    resolution: {integrity: sha512-/sM3dO2FOzXjKQhJuo0Q173wf2KOo8t4I8vHy6lF9poUp7bKT0/NHE8fPX23PwfhnykfqnC2xRxOnVw5XuGIaA==}
    engines: {node: '>=6'}
    hasBin: true

  json-bigint@1.0.0:
    resolution: {integrity: sha512-SiPv/8VpZuWbvLSMtTDU8hEfrZWg/mH/nV/b4o0CYbSxu1UIQPLdwKOCIyLQX+VIPO5vrLX3i8qtqFyhdPSUSQ==}

  json-buffer@3.0.1:
    resolution: {integrity: sha512-4bV5BfR2mqfQTJm+V5tPPdf+ZpuhiIvTuAB5g8kcrXOZpTT/QwwVRWBywX1ozr6lEuPdbHxwaJlm9G6mI2sfSQ==}

  json-parse-even-better-errors@2.3.1:
    resolution: {integrity: sha512-xyFwyhro/JEof6Ghe2iz2NcXoj2sloNsWr/XsERDK/oiPCfaNhl5ONfp+jQdAZRQQ0IJWNzH9zIZF7li91kh2w==}

  json-schema-traverse@0.4.1:
    resolution: {integrity: sha512-xbbCH5dCYU5T8LcEhhuh7HJ88HXuW3qsI3Y0zOZFKfZEHcpWiHU/Jxzk629Brsab/mMiHQti9wMP+845RPe3Vg==}

  json-stable-stringify-without-jsonify@1.0.1:
    resolution: {integrity: sha512-Bdboy+l7tA3OGW6FjyFHWkP5LuByj1Tk33Ljyq0axyzdk9//JSi2u3fP1QSmd1KNwq6VOKYGlAu87CisVir6Pw==}

  json5@2.2.3:
    resolution: {integrity: sha512-XmOWe7eyHYH14cLdVPoyg+GOH3rYX++KpzrylJwSW98t3Nk+U8XOl8FWKOgwtzdb8lXGf6zYwDUzeHMWfxasyg==}
    engines: {node: '>=6'}
    hasBin: true

  jsonc-parser@3.3.1:
    resolution: {integrity: sha512-HUgH65KyejrUFPvHFPbqOY0rsFip3Bo5wb4ngvdi1EpCYWUQDC5V+Y7mZws+DLkr4M//zQJoanu1SP+87Dv1oQ==}

  jsonfile@6.1.0:
    resolution: {integrity: sha512-5dgndWOriYSm5cnYaJNhalLNDKOqFwyDB/rr1E9ZsGciGvKPs8R2xYGCacuf3z6K1YKDz182fd+fY3cn3pMqXQ==}

  jwa@2.0.1:
    resolution: {integrity: sha512-hRF04fqJIP8Abbkq5NKGN0Bbr3JxlQ+qhZufXVr0DvujKy93ZCbXZMHDL4EOtodSbCWxOqR8MS1tXA5hwqCXDg==}

  jws@4.0.0:
    resolution: {integrity: sha512-KDncfTmOZoOMTFG4mBlG0qUIOlc03fmzH+ru6RgYVZhPkyiy/92Owlt/8UEN+a4TXR1FQetfIpJE8ApdvdVxTg==}

  keyv@4.5.4:
    resolution: {integrity: sha512-oxVHkHR/EJf2CNXnWxRLW6mg7JyCCUcG0DtEGmL2ctUo1PNTin1PUil+r/+4r5MpVgC/fn1kjsx7mjSujKqIpw==}

  leven@3.1.0:
    resolution: {integrity: sha512-qsda+H8jTaUaN/x5vzW2rzc+8Rw4TAQ/4KjB46IwK5VH+IlVeeeje/EoZRpiXvIqjFgK84QffqPztGI3VBLG1A==}
    engines: {node: '>=6'}

  levn@0.4.1:
    resolution: {integrity: sha512-+bT2uH4E5LGE7h/n3evcS/sQlJXCpIp6ym8OWJ5eV6+67Dsql/LaaT7qJBAt2rzfoa/5QBGBhxDix1dMt2kQKQ==}
    engines: {node: '>= 0.8.0'}

  lilconfig@3.1.3:
    resolution: {integrity: sha512-/vlFKAoH5Cgt3Ie+JLhRbwOsCQePABiU3tJ1egGvyQ+33R/vcwM2Zl2QR/LzjsBeItPt3oSVXapn+m4nQDvpzw==}
    engines: {node: '>=14'}

  lines-and-columns@1.2.4:
    resolution: {integrity: sha512-7ylylesZQ/PV29jhEDl3Ufjo6ZX7gCqJr5F7PKrqc93v7fzSymt1BpwEU8nAUXs8qzzvqhbjhK5QZg6Mt/HkBg==}

  linkify-it@5.0.0:
    resolution: {integrity: sha512-5aHCbzQRADcdP+ATqnDuhhJ/MRIqDkZX5pyjFHRRysS8vZ5AbqGEoFIb6pYHPZ+L/OC2Lc+xT8uHVVR5CAK/wQ==}

  lint-staged@16.1.2:
    resolution: {integrity: sha512-sQKw2Si2g9KUZNY3XNvRuDq4UJqpHwF0/FQzZR2M7I5MvtpWvibikCjUVJzZdGE0ByurEl3KQNvsGetd1ty1/Q==}
    engines: {node: '>=20.17'}
    hasBin: true

  listr2@8.3.3:
    resolution: {integrity: sha512-LWzX2KsqcB1wqQ4AHgYb4RsDXauQiqhjLk+6hjbaeHG4zpjjVAB6wC/gz6X0l+Du1cN3pUB5ZlrvTbhGSNnUQQ==}
    engines: {node: '>=18.0.0'}

  locate-path@5.0.0:
    resolution: {integrity: sha512-t7hw9pI+WvuwNJXwk5zVHpyhIqzg2qTlklJOf0mVxGSbe3Fp2VieZcduNYjaLDoy6p9uGpQEGWG87WpMKlNq8g==}
    engines: {node: '>=8'}

  locate-path@6.0.0:
    resolution: {integrity: sha512-iPZK6eYjbxRu3uB4/WZ3EsEIMJFMqAoopl3R+zuq0UjcAm/MO6KCweDgPfP3elTztoKP3KtnVHxTn2NHBSDVUw==}
    engines: {node: '>=10'}

  lodash.get@4.4.2:
    resolution: {integrity: sha512-z+Uw/vLuy6gQe8cfaFWD7p0wVv8fJl3mbzXh33RS+0oW2wvUqiRXiQ69gLWSLpgB5/6sU+r6BlQR0MBILadqTQ==}
    deprecated: This package is deprecated. Use the optional chaining (?.) operator instead.

  lodash.isequal@4.5.0:
    resolution: {integrity: sha512-pDo3lu8Jhfjqls6GkMgpahsF9kCyayhgykjyLMNFTKWrpVdAQtYyB4muAMWozBB4ig/dtWAmsMxLEI8wuz+DYQ==}
    deprecated: This package is deprecated. Use require('node:util').isDeepStrictEqual instead.

  lodash.memoize@4.1.2:
    resolution: {integrity: sha512-t7j+NzmgnQzTAYXcsHYLgimltOV1MXHtlOWf6GjL9Kj8GK5FInw5JotxvbOs+IvV1/Dzo04/fCGfLVs7aXb4Ag==}

  lodash.merge@4.6.2:
    resolution: {integrity: sha512-0KpjqXRVvrYyCsX1swR/XTK0va6VQkQM6MNo7PqW77ByjAhoARA8EfrP1N4+KlKj8YS0ZUCtRT/YUuhyYDujIQ==}

  lodash.mergewith@4.6.2:
    resolution: {integrity: sha512-GK3g5RPZWTRSeLSpgP8Xhra+pnjBC56q9FZYe1d5RN3TJ35dbkGy3YqBSMbyCrlbi+CM9Z3Jk5yTL7RCsqboyQ==}

  log-update@6.1.0:
    resolution: {integrity: sha512-9ie8ItPR6tjY5uYJh8K/Zrv/RMZ5VOlOWvtZdEHYSTFKZfIBPQa9tOAEeAWhd+AnIneLJ22w5fjOYtoutpWq5w==}
    engines: {node: '>=18'}

  lru-cache@10.4.3:
    resolution: {integrity: sha512-JNAzZcXrCt42VGLuYz0zfAzDfAvJWW6AfYlDBQyDV5DClI2m5sAmK+OIO7s59XfsRsWHp02jAJrRadPRGTt6SQ==}

  lru-cache@5.1.1:
    resolution: {integrity: sha512-KpNARQA3Iwv+jTA0utUVVbrh+Jlrr1Fv0e56GGzAFOXN7dk/FviaDW8LHmK52DlcH4WP2n6gI8vN1aesBFgo9w==}

  lru-cache@7.18.3:
    resolution: {integrity: sha512-jumlc0BIUrS3qJGgIkWZsyfAM7NCWiBcCDhnd+3NNM5KbBmLTgHVfWBcg6W+rLUsIpzpERPsvwUP7CckAQSOoA==}
    engines: {node: '>=12'}

  lunr@2.3.9:
    resolution: {integrity: sha512-zTU3DaZaF3Rt9rhN3uBMGQD3dD2/vFQqnvZCDv4dl5iOzq2IZQqTxu90r4E5J+nP70J3ilqVCrbho2eWaeW8Ow==}

  make-dir@4.0.0:
    resolution: {integrity: sha512-hXdUTZYIVOt1Ex//jAQi+wTZZpUpwBj/0QsOzqegb3rGMMeJiSEu5xLHnYfBrRV4RH2+OCSOO95Is/7x1WJ4bw==}
    engines: {node: '>=10'}

  make-error@1.3.6:
    resolution: {integrity: sha512-s8UhlNe7vPKomQhC1qFelMokr/Sc3AgNbso3n74mVPA5LTZwkB9NlXf4XPamLxJE8h0gh73rM94xvwRT2CVInw==}

  makeerror@1.0.12:
    resolution: {integrity: sha512-JmqCvUhmt43madlpFzG4BQzG2Z3m6tvQDNKdClZnO3VbIudJYmxsT0FNJMeiB2+JTSlTQTSbU8QdesVmwJcmLg==}

  markdown-it@14.1.0:
    resolution: {integrity: sha512-a54IwgWPaeBCAAsv13YgmALOF1elABB08FxO9i+r4VFk5Vl4pKokRPeX8u5TCgSsPi6ec1otfLjdOpVcgbpshg==}
    hasBin: true

  math-intrinsics@1.1.0:
    resolution: {integrity: sha512-/IXtbwEk5HTPyEwyKX6hGkYXxM9nbj64B+ilVJnC/R6B0pH5G4V3b0pVbL7DBj4tkhBAppbQUlf6F6Xl9LHu1g==}
    engines: {node: '>= 0.4'}

  mdurl@2.0.0:
    resolution: {integrity: sha512-Lf+9+2r+Tdp5wXDXC4PcIBjTDtq4UKjCPMQhKIuzpJNW0b96kVqSwW0bT7FhRSfmAiFYgP+SCRvdrDozfh0U5w==}

  media-typer@1.1.0:
    resolution: {integrity: sha512-aisnrDP4GNe06UcKFnV5bfMNPBUw4jsLGaWwWfnH3v02GnBuXX2MCVn5RbrWo0j3pczUilYblq7fQ7Nw2t5XKw==}
    engines: {node: '>= 0.8'}

  merge-descriptors@2.0.0:
    resolution: {integrity: sha512-Snk314V5ayFLhp3fkUREub6WtjBfPdCPY1Ln8/8munuLuiYhsABgBVWsozAG+MWMbVEvcdcpbi9R7ww22l9Q3g==}
    engines: {node: '>=18'}

  merge-stream@2.0.0:
    resolution: {integrity: sha512-abv/qOcuPfk3URPfDzmZU1LKmuw8kT+0nIHvKrKgFrwifol/doWcdA4ZqsWQ8ENrFKkd67Mfpo/LovbIUsbt3w==}

  merge2@1.4.1:
    resolution: {integrity: sha512-8q7VEgMJW4J8tcfVPy8g09NcQwZdbwFEqhe/WZkoIzjn/3TGDwtOCYtXGxA3O8tPzpczCCDgv+P2P5y00ZJOOg==}
    engines: {node: '>= 8'}

  micromatch@4.0.8:
    resolution: {integrity: sha512-PXwfBhYu0hBCPw8Dn0E+WDYb7af3dSLVWKi3HGv84IdF4TyFoC0ysxFd0Goxw7nSv4T/PzEJQxsYsEiFCKo2BA==}
    engines: {node: '>=8.6'}

  mime-db@1.54.0:
    resolution: {integrity: sha512-aU5EJuIN2WDemCcAp2vFBfp/m4EAhWJnUNSSw0ixs7/kXbd6Pg64EmwJkNdFhB8aWt1sH2CTXrLxo/iAGV3oPQ==}
    engines: {node: '>= 0.6'}

  mime-types@3.0.1:
    resolution: {integrity: sha512-xRc4oEhT6eaBpU1XF7AjpOFD+xQmXNB5OVKwp4tqCuBpHLS/ZbBDrc07mYTDqVMg6PfxUjjNp85O6Cd2Z/5HWA==}
    engines: {node: '>= 0.6'}

  mimic-fn@2.1.0:
    resolution: {integrity: sha512-OqbOk5oEQeAZ8WXWydlu9HJjz9WVdEIvamMCcXmuqUYjTknH/sqsWvhQ3vgwKFRR1HpjvNBKQ37nbJgYzGqGcg==}
    engines: {node: '>=6'}

  mimic-function@5.0.1:
    resolution: {integrity: sha512-VP79XUPxV2CigYP3jWwAUFSku2aKqBH7uTAapFWCBqutsbmDo96KY5o8uh6U+/YSIn5OxJnXp73beVkpqMIGhA==}
    engines: {node: '>=18'}

  mimic-response@3.1.0:
    resolution: {integrity: sha512-z0yWI+4FDrrweS8Zmt4Ej5HdJmky15+L2e6Wgn3+iK5fWzb6T3fhNFq2+MeTRb064c6Wr4N/wv0DzQTjNzHNGQ==}
    engines: {node: '>=10'}

  min-indent@1.0.1:
    resolution: {integrity: sha512-I9jwMn07Sy/IwOj3zVkVik2JTvgpaykDZEigL6Rx6N9LbMywwUSMtxET+7lVoDLLd3O3IXwJwvuuns8UB/HeAg==}
    engines: {node: '>=4'}

  minimatch@3.1.2:
    resolution: {integrity: sha512-J7p63hRiAjw1NDEww1W7i37+ByIrOWO5XQQAzZ3VOcL0PNybwpfmV/N05zFAzwQ9USyEcX6t3UO+K5aqBQOIHw==}

  minimatch@5.1.6:
    resolution: {integrity: sha512-lKwV/1brpG6mBUFHtb7NUmtABCb2WZZmm2wNiOA5hAb8VdCS4B3dtMWyvcoViccwAW/COERjXLt0zP1zXUN26g==}
    engines: {node: '>=10'}

  minimatch@9.0.5:
    resolution: {integrity: sha512-G6T0ZX48xgozx7587koeX9Ys2NYy6Gmv//P89sEte9V9whIapMNF4idKxnW2QtCcLiTWlb/wfCabAtAFWhhBow==}
    engines: {node: '>=16 || 14 >=14.17'}

  minimist@1.2.8:
    resolution: {integrity: sha512-2yyAR8qBkN3YuheJanUpWC5U3bb5osDywNB8RzDVlDwDHbocAJveqqj1u8+SVD7jkWT4yvsHCpWqqWqAxb0zCA==}

  minipass@7.1.2:
    resolution: {integrity: sha512-qOOzS1cBTWYF4BH8fVePDBOO9iptMnGUEZwNc/cMWnTV2nVLZ7VoNWEPHkYczZA0pdoA7dl6e7FL659nX9S2aw==}
    engines: {node: '>=16 || 14 >=14.17'}

  mitt@3.0.1:
    resolution: {integrity: sha512-vKivATfr97l2/QBCYAkXYDbrIWPM2IIKEl7YPhjCvKlG3kE2gm+uBo6nEXK3M5/Ffh/FLpKExzOQ3JJoJGFKBw==}

  mkdirp-classic@0.5.3:
    resolution: {integrity: sha512-gKLcREMhtuZRwRAfqP3RFW+TK4JqApVBtOIftVgjuABpAtpxhPGaDcfvbhNvD0B8iD1oUr/txX35NjcaY6Ns/A==}

  ms@2.1.3:
    resolution: {integrity: sha512-6FlzubTLZG3J2a/NVCAleEhjzq5oxgHyaCU9yYXvcLsvoVaHJq/s5xXI6/XXP6tz7R9xAOtHnSO/tXtF3WRTlA==}

  nano-spawn@1.0.2:
    resolution: {integrity: sha512-21t+ozMQDAL/UGgQVBbZ/xXvNO10++ZPuTmKRO8k9V3AClVRht49ahtDjfY8l1q6nSHOrE5ASfthzH3ol6R/hg==}
    engines: {node: '>=20.17'}

  napi-build-utils@2.0.0:
    resolution: {integrity: sha512-GEbrYkbfF7MoNaoh2iGG84Mnf/WZfB0GdGEsM8wz7Expx/LlWf5U8t9nvJKXSp3qr5IsEbK04cBGhol/KwOsWA==}

  napi-postinstall@0.3.2:
    resolution: {integrity: sha512-tWVJxJHmBWLy69PvO96TZMZDrzmw5KeiZBz3RHmiM2XZ9grBJ2WgMAFVVg25nqp3ZjTFUs2Ftw1JhscL3Teliw==}
    engines: {node: ^12.20.0 || ^14.18.0 || >=16.0.0}
    hasBin: true

  natural-compare@1.4.0:
    resolution: {integrity: sha512-OWND8ei3VtNC9h7V60qff3SVobHr996CTwgxubgyQYEpg290h9J0buyECNNJexkFm5sOajh5G116RYA1c8ZMSw==}

  negotiator@1.0.0:
    resolution: {integrity: sha512-8Ofs/AUQh8MaEcrlq5xOX0CQ9ypTF5dl78mjlMNfOK08fzpgTHQRQPBxcPlEtIw0yRpws+Zo/3r+5WRby7u3Gg==}
    engines: {node: '>= 0.6'}

  netmask@2.0.2:
    resolution: {integrity: sha512-dBpDMdxv9Irdq66304OLfEmQ9tbNRFnFTuZiLo+bD+r332bBmMJ8GBLXklIXXgxd3+v9+KUnZaUR5PJMa75Gsg==}
    engines: {node: '>= 0.4.0'}

  node-abi@3.75.0:
    resolution: {integrity: sha512-OhYaY5sDsIka7H7AtijtI9jwGYLyl29eQn/W623DiN/MIv5sUqc4g7BIDThX+gb7di9f6xK02nkp8sdfFWZLTg==}
    engines: {node: '>=10'}

  node-domexception@1.0.0:
    resolution: {integrity: sha512-/jKZoMpw0F8GRwl4/eLROPA3cfcXtLApP0QzLmUT/HuPCZWyB7IY9ZrMeKw2O/nFIqPQB3PVM9aYm0F312AXDQ==}
    engines: {node: '>=10.5.0'}
    deprecated: Use your platform's native DOMException instead

  node-fetch@3.3.2:
    resolution: {integrity: sha512-dRB78srN/l6gqWulah9SrxeYnxeddIG30+GOqK/9OlLVyLg3HPnr6SqOWTWOXKRwC2eGYCkZ59NNuSgvSrpgOA==}
    engines: {node: ^12.20.0 || ^14.13.1 || >=16.0.0}

  node-int64@0.4.0:
    resolution: {integrity: sha512-O5lz91xSOeoXP6DulyHfllpq+Eg00MWitZIbtPfoSEvqIHdl5gfcY6hYzDWnj0qD5tz52PI08u9qUvSVeUBeHw==}

  node-releases@2.0.19:
    resolution: {integrity: sha512-xxOWJsBKtzAq7DY0J+DTzuz58K8e7sJbdgwkbMWQe8UYB6ekmsQ45q0M/tJDsGaZmbC+l7n57UV8Hl5tHxO9uw==}

  nodemon@3.1.10:
    resolution: {integrity: sha512-WDjw3pJ0/0jMFmyNDp3gvY2YizjLmmOUQo6DEBY+JgdvW/yQ9mEeSw6H5ythl5Ny2ytb7f9C2nIbjSxMNzbJXw==}
    engines: {node: '>=10'}
    hasBin: true

  normalize-path@3.0.0:
    resolution: {integrity: sha512-6eZs5Ls3WtCisHWp9S2GUy8dqkpGi4BVSz3GaqiE6ezub0512ESztXUwUB6C6IKbQkY2Pnb/mD4WYojCRwcwLA==}
    engines: {node: '>=0.10.0'}

  npm-run-path@4.0.1:
    resolution: {integrity: sha512-S48WzZW777zhNIrn7gxOlISNAqi9ZC/uQFnRdbeIHhZhCA6UqpkOT8T1G7BvfdgP4Er8gF4sUbaS0i7QvIfCWw==}
    engines: {node: '>=8'}

  nth-check@2.1.1:
    resolution: {integrity: sha512-lqjrjmaOoAnWfMmBPL+XNnynZh2+swxiX3WUE0s4yEHI6m+AwrK2UZOimIRl3X/4QctVqS8AiZjFqyOGrMXb/w==}

  object-inspect@1.13.4:
    resolution: {integrity: sha512-W67iLl4J2EXEGTbfeHCffrjDfitvLANg0UlX3wFUUSTx92KXRFegMHUVgSqE+wvhAbi4WqjGg9czysTV2Epbew==}
    engines: {node: '>= 0.4'}

  on-finished@2.4.1:
    resolution: {integrity: sha512-oVlzkg3ENAhCk2zdv7IJwd/QUD4z2RxRwpkcGY8psCVcCYZNq4wYnVWALHM+brtuJjePWiYF/ClmuDr8Ch5+kg==}
    engines: {node: '>= 0.8'}

  once@1.4.0:
    resolution: {integrity: sha512-lNaJgI+2Q5URQBkccEKHTQOPaXdUxnZZElQTZY0MFUAuaEqe1E+Nyvgdz/aIyNi6Z9MzO5dv1H8n58/GELp3+w==}

  onetime@5.1.2:
    resolution: {integrity: sha512-kbpaSSGJTWdAY5KPVeMOKXSrPtr8C8C7wodJbcsd51jRnmD+GZu8Y0VoU6Dm5Z4vWr0Ig/1NKuWRKf7j5aaYSg==}
    engines: {node: '>=6'}

  onetime@7.0.0:
    resolution: {integrity: sha512-VXJjc87FScF88uafS3JllDgvAm+c/Slfz06lorj2uAY34rlUu0Nt+v8wreiImcrgAjjIHp1rXpTDlLOGw29WwQ==}
    engines: {node: '>=18'}

  only-allow@1.2.1:
    resolution: {integrity: sha512-M7CJbmv7UCopc0neRKdzfoGWaVZC+xC1925GitKH9EAqYFzX9//25Q7oX4+jw0tiCCj+t5l6VZh8UPH23NZkMA==}
    hasBin: true

  open@8.4.2:
    resolution: {integrity: sha512-7x81NCL719oNbsq/3mh+hVrAWmFuEYUqrq/Iw3kUzH8ReypT9QQ0BLoJS7/G9k6N81XjW4qHWtjWwe/9eLy1EQ==}
    engines: {node: '>=12'}

  openapi-types@12.1.3:
    resolution: {integrity: sha512-N4YtSYJqghVu4iek2ZUvcN/0aqH1kRDuNqzcycDxhOUpg7GdvLa2F3DgS6yBNhInhv2r/6I0Flkn7CqL8+nIcw==}

  optionator@0.9.4:
    resolution: {integrity: sha512-6IpQ7mKUxRcZNLIObR0hz7lxsapSSIYNZJwXPGeF0mTVqGKFIXj1DQcMoT22S3ROcLyY/rz0PWaWZ9ayWmad9g==}
    engines: {node: '>= 0.8.0'}

  p-limit@2.3.0:
    resolution: {integrity: sha512-//88mFWSJx8lxCzwdAABTJL2MyWB12+eIY7MDL2SqLmAkeKU9qxRvWuSyTjm3FUmpBEMuFfckAIqEaVGUDxb6w==}
    engines: {node: '>=6'}

  p-limit@3.1.0:
    resolution: {integrity: sha512-TYOanM3wGwNGsZN2cVTYPArw454xnXj5qmWF1bEoAc4+cU/ol7GVh7odevjp1FNHduHc3KZMcFduxU5Xc6uJRQ==}
    engines: {node: '>=10'}

  p-locate@4.1.0:
    resolution: {integrity: sha512-R79ZZ/0wAxKGu3oYMlz8jy/kbhsNrS7SKZ7PxEHBgJ5+F2mtFW2fK2cOtBh1cHYkQsbzFV7I+EoRKe6Yt0oK7A==}
    engines: {node: '>=8'}

  p-locate@5.0.0:
    resolution: {integrity: sha512-LaNjtRWUBY++zB5nE/NwcaoMylSPk+S+ZHNB1TzdbMJMny6dynpAGt7X/tl/QYq3TIeE6nxHppbo2LGymrG5Pw==}
    engines: {node: '>=10'}

  p-try@2.2.0:
    resolution: {integrity: sha512-R4nPAVTAU0B9D35/Gk3uJf/7XYbQcyohSKdvAxIRSNghFl4e71hVoGnBNQz9cWaXxO2I10KTC+3jMdvvoKw6dQ==}
    engines: {node: '>=6'}

  pac-proxy-agent@7.2.0:
    resolution: {integrity: sha512-TEB8ESquiLMc0lV8vcd5Ql/JAKAoyzHFXaStwjkzpOpC5Yv+pIzLfHvjTSdf3vpa2bMiUQrg9i6276yn8666aA==}
    engines: {node: '>= 14'}

  pac-resolver@7.0.1:
    resolution: {integrity: sha512-5NPgf87AT2STgwa2ntRMr45jTKrYBGkVU36yT0ig/n/GMAa3oPqhZfIQ2kMEimReg0+t9kZViDVZ83qfVUlckg==}
    engines: {node: '>= 14'}

  package-json-from-dist@1.0.1:
    resolution: {integrity: sha512-UEZIS3/by4OC8vL3P2dTXRETpebLI2NiI5vIrjaD/5UtrkFX/tNbwjTSRAGC/+7CAo2pIcBaRgWmcBBHcsaCIw==}

  parent-module@1.0.1:
    resolution: {integrity: sha512-GQ2EWRpQV8/o+Aw8YqtfZZPfNRWZYkbidE9k5rpl/hC3vtHHBfGm2Ifi6qWV+coDGkrUKZAxE3Lot5kcsRlh+g==}
    engines: {node: '>=6'}

  parse-imports-exports@0.2.4:
    resolution: {integrity: sha512-4s6vd6dx1AotCx/RCI2m7t7GCh5bDRUtGNvRfHSP2wbBQdMi67pPe7mtzmgwcaQ8VKK/6IB7Glfyu3qdZJPybQ==}

  parse-json@5.2.0:
    resolution: {integrity: sha512-ayCKvm/phCGxOkYRSCM82iDwct8/EonSEgCSxWxD7ve6jHggsFl4fZVQBPRNgQoKiuV/odhFrGzQXZwbifC8Rg==}
    engines: {node: '>=8'}

  parse-statements@1.0.11:
    resolution: {integrity: sha512-HlsyYdMBnbPQ9Jr/VgJ1YF4scnldvJpJxCVx6KgqPL4dxppsWrJHCIIxQXMJrqGnsRkNPATbeMJ8Yxu7JMsYcA==}

  parse5-htmlparser2-tree-adapter@7.1.0:
    resolution: {integrity: sha512-ruw5xyKs6lrpo9x9rCZqZZnIUntICjQAd0Wsmp396Ul9lN/h+ifgVV1x1gZHi8euej6wTfpqX8j+BFQxF0NS/g==}

  parse5-parser-stream@7.1.2:
    resolution: {integrity: sha512-JyeQc9iwFLn5TbvvqACIF/VXG6abODeB3Fwmv/TGdLk2LfbWkaySGY72at4+Ty7EkPZj854u4CrICqNk2qIbow==}

  parse5@7.3.0:
    resolution: {integrity: sha512-IInvU7fabl34qmi9gY8XOVxhYyMyuH2xUNpb2q8/Y+7552KlejkRvqvD19nMoUW/uQGGbqNpA6Tufu5FL5BZgw==}

  parseurl@1.3.3:
    resolution: {integrity: sha512-CiyeOxFT/JZyN5m0z9PfXw4SCBJ6Sygz1Dpl0wqjlhDEGGBP1GnsUVEL0p63hoG1fcj3fHynXi9NYO4nWOL+qQ==}
    engines: {node: '>= 0.8'}

  path-exists@4.0.0:
    resolution: {integrity: sha512-ak9Qy5Q7jYb2Wwcey5Fpvg2KoAc/ZIhLSLOSBmRmygPsGwkVVt0fZa0qrtMz+m6tJTAHfZQ8FnmB4MG4LWy7/w==}
    engines: {node: '>=8'}

  path-is-absolute@1.0.1:
    resolution: {integrity: sha512-AVbw3UJ2e9bq64vSaS9Am0fje1Pa8pbGqTTsmXfaIiMpnr5DlDhfJOuLj9Sf95ZPVDAUerDfEk88MPmPe7UCQg==}
    engines: {node: '>=0.10.0'}

  path-key@3.1.1:
    resolution: {integrity: sha512-ojmeN0qd+y0jszEtoY48r0Peq5dwMEkIlCOu6Q5f41lfkswXuKtYrhgoTpLnyIcHm24Uhqx+5Tqm2InSwLhE6Q==}
    engines: {node: '>=8'}

  path-scurry@1.11.1:
    resolution: {integrity: sha512-Xa4Nw17FS9ApQFJ9umLiJS4orGjm7ZzwUrwamcGQuHSzDyth9boKDaycYdDcZDuqYATXw4HFXgaqWTctW/v1HA==}
    engines: {node: '>=16 || 14 >=14.18'}

  path-to-regexp@8.2.0:
    resolution: {integrity: sha512-TdrF7fW9Rphjq4RjrW0Kp2AW0Ahwu9sRGTkS6bvDi0SCwZlEZYmcfDbEsTz8RVk0EHIS/Vd1bv3JhG+1xZuAyQ==}
    engines: {node: '>=16'}

  pend@1.2.0:
    resolution: {integrity: sha512-F3asv42UuXchdzt+xXqfW1OGlVBe+mxa2mqI0pg5yAHZPvFmY3Y6drSf/GQ1A86WgWEN9Kzh/WrgKa6iGcHXLg==}

  picocolors@1.1.1:
    resolution: {integrity: sha512-xceH2snhtb5M9liqDsmEw56le376mTZkEX/jEb/RxNFyegNul7eNslCXP9FDj/Lcu0X8KEyMceP2ntpaHrDEVA==}

  picomatch@2.3.1:
    resolution: {integrity: sha512-JU3teHTNjmE2VCGFzuY8EXzCDVwEqB2a8fsIvwaStHhAWJEeVd1o1QD80CU6+ZdEXXSLbSsuLwJjkCBWqRQUVA==}
    engines: {node: '>=8.6'}

  picomatch@4.0.3:
    resolution: {integrity: sha512-5gTmgEY/sqK6gFXLIsQNH19lWb4ebPDLA4SdLP7dsWkIXHWlG66oPuVvXSGFPppYZz8ZDZq0dYYrbHfBCVUb1Q==}
    engines: {node: '>=12'}

  pidtree@0.6.0:
    resolution: {integrity: sha512-eG2dWTVw5bzqGRztnHExczNxt5VGsE6OwTeCG3fdUf9KBsZzO3R5OIIIzWR+iZA0NtZ+RDVdaoE2dK1cn6jH4g==}
    engines: {node: '>=0.10'}
    hasBin: true

  pirates@4.0.7:
    resolution: {integrity: sha512-TfySrs/5nm8fQJDcBDuUng3VOUKsd7S+zqvbOTiGXHfxX4wK31ard+hoNuvkicM/2YFzlpDgABOevKSsB4G/FA==}
    engines: {node: '>= 6'}

  pkg-dir@4.2.0:
    resolution: {integrity: sha512-HRDzbaKjC+AOWVXxAU/x54COGeIv9eb+6CkDSQoNTt4XyWoIJvuPsXizxu/Fr23EiekbtZwmh1IcIG/l/a10GQ==}
    engines: {node: '>=8'}

  pluralize@8.0.0:
    resolution: {integrity: sha512-Nc3IT5yHzflTfbjgqWcCPpo7DaKy4FnpB0l/zCAW0Tc7jxAiuqSxHasntB3D7887LSrA93kDJ9IXovxJYxyLCA==}
    engines: {node: '>=4'}

  possible-typed-array-names@1.1.0:
    resolution: {integrity: sha512-/+5VFTchJDoVj3bhoqi6UeymcD00DAwb1nJwamzPvHEszJ4FpF6SNNbUbOS8yI56qHzdV8eK0qEfOSiodkTdxg==}
    engines: {node: '>= 0.4'}

  prebuild-install@7.1.3:
    resolution: {integrity: sha512-8Mf2cbV7x1cXPUILADGI3wuhfqWvtiLA1iclTDbFRZkgRQS0NqsPZphna9V+HyTEadheuPmjaJMsbzKQFOzLug==}
    engines: {node: '>=10'}
    hasBin: true

  prelude-ls@1.2.1:
    resolution: {integrity: sha512-vkcDPrRZo1QZLbn5RLGPpg/WmIQ65qoWWhcGKf/b5eplkkarX0m9z8ppCat4mlOqUsWpyNuYgO3VRyrYHSzX5g==}
    engines: {node: '>= 0.8.0'}

  prettier-linter-helpers@1.0.0:
    resolution: {integrity: sha512-GbK2cP9nraSSUF9N2XwUwqfzlAFlMNYYl+ShE/V+H8a9uNl/oUqB1w2EL54Jh0OlyRSd8RfWYJ3coVS4TROP2w==}
    engines: {node: '>=6.0.0'}

  prettier@3.6.2:
    resolution: {integrity: sha512-I7AIg5boAr5R0FFtJ6rCfD+LFsWHp81dolrFD8S79U9tb8Az2nGrJncnMSnys+bpQJfRUzqs9hnA81OAA3hCuQ==}
    engines: {node: '>=14'}
    hasBin: true

  pretty-format@30.0.5:
    resolution: {integrity: sha512-D1tKtYvByrBkFLe2wHJl2bwMJIiT8rW+XA+TiataH79/FszLQMrpGEvzUVkzPau7OCO0Qnrhpe87PqtOAIB8Yw==}
    engines: {node: ^18.14.0 || ^20.0.0 || ^22.0.0 || >=24.0.0}

  progress@2.0.3:
    resolution: {integrity: sha512-7PiHtLll5LdnKIMw100I+8xJXR5gW2QwWYkT6iJva0bXitZKa/XMrSbdmg3r2Xnaidz9Qumd0VPaMrZlF9V9sA==}
    engines: {node: '>=0.4.0'}

  proxy-addr@2.0.7:
    resolution: {integrity: sha512-llQsMLSUDUPT44jdrU/O37qlnifitDP+ZwrmmZcoSKyLKvtZxpyV0n2/bD/N4tBAAZ/gJEdZU7KMraoK1+XYAg==}
    engines: {node: '>= 0.10'}

  proxy-agent@6.5.0:
    resolution: {integrity: sha512-TmatMXdr2KlRiA2CyDu8GqR8EjahTG3aY3nXjdzFyoZbmB8hrBsTyMezhULIXKnC0jpfjlmiZ3+EaCzoInSu/A==}
    engines: {node: '>= 14'}

  proxy-from-env@1.1.0:
    resolution: {integrity: sha512-D+zkORCbA9f1tdWRK0RaCR3GPv50cMxcrz4X8k5LTSUD1Dkw47mKJEZQNunItRTkWwgtaUSo1RVFRIG9ZXiFYg==}

  pstree.remy@1.1.8:
    resolution: {integrity: sha512-77DZwxQmxKnu3aR542U+X8FypNzbfJ+C5XQDk3uWjWxn6151aIMGthWYRXTqT1E5oJvg+ljaa2OJi+VfvCOQ8w==}

  pump@3.0.3:
    resolution: {integrity: sha512-todwxLMY7/heScKmntwQG8CXVkWUOdYxIvY2s0VWAAMh/nd8SoYiRaKjlr7+iCs984f2P8zvrfWcDDYVb73NfA==}

  punycode.js@2.3.1:
    resolution: {integrity: sha512-uxFIHU0YlHYhDQtV4R9J6a52SLx28BCjT+4ieh7IGbgwVJWO+km431c4yRlREUAsAmt/uMjQUyQHNEPf0M39CA==}
    engines: {node: '>=6'}

  punycode@1.3.2:
    resolution: {integrity: sha512-RofWgt/7fL5wP1Y7fxE7/EmTLzQVnB0ycyibJ0OOHIlJqTNzglYFxVwETOcIoJqJmpDXJ9xImDv+Fq34F/d4Dw==}

  punycode@2.3.1:
    resolution: {integrity: sha512-vYt7UD1U9Wg6138shLtLOvdAu+8DsC/ilFtEVHcH+wydcSpNE20AfSOduf6MkRFahL5FY7X1oU7nKVZFtfq8Fg==}
    engines: {node: '>=6'}

  puppeteer-core@24.15.0:
    resolution: {integrity: sha512-2iy0iBeWbNyhgiCGd/wvGrDSo73emNFjSxYOcyAqYiagkYt5q4cPfVXaVDKBsukgc2fIIfLAalBZlaxldxdDYg==}
    engines: {node: '>=18'}

  puppeteer@24.15.0:
    resolution: {integrity: sha512-HPSOTw+DFsU/5s2TUUWEum9WjFbyjmvFDuGHtj2X4YUz2AzOzvKMkT3+A3FR+E+ZefiX/h3kyLyXzWJWx/eMLQ==}
    engines: {node: '>=18'}
    hasBin: true

  pure-rand@7.0.1:
    resolution: {integrity: sha512-oTUZM/NAZS8p7ANR3SHh30kXB+zK2r2BPcEn/awJIbOvq82WoMN4p62AWWp3Hhw50G0xMsw1mhIBLqHw64EcNQ==}

  qs@6.14.0:
    resolution: {integrity: sha512-YWWTjgABSKcvs/nWBi9PycY/JiPJqOD4JA6o9Sej2AtvSGarXxKC3OQSk4pAarbdQlKAh5D4FCQkJNkW+GAn3w==}
    engines: {node: '>=0.6'}

  querystring@0.2.0:
    resolution: {integrity: sha512-X/xY82scca2tau62i9mDyU9K+I+djTMUsvwf7xnUX5GLvVzgJybOJf4Y6o9Zx3oJK/LSXg5tTZBjwzqVPaPO2g==}
    engines: {node: '>=0.4.x'}
    deprecated: The querystring API is considered Legacy. new code should use the URLSearchParams API instead.

  queue-microtask@1.2.3:
    resolution: {integrity: sha512-NuaNSa6flKT5JaSYQzJok04JzTL1CA6aGhv5rfLW3PgqA+M2ChpZQnAC8h8i4ZFkBS8X5RqkDBHA7r4hej3K9A==}

  range-parser@1.2.1:
    resolution: {integrity: sha512-Hrgsx+orqoygnmhFbKaHE6c296J+HTAQXoxEF6gNupROmmGJRoyzfG3ccAveqCBrwr/2yxQ5BVd/GTl5agOwSg==}
    engines: {node: '>= 0.6'}

  raw-body@3.0.0:
    resolution: {integrity: sha512-RmkhL8CAyCRPXCE28MMH0z2PNWQBNk2Q09ZdxM9IOOXwxwZbN+qbWaatPkdkWIKL2ZVDImrN/pK5HTRz2PcS4g==}
    engines: {node: '>= 0.8'}

  rc@1.2.8:
    resolution: {integrity: sha512-y3bGgqKj3QBdxLbLkomlohkvsA8gdAiUQlSBJnBhfn+BPxg4bc62d8TcBW15wavDfgexCgccckhcZvywyQYPOw==}
    hasBin: true

  react-is@18.3.1:
    resolution: {integrity: sha512-/LLMVyas0ljjAtoYiPqYiL8VWXzUUdThrmU5+n20DZv+a+ClRoevUzw5JxU+Ieh5/c87ytoTBV9G1FiKfNJdmg==}

  readable-stream@3.6.2:
    resolution: {integrity: sha512-9u/sniCrY3D5WdsERHzHE4G2YCXqoG5FTHUiCC4SIbr6XcLZBY05ya9EKjYek9O5xOAwjGq+1JdGBAS7Q9ScoA==}
    engines: {node: '>= 6'}

  readdirp@3.6.0:
    resolution: {integrity: sha512-hOS089on8RduqdbhvQ5Z37A0ESjsqz6qnRcffsMU3495FuTdqSm+7bhJ29JvIOsBDEEnan5DPu9t3To9VRlMzA==}
    engines: {node: '>=8.10.0'}

  reflect-metadata@0.2.2:
    resolution: {integrity: sha512-urBwgfrvVP/eAyXx4hluJivBKzuEbSQs9rKWCrCkbSxNv8mxPcUZKeuoF3Uy4mJl3Lwprp6yy5/39VWigZ4K6Q==}

  regexp-tree@0.1.27:
    resolution: {integrity: sha512-iETxpjK6YoRWJG5o6hXLwvjYAoW+FEZn9os0PD/b6AP6xQwsa/Y7lCVgIixBbUPMfhu+i2LtdeAqVTgGlQarfA==}
    hasBin: true

  regjsparser@0.12.0:
    resolution: {integrity: sha512-cnE+y8bz4NhMjISKbgeVJtqNbtf5QpjZP+Bslo+UqkIt9QPnX9q095eiRRASJG1/tz6dlNr6Z5NsBiWYokp6EQ==}
    hasBin: true

  require-directory@2.1.1:
    resolution: {integrity: sha512-fGxEI7+wsG9xrvdjsrlmL22OMTTiHRwAMroiEeMgq8gzoLC/PQr7RsRDSTLUg/bZAZtF+TVIkHc6/4RIKrui+Q==}
    engines: {node: '>=0.10.0'}

  resolve-cwd@3.0.0:
    resolution: {integrity: sha512-OrZaX2Mb+rJCpH/6CpSqt9xFVpN++x01XnN2ie9g6P5/3xelLAkXWVADpdz1IHD/KFfEXyE6V0U01OQ3UO2rEg==}
    engines: {node: '>=8'}

  resolve-from@4.0.0:
    resolution: {integrity: sha512-pb/MYmXstAkysRFx8piNI1tGFNQIFA3vkE3Gq4EuA1dF6gHp/+vgZqsCGJapvy8N3Q+4o7FwvquPJcnZ7RYy4g==}
    engines: {node: '>=4'}

  resolve-from@5.0.0:
    resolution: {integrity: sha512-qYg9KP24dD5qka9J47d0aVky0N+b4fTU89LN9iDnjB5waksiC49rvMB0PrUJQGoTmH50XPiqOvAjDfaijGxYZw==}
    engines: {node: '>=8'}

  restore-cursor@5.1.0:
    resolution: {integrity: sha512-oMA2dcrw6u0YfxJQXm342bFKX/E4sG9rbTzO9ptUcR/e8A33cHuvStiYOwH7fszkZlZ1z/ta9AAoPk2F4qIOHA==}
    engines: {node: '>=18'}

  reusify@1.1.0:
    resolution: {integrity: sha512-g6QUff04oZpHs0eG5p83rFLhHeV00ug/Yf9nZM6fLeUrPguBTkTQOdpAWWspMh55TZfVQDPaN3NQJfbVRAxdIw==}
    engines: {iojs: '>=1.0.0', node: '>=0.10.0'}

  rfdc@1.4.1:
    resolution: {integrity: sha512-q1b3N5QkRUWUl7iyylaaj3kOpIT0N2i9MqIEQXP73GVsN9cw3fdx8X63cEmWhJGi2PPCF23Ijp7ktmd39rawIA==}

  router@2.2.0:
    resolution: {integrity: sha512-nLTrUKm2UyiL7rlhapu/Zl45FwNgkZGaCpZbIHajDYgwlJCOzLSk+cIPAnsEqV955GjILJnKbdQC1nVPz+gAYQ==}
    engines: {node: '>= 18'}

  run-parallel@1.2.0:
    resolution: {integrity: sha512-5l4VyZR86LZ/lDxZTR6jqL8AFE2S0IFLMP26AbjsLVADxHdhB/c0GUsH+y39UfCi3dzz8OlQuPmnaJOMoDHQBA==}

  safe-buffer@5.2.1:
    resolution: {integrity: sha512-rp3So07KcdmmKbGvgaNxQSJr7bGVSVk5S9Eq1F+ppbRo70+YeaDxkw5Dd8NPN+GD6bjnYm2VuPuCXmpuYvmCXQ==}

  safe-regex-test@1.1.0:
    resolution: {integrity: sha512-x/+Cz4YrimQxQccJf5mKEbIa1NzeCRNI5Ecl/ekmlYaampdNLPalVyIcCZNNH3MvmqBugV5TMYZXv0ljslUlaw==}
    engines: {node: '>= 0.4'}

  safer-buffer@2.1.2:
    resolution: {integrity: sha512-YZo3K82SD7Riyi0E1EQPojLz7kpepnSQI9IyPbHHg1XXXevb5dJI7tpyN2ADxGcQbHG7vcyRHk0cbwqcQriUtg==}

  sax@1.2.1:
    resolution: {integrity: sha512-8I2a3LovHTOpm7NV5yOyO8IHqgVsfK4+UuySrXU8YXkSRX7k6hCV9b3HrkKCr3nMpgj+0bmocaJJWpvp1oc7ZA==}

  semver@6.3.1:
    resolution: {integrity: sha512-BR7VvDCVHO+q2xBEWskxS6DJE1qRnb7DxzUrogb71CWoSficBxYsiAGd+Kl0mmq/MprG9yArRkyrQxTO6XjMzA==}
    hasBin: true

  semver@7.7.2:
    resolution: {integrity: sha512-RF0Fw+rO5AMf9MAyaRXI4AV0Ulj5lMHqVxxdSgiVbixSCXoEmmX/jk0CuJw4+3SqroYO9VoUh+HcuJivvtJemA==}
    engines: {node: '>=10'}
    hasBin: true

  send@1.2.0:
    resolution: {integrity: sha512-uaW0WwXKpL9blXE2o0bRhoL2EGXIrZxQ2ZQ4mgcfoBxdFmQold+qWsD2jLrfZ0trjKL6vOw0j//eAwcALFjKSw==}
    engines: {node: '>= 18'}

  serve-static@2.2.0:
    resolution: {integrity: sha512-61g9pCh0Vnh7IutZjtLGGpTA355+OPn2TyDv/6ivP2h/AdAVX9azsoxmg2/M6nZeQZNYBEwIcsne1mJd9oQItQ==}
    engines: {node: '>= 18'}

  set-function-length@1.2.2:
    resolution: {integrity: sha512-pgRc4hJ4/sNjWCSS9AmnS40x3bNMDTknHgL5UaMBTMyJnU90EgWh1Rz+MC9eFu4BuN/UwZjKQuY/1v3rM7HMfg==}
    engines: {node: '>= 0.4'}

  setprototypeof@1.2.0:
    resolution: {integrity: sha512-E5LDX7Wrp85Kil5bhZv46j8jOeboKq5JMmYM3gVGdGH8xFpPWXUMsNrlODCrkoxMEeNi/XZIwuRvY4XNwYMJpw==}

  shebang-command@2.0.0:
    resolution: {integrity: sha512-kHxr2zZpYtdmrN1qDjrrX/Z1rR1kG8Dx+gkpK1G4eXmvXswmcE1hTWBWYUzlraYw1/yZp6YuDY77YtvbN0dmDA==}
    engines: {node: '>=8'}

  shebang-regex@3.0.0:
    resolution: {integrity: sha512-7++dFhtcx3353uBaq8DDR4NuxBetBzC7ZQOhmTQInHEd6bSrXdiEyzCvG07Z44UYdLShWUyXt5M/yhz8ekcb1A==}
    engines: {node: '>=8'}

  side-channel-list@1.0.0:
    resolution: {integrity: sha512-FCLHtRD/gnpCiCHEiJLOwdmFP+wzCmDEkc9y7NsYxeF4u7Btsn1ZuwgwJGxImImHicJArLP4R0yX4c2KCrMrTA==}
    engines: {node: '>= 0.4'}

  side-channel-map@1.0.1:
    resolution: {integrity: sha512-VCjCNfgMsby3tTdo02nbjtM/ewra6jPHmpThenkTYh8pG9ucZ/1P8So4u4FGBek/BjpOVsDCMoLA/iuBKIFXRA==}
    engines: {node: '>= 0.4'}

  side-channel-weakmap@1.0.2:
    resolution: {integrity: sha512-WPS/HvHQTYnHisLo9McqBHOJk2FkHO/tlpvldyrnem4aeQp4hai3gythswg6p01oSoTl58rcpiFAjF2br2Ak2A==}
    engines: {node: '>= 0.4'}

  side-channel@1.1.0:
    resolution: {integrity: sha512-ZX99e6tRweoUXqR+VBrslhda51Nh5MTQwou5tnUDgbtyM0dBgmhEDtWGP/xbKn6hqfPRHujUNwz5fy/wbbhnpw==}
    engines: {node: '>= 0.4'}

  signal-exit@3.0.7:
    resolution: {integrity: sha512-wnD2ZE+l+SPC/uoS0vXeE9L1+0wuaMqKlfz9AMUo38JsyLSBWSFcHR1Rri62LZc12vLr1gb3jl7iwQhgwpAbGQ==}

  signal-exit@4.1.0:
    resolution: {integrity: sha512-bzyZ1e88w9O1iNJbKnOlvYTrWPDl46O1bG0D3XInv+9tkPrxrN8jUUTiFlDkkmKWgn1M6CfIA13SuGqOa9Korw==}
    engines: {node: '>=14'}

  simple-concat@1.0.1:
    resolution: {integrity: sha512-cSFtAPtRhljv69IK0hTVZQ+OfE9nePi/rtJmw5UjHeVyVroEqJXP1sFztKUy1qU+xvz3u/sfYJLa947b7nAN2Q==}

  simple-get@4.0.1:
    resolution: {integrity: sha512-brv7p5WgH0jmQJr1ZDDfKDOSeWWg+OVypG99A/5vYGPqJ6pxiaHLy8nxtFjBA7oMa01ebA9gfh1uMCFqOuXxvA==}

  simple-update-notifier@2.0.0:
    resolution: {integrity: sha512-a2B9Y0KlNXl9u/vsW6sTIu9vGEpfKu2wRV6l1H3XEas/0gUIzGzBoP/IouTcUQbm9JWZLH3COxyn03TYlFax6w==}
    engines: {node: '>=10'}

  slash@3.0.0:
    resolution: {integrity: sha512-g9Q1haeby36OSStwb4ntCGGGaKsaVSjQ68fBxoQcutl5fS1vuY18H3wSt3jFyFtrkx+Kz0V1G85A4MyAdDMi2Q==}
    engines: {node: '>=8'}

  slice-ansi@5.0.0:
    resolution: {integrity: sha512-FC+lgizVPfie0kkhqUScwRu1O/lF6NOgJmlCgK+/LYxDCTk8sGelYaHDhFcDN+Sn3Cv+3VSa4Byeo+IMCzpMgQ==}
    engines: {node: '>=12'}

  slice-ansi@7.1.0:
    resolution: {integrity: sha512-bSiSngZ/jWeX93BqeIAbImyTbEihizcwNjFoRUIY/T1wWQsfsm2Vw1agPKylXvQTU7iASGdHhyqRlqQzfz+Htg==}
    engines: {node: '>=18'}

  smart-buffer@4.2.0:
    resolution: {integrity: sha512-94hK0Hh8rPqQl2xXc3HsaBoOXKV20MToPkcXvwbISWLEs+64sBq5kFgn2kJDHb1Pry9yrP0dxrCI9RRci7RXKg==}
    engines: {node: '>= 6.0.0', npm: '>= 3.0.0'}

  socks-proxy-agent@8.0.5:
    resolution: {integrity: sha512-HehCEsotFqbPW9sJ8WVYB6UbmIMv7kUUORIF2Nncq4VQvBfNBLibW9YZR5dlYCSUhwcD628pRllm7n+E+YTzJw==}
    engines: {node: '>= 14'}

  socks@2.8.6:
    resolution: {integrity: sha512-pe4Y2yzru68lXCb38aAqRf5gvN8YdjP1lok5o0J7BOHljkyCGKVz7H3vpVIXKD27rj2giOJ7DwVyk/GWrPHDWA==}
    engines: {node: '>= 10.0.0', npm: '>= 3.0.0'}

  source-map-support@0.5.13:
    resolution: {integrity: sha512-SHSKFHadjVA5oR4PPqhtAVdcBWwRYVd6g6cAXnIbRiIwc2EhPrTuKUBdSLvlEKyIP3GCf89fltvcZiP9MMFA1w==}

  source-map-support@0.5.21:
    resolution: {integrity: sha512-uBHU3L3czsIyYXKX88fdrGovxdSCoTGDRZ6SYXtSRxLZUzHg5P/66Ht6uoUlHu9EZod+inXhKo3qQgwXUT/y1w==}

  source-map@0.6.1:
    resolution: {integrity: sha512-UjgapumWlbMhkBgzT7Ykc5YXUT46F0iKu8SGXq0bcwP5dz/h0Plj6enJqjz1Zbq2l5WaqYnrVbwWOWMyF3F47g==}
    engines: {node: '>=0.10.0'}

  spdx-exceptions@2.5.0:
    resolution: {integrity: sha512-PiU42r+xO4UbUS1buo3LPJkjlO7430Xn5SVAhdpzzsPHsjbYVflnnFdATgabnLude+Cqu25p6N+g2lw/PFsa4w==}

  spdx-expression-parse@4.0.0:
    resolution: {integrity: sha512-Clya5JIij/7C6bRR22+tnGXbc4VKlibKSVj2iHvVeX5iMW7s1SIQlqu699JkODJJIhh/pUu8L0/VLh8xflD+LQ==}

  spdx-license-ids@3.0.21:
    resolution: {integrity: sha512-Bvg/8F5XephndSK3JffaRqdT+gyhfqIPwDHpX80tJrF8QQRYMo8sNMeaZ2Dp5+jhwKnUmIOyFFQfHRkjJm5nXg==}

  sprintf-js@1.0.3:
    resolution: {integrity: sha512-D9cPgkvLlV3t3IzL0D0YLvGA9Ahk4PcvVwUbN0dSGr1aP0Nrt4AEnTUbuGvquEC0mA64Gqt1fzirlRs5ibXx8g==}

  sprintf-js@1.1.3:
    resolution: {integrity: sha512-Oo+0REFV59/rz3gfJNKQiBlwfHaSESl1pcGyABQsnnIfWOFt6JNj5gCog2U6MLZ//IGYD+nA8nI+mTShREReaA==}

  stack-utils@2.0.6:
    resolution: {integrity: sha512-XlkWvfIm6RmsWtNJx+uqtKLS8eqFbxUg0ZzLXqY0caEy9l7hruX8IpiDnjsLavoBgqCCR71TqWO8MaXYheJ3RQ==}
    engines: {node: '>=10'}

  statuses@2.0.1:
    resolution: {integrity: sha512-RwNA9Z/7PrK06rYLIzFMlaF+l73iwpzsqRIFgbMLbTcLD6cOao82TaWefPXQvB2fOC4AjuYSEndS7N/mTCbkdQ==}
    engines: {node: '>= 0.8'}

  statuses@2.0.2:
    resolution: {integrity: sha512-DvEy55V3DB7uknRo+4iOGT5fP1slR8wQohVdknigZPMpMstaKJQWhwiYBACJE3Ul2pTnATihhBYnRhZQHGBiRw==}
    engines: {node: '>= 0.8'}

  streamx@2.22.1:
    resolution: {integrity: sha512-znKXEBxfatz2GBNK02kRnCXjV+AA4kjZIUxeWSr3UGirZMJfTE9uiwKHobnbgxWyL/JWro8tTq+vOqAK1/qbSA==}

  string-argv@0.3.2:
    resolution: {integrity: sha512-aqD2Q0144Z+/RqG52NeHEkZauTAUWJO8c6yTftGJKO3Tja5tUgIfmIl6kExvhtxSDP7fXB6DvzkfMpCd/F3G+Q==}
    engines: {node: '>=0.6.19'}

  string-length@4.0.2:
    resolution: {integrity: sha512-+l6rNN5fYHNhZZy41RXsYptCjA2Igmq4EG7kZAYFQI1E1VTXarr6ZPXBg6eq7Y6eK4FEhY6AJlyuFIb/v/S0VQ==}
    engines: {node: '>=10'}

  string-width@4.2.3:
    resolution: {integrity: sha512-wKyQRQpjJ0sIp62ErSZdGsjMJWsap5oRNihHhu6G7JVO/9jIB6UyevL+tXuOqrng8j/cxKTWyWUwvSTriiZz/g==}
    engines: {node: '>=8'}

  string-width@5.1.2:
    resolution: {integrity: sha512-HnLOCR3vjcY8beoNLtcjZ5/nxn2afmME6lhrDrebokqMap+XbeW8n9TXpPDOqdGK5qcI3oT0GKTW6wC7EMiVqA==}
    engines: {node: '>=12'}

  string-width@7.2.0:
    resolution: {integrity: sha512-tsaTIkKW9b4N+AEj+SVA+WhJzV7/zMhcSu78mLKWSk7cXMOSHsBKFWUs0fWwq8QyK3MgJBQRX6Gbi4kYbdvGkQ==}
    engines: {node: '>=18'}

  string_decoder@1.3.0:
    resolution: {integrity: sha512-hkRX8U1WjJFd8LsDJ2yQ/wWWxaopEsABU1XfkM8A+j0+85JAGppt16cr1Whg6KIbb4okU6Mql6BOj+uup/wKeA==}

  strip-ansi@6.0.1:
    resolution: {integrity: sha512-Y38VPSHcqkFrCpFnQ9vuSXmquuv5oXOKpGeT6aGrr3o3Gc9AlVa6JBfUSOCnbxGGZF+/0ooI7KrPuUSztUdU5A==}
    engines: {node: '>=8'}

  strip-ansi@7.1.0:
    resolution: {integrity: sha512-iq6eVVI64nQQTRYq2KtEg2d2uU7LElhTJwsH4YzIHZshxlgZms/wIc4VoDQTlG/IvVIrBKG06CrZnp0qv7hkcQ==}
    engines: {node: '>=12'}

  strip-bom@4.0.0:
    resolution: {integrity: sha512-3xurFv5tEgii33Zi8Jtp55wEIILR9eh34FAW00PZf+JnSsTmV/ioewSgQl97JHvgjoRGwPShsWm+IdrxB35d0w==}
    engines: {node: '>=8'}

  strip-final-newline@2.0.0:
    resolution: {integrity: sha512-BrpvfNAE3dcvq7ll3xVumzjKjZQ5tI1sEUIKr3Uoks0XUl45St3FlatVqef9prk4jRDzhW6WZg+3bk93y6pLjA==}
    engines: {node: '>=6'}

  strip-indent@4.0.0:
    resolution: {integrity: sha512-mnVSV2l+Zv6BLpSD/8V87CW/y9EmmbYzGCIavsnsI6/nwn26DwffM/yztm30Z/I2DY9wdS3vXVCMnHDgZaVNoA==}
    engines: {node: '>=12'}

  strip-json-comments@2.0.1:
    resolution: {integrity: sha512-4gB8na07fecVVkOI6Rs4e7T6NOTki5EmL7TUduTs6bu3EdnSycntVJ4re8kgZA+wx9IueI2Y11bfbgwtzuE0KQ==}
    engines: {node: '>=0.10.0'}

  strip-json-comments@3.1.1:
    resolution: {integrity: sha512-6fPc+R4ihwqP6N/aIv2f1gMH8lOVtWQHoqC4yK6oSDVVocumAsfCqjkXnqiYMhmMwS/mEHLp7Vehlt3ql6lEig==}
    engines: {node: '>=8'}

  strnum@2.1.1:
    resolution: {integrity: sha512-7ZvoFTiCnGxBtDqJ//Cu6fWtZtc7Y3x+QOirG15wztbdngGSkht27o2pyGWrVy0b4WAy3jbKmnoK6g5VlVNUUw==}

  supports-color@5.5.0:
    resolution: {integrity: sha512-QjVjwdXIt408MIiAqCX4oUKsgU2EqAGzs2Ppkm4aQYbjm+ZEWEcW4SfFNTr4uMNZma0ey4f5lgLrkB0aX0QMow==}
    engines: {node: '>=4'}

  supports-color@7.2.0:
    resolution: {integrity: sha512-qpCAvRl9stuOHveKsn7HncJRvv501qIacKzQlO/+Lwxc9+0q2wLyv4Dfvt80/DPn2pqOBsJdDiogXGR9+OvwRw==}
    engines: {node: '>=8'}

  supports-color@8.1.1:
    resolution: {integrity: sha512-MpUEN2OodtUzxvKQl72cUF7RQ5EiHsGvSsVG0ia9c5RbWGL2CI4C7EpPS8UTBIplnlzZiNuV56w+FuNxy3ty2Q==}
    engines: {node: '>=10'}

  swagger-autogen@2.23.7:
    resolution: {integrity: sha512-vr7uRmuV0DCxWc0wokLJAwX3GwQFJ0jwN+AWk0hKxre2EZwusnkGSGdVFd82u7fQLgwSTnbWkxUL7HXuz5LTZQ==}

  swagger-jsdoc@6.2.8:
    resolution: {integrity: sha512-VPvil1+JRpmJ55CgAtn8DIcpBs0bL5L3q5bVQvF4tAW/k/9JYSj7dCpaYCAv5rufe0vcCbBRQXGvzpkWjvLklQ==}
    engines: {node: '>=12.0.0'}
    hasBin: true

  swagger-parser@10.0.3:
    resolution: {integrity: sha512-nF7oMeL4KypldrQhac8RyHerJeGPD1p2xDh900GPvc+Nk7nWP6jX2FcC7WmkinMoAmoO774+AFXcWsW8gMWEIg==}
    engines: {node: '>=10'}

  swagger-ui-dist@5.27.0:
    resolution: {integrity: sha512-tS6LRyBhY6yAqxrfsA9IYpGWPUJOri6sclySa7TdC7XQfGLvTwDY531KLgfQwHEtQsn+sT4JlUspbeQDBVGWig==}

  swagger-ui-express@5.0.1:
    resolution: {integrity: sha512-SrNU3RiBGTLLmFU8GIJdOdanJTl4TOmT27tt3bWWHppqYmAZ6IDuEuBvMU6nZq0zLEe6b/1rACXCgLZqO6ZfrA==}
    engines: {node: '>= v0.10.32'}
    peerDependencies:
      express: '>=4.0.0 || >=5.0.0-beta'

  synckit@0.11.11:
    resolution: {integrity: sha512-MeQTA1r0litLUf0Rp/iisCaL8761lKAZHaimlbGK4j0HysC4PLfqygQj9srcs0m2RdtDYnF8UuYyKpbjHYp7Jw==}
    engines: {node: ^14.18.0 || >=16.0.0}

  tar-fs@2.1.3:
    resolution: {integrity: sha512-090nwYJDmlhwFwEW3QQl+vaNnxsO2yVsd45eTKRBzSzu+hlb1w2K9inVq5b0ngXuLVqQ4ApvsUHHnu/zQNkWAg==}

  tar-fs@3.1.0:
    resolution: {integrity: sha512-5Mty5y/sOF1YWj1J6GiBodjlDc05CUR8PKXrsnFAiSG0xA+GHeWLovaZPYUDXkH/1iKRf2+M5+OrRgzC7O9b7w==}

  tar-stream@2.2.0:
    resolution: {integrity: sha512-ujeqbceABgwMZxEJnk2HDY2DlnUZ+9oEcb1KzTVfYHio0UE6dG71n60d8D2I4qNvleWrrXpmjpt7vZeF1LnMZQ==}
    engines: {node: '>=6'}

  tar-stream@3.1.7:
    resolution: {integrity: sha512-qJj60CXt7IU1Ffyc3NJMjh6EkuCFej46zUqJ4J7pqYlThyd9bO0XBTmcOIhSzZJVWfsLks0+nle/j538YAW9RQ==}

  test-exclude@6.0.0:
    resolution: {integrity: sha512-cAGWPIyOHU6zlmg88jwm7VRyXnMN7iV68OGAbYDk/Mh/xC/pzVPlQtY6ngoIH/5/tciuhGfvESU8GrHrcxD56w==}
    engines: {node: '>=8'}

  text-decoder@1.2.3:
    resolution: {integrity: sha512-3/o9z3X0X0fTupwsYvR03pJ/DjWuqqrfwBgTQzdWDiQSm9KitAyz/9WqsT2JQW7KV2m+bC2ol/zqpW37NHxLaA==}

  tmpl@1.0.5:
    resolution: {integrity: sha512-3f0uOEAQwIqGuWW2MVzYg8fV/QNnc/IpuJNG837rLuczAaLVHslWHZQj4IGiEl5Hs3kkbhwL9Ab7Hrsmuj+Smw==}

  to-regex-range@5.0.1:
    resolution: {integrity: sha512-65P7iz6X5yEr1cwcgvQxbbIw7Uk3gOy5dIdtZ4rDveLqhrdJP+Li/Hx6tyK0NEb+2GCyneCMJiGqrADCSNk8sQ==}
    engines: {node: '>=8.0'}

  toidentifier@1.0.1:
    resolution: {integrity: sha512-o5sSPKEkg/DIQNmH43V0/uerLrpzVedkUh8tGNvaeXpfpuwjKenlSox/2O/BTlZUtEe+JG7s5YhEz608PlAHRA==}
    engines: {node: '>=0.6'}

  touch@3.1.1:
    resolution: {integrity: sha512-r0eojU4bI8MnHr8c5bNo7lJDdI2qXlWWJk6a9EAFG7vbhTjElYhBVS3/miuE0uOuoLdb8Mc/rVfsmm6eo5o9GA==}
    hasBin: true

  ts-api-utils@2.1.0:
    resolution: {integrity: sha512-CUgTZL1irw8u29bzrOD/nH85jqyc74D6SshFgujOIA7osm2Rz7dYH77agkx7H4FBNxDq7Cjf+IjaX/8zwFW+ZQ==}
    engines: {node: '>=18.12'}
    peerDependencies:
      typescript: '>=4.8.4'

  ts-jest@29.4.0:
    resolution: {integrity: sha512-d423TJMnJGu80/eSgfQ5w/R+0zFJvdtTxwtF9KzFFunOpSeD+79lHJQIiAhluJoyGRbvj9NZJsl9WjCUo0ND7Q==}
    engines: {node: ^14.15.0 || ^16.10.0 || ^18.0.0 || >=20.0.0}
    hasBin: true
    peerDependencies:
      '@babel/core': '>=7.0.0-beta.0 <8'
      '@jest/transform': ^29.0.0 || ^30.0.0
      '@jest/types': ^29.0.0 || ^30.0.0
      babel-jest: ^29.0.0 || ^30.0.0
      esbuild: '*'
      jest: ^29.0.0 || ^30.0.0
      jest-util: ^29.0.0 || ^30.0.0
      typescript: '>=4.3 <6'
    peerDependenciesMeta:
      '@babel/core':
        optional: true
      '@jest/transform':
        optional: true
      '@jest/types':
        optional: true
      babel-jest:
        optional: true
      esbuild:
        optional: true
      jest-util:
        optional: true

  ts-node@10.9.2:
    resolution: {integrity: sha512-f0FFpIdcHgn8zcPSbf1dRevwt047YMnaiJM3u2w2RewrB+fob/zePZcrOyQoLMMO7aBIddLcQIEK5dYjkLnGrQ==}
    hasBin: true
    peerDependencies:
      '@swc/core': '>=1.2.50'
      '@swc/wasm': '>=1.2.50'
      '@types/node': '*'
      typescript: '>=2.7'
    peerDependenciesMeta:
      '@swc/core':
        optional: true
      '@swc/wasm':
        optional: true

  tslib@1.14.1:
    resolution: {integrity: sha512-Xni35NKzjgMrwevysHTCArtLDpPvye8zV/0E4EyYn43P7/7qvQwPh9BGkHewbMulVntbigmcT7rdX3BNo9wRJg==}

  tslib@2.8.1:
    resolution: {integrity: sha512-oJFu94HQb+KVduSUQL7wnpmqnfmLsOA/nAh6b6EH0wCEoK0/mPeXU6c3wKDV83MkOuHPRHtSXKKU99IBazS/2w==}

  tsyringe@4.10.0:
    resolution: {integrity: sha512-axr3IdNuVIxnaK5XGEUFTu3YmAQ6lllgrvqfEoR16g/HGnYY/6We4oWENtAnzK6/LpJ2ur9PAb80RBt7/U4ugw==}
    engines: {node: '>= 6.0.0'}

  tunnel-agent@0.6.0:
    resolution: {integrity: sha512-McnNiV1l8RYeY8tBgEpuodCC1mLUdbSN+CYBL7kJsJNInOP8UjDDEwdk6Mw60vdLLrr5NHKZhMAOSrR2NZuQ+w==}

  type-check@0.4.0:
    resolution: {integrity: sha512-XleUoc9uwGXqjWwXaUTZAmzMcFZ5858QA2vvx1Ur5xIcixXIP+8LnFDgRplU30us6teqdlskFfu+ae4K79Ooew==}
    engines: {node: '>= 0.8.0'}

  type-detect@4.0.8:
    resolution: {integrity: sha512-0fr/mIH1dlO+x7TlcMy+bIDqKPsw/70tVyeHW787goQjhmqaZe10uwLujubK9q9Lg6Fiho1KUKDYz0Z7k7g5/g==}
    engines: {node: '>=4'}

  type-fest@0.21.3:
    resolution: {integrity: sha512-t0rzBq87m3fVcduHDUFhKmyyX+9eo6WQjZvf51Ea/M0Q7+T374Jp1aUiyUl0GKxp8M/OETVHSDvmkyPgvX+X2w==}
    engines: {node: '>=10'}

  type-fest@4.41.0:
    resolution: {integrity: sha512-TeTSQ6H5YHvpqVwBRcnLDCBnDOHWYu7IvGbHT6N8AOymcr9PJGjc1GTtiWZTYg0NCgYwvnYWEkVChQAr9bjfwA==}
    engines: {node: '>=16'}

  type-is@2.0.1:
    resolution: {integrity: sha512-OZs6gsjF4vMp32qrCbiVSkrFmXtG/AZhY3t0iAMrMBiAZyV9oALtXO8hsrHbMXF9x6L3grlFuwW2oAz7cav+Gw==}
    engines: {node: '>= 0.6'}

  typed-query-selector@2.12.0:
    resolution: {integrity: sha512-SbklCd1F0EiZOyPiW192rrHZzZ5sBijB6xM+cpmrwDqObvdtunOHHIk9fCGsoK5JVIYXoyEp4iEdE3upFH3PAg==}

  typedoc@0.28.8:
    resolution: {integrity: sha512-16GfLopc8icHfdvqZDqdGBoS2AieIRP2rpf9mU+MgN+gGLyEQvAO0QgOa6NJ5QNmQi0LFrDY9in4F2fUNKgJKA==}
    engines: {node: '>= 18', pnpm: '>= 10'}
    hasBin: true
    peerDependencies:
      typescript: 5.0.x || 5.1.x || 5.2.x || 5.3.x || 5.4.x || 5.5.x || 5.6.x || 5.7.x || 5.8.x

  typescript-eslint@8.38.0:
    resolution: {integrity: sha512-FsZlrYK6bPDGoLeZRuvx2v6qrM03I0U0SnfCLPs/XCCPCFD80xU9Pg09H/K+XFa68uJuZo7l/Xhs+eDRg2l3hg==}
    engines: {node: ^18.18.0 || ^20.9.0 || >=21.1.0}
    peerDependencies:
      eslint: ^8.57.0 || ^9.0.0
      typescript: '>=4.8.4 <5.9.0'

  typescript@5.9.2:
    resolution: {integrity: sha512-CWBzXQrc/qOkhidw1OzBTQuYRbfyxDXJMVJ1XNwUHGROVmuaeiEm3OslpZ1RV96d7SKKjZKrSJu3+t/xlw3R9A==}
    engines: {node: '>=14.17'}
    hasBin: true

  uc.micro@2.1.0:
    resolution: {integrity: sha512-ARDJmphmdvUk6Glw7y9DQ2bFkKBHwQHLi2lsaH6PPmz/Ka9sFOBsBluozhDltWmnv9u/cF6Rt87znRTPV+yp/A==}

  undefsafe@2.0.5:
    resolution: {integrity: sha512-WxONCrssBM8TSPRqN5EmsjVrsv4A8X12J4ArBiiayv3DyyG3ZlIg6yysuuSYdZsVz3TKcTg2fd//Ujd4CHV1iA==}

  undici-types@7.8.0:
    resolution: {integrity: sha512-9UJ2xGDvQ43tYyVMpuHlsgApydB8ZKfVYTsLDhXkFL/6gfkp+U8xTGdh8pMJv1SpZna0zxG1DwsKZsreLbXBxw==}

  undici@7.13.0:
    resolution: {integrity: sha512-l+zSMssRqrzDcb3fjMkjjLGmuiiK2pMIcV++mJaAc9vhjSGpvM7h43QgP+OAMb1GImHmbPyG2tBXeuyG5iY4gA==}
    engines: {node: '>=20.18.1'}

  universalify@2.0.1:
    resolution: {integrity: sha512-gptHNQghINnc/vTGIk0SOFGFNXw7JVrlRUtConJRlvaw6DuX0wO5Jeko9sWrMBhh+PsYAZ7oXAiOnf/UKogyiw==}
    engines: {node: '>= 10.0.0'}

  unpipe@1.0.0:
    resolution: {integrity: sha512-pjy2bYhSsufwWlKwPc+l3cN7+wuJlK6uz0YdJEOlQDbl6jo/YlPi4mb8agUkVC8BF7V8NuzeyPNqRksA3hztKQ==}
    engines: {node: '>= 0.8'}

  unrs-resolver@1.11.1:
    resolution: {integrity: sha512-bSjt9pjaEBnNiGgc9rUiHGKv5l4/TGzDmYw3RhnkJGtLhbnnA/5qJj7x3dNDCRx/PJxu774LlH8lCOlB4hEfKg==}

  update-browserslist-db@1.1.3:
    resolution: {integrity: sha512-UxhIZQ+QInVdunkDAaiazvvT/+fXL5Osr0JZlJulepYu6Jd7qJtDZjlur0emRlT71EN3ScPoE7gvsuIKKNavKw==}
    hasBin: true
    peerDependencies:
      browserslist: '>= 4.21.0'

  uri-js@4.4.1:
    resolution: {integrity: sha512-7rKUyy33Q1yc98pQ1DAmLtwX109F7TIfWlW1Ydo8Wl1ii1SeHieeh0HHfPeL2fMXK6z0s8ecKs9frCuLJvndBg==}

  url-template@2.0.8:
    resolution: {integrity: sha512-XdVKMF4SJ0nP/O7XIPB0JwAEuT9lDIYnNsK8yGVe43y0AWoKeJNdv3ZNWh7ksJ6KqQFjOO6ox/VEitLnaVNufw==}

  url@0.10.3:
    resolution: {integrity: sha512-hzSUW2q06EqL1gKM/a+obYHLIO6ct2hwPuviqTTOcfFVc61UbfJ2Q32+uGL/HCPxKqrdGB5QUwIe7UqlDgwsOQ==}

  util-deprecate@1.0.2:
    resolution: {integrity: sha512-EPD5q1uXyFxJpCrLnCc1nHnq3gOa6DZBocAIiI2TaSCA7VCJ1UJDMagCzIkXNsUYfD1daK//LTEQ8xiIbrHtcw==}

  util@0.12.5:
    resolution: {integrity: sha512-kZf/K6hEIrWHI6XqOFUiiMa+79wE/D8Q+NCNAWclkyg3b4d2k7s0QGepNjiABc+aR3N1PAyHL7p6UcLY6LmrnA==}

  uuid@8.0.0:
    resolution: {integrity: sha512-jOXGuXZAWdsTH7eZLtyXMqUb9EcWMGZNbL9YcGBJl4MH4nrxHmZJhEHvyLFrkxo+28uLb/NYRcStH48fnD0Vzw==}
    hasBin: true

  uuid@9.0.1:
    resolution: {integrity: sha512-b+1eJOlsR9K8HJpow9Ok3fiWOWSIcIzXodvv0rQjVoOVNpWMpxf1wZNpt4y9h10odCNrqnYp1OBzRktckBe3sA==}
    hasBin: true

  v8-compile-cache-lib@3.0.1:
    resolution: {integrity: sha512-wa7YjyUGfNZngI/vtK0UHAN+lgDCxBPCylVXGp0zu59Fz5aiGtNXaq3DhIov063MorB+VfufLh3JlF2KdTK3xg==}

  v8-to-istanbul@9.3.0:
    resolution: {integrity: sha512-kiGUalWN+rgBJ/1OHZsBtU4rXZOfj/7rKQxULKlIzwzQSvMJUUNgPwJEEh7gU6xEVxC0ahoOBvN2YI8GH6FNgA==}
    engines: {node: '>=10.12.0'}

  validator@13.15.15:
    resolution: {integrity: sha512-BgWVbCI72aIQy937xbawcs+hrVaN/CZ2UwutgaJ36hGqRrLNM+f5LUT/YPRbo8IV/ASeFzXszezV+y2+rq3l8A==}
    engines: {node: '>= 0.10'}

  vary@1.1.2:
    resolution: {integrity: sha512-BNGbWLfd0eUPabhkXUVm0j8uuvREyTh5ovRa/dyow/BqAbZJyC+5fU+IzQOzmAKzYqYRAISoRhdQr3eIZ/PXqg==}
    engines: {node: '>= 0.8'}

  walker@1.0.8:
    resolution: {integrity: sha512-ts/8E8l5b7kY0vlWLewOkDXMmPdLcVV4GmOQLyxuSswIJsweeFZtAsMF7k1Nszz+TYBQrlYRmzOnr398y1JemQ==}

  watchpack@2.4.4:
    resolution: {integrity: sha512-c5EGNOiyxxV5qmTtAB7rbiXxi1ooX1pQKMLX/MIabJjRA0SJBQOjKF+KSVfHkr9U1cADPon0mRiVe/riyaiDUA==}
    engines: {node: '>=10.13.0'}

  web-streams-polyfill@3.3.3:
    resolution: {integrity: sha512-d2JWLCivmZYTSIoge9MsgFCZrt571BikcWGYkjC1khllbTeDlGqZ2D8vD8E/lJa8WGWbb7Plm8/XJYV7IJHZZw==}
    engines: {node: '>= 8'}

  whatwg-encoding@3.1.1:
    resolution: {integrity: sha512-6qN4hJdMwfYBtE3YBTTHhoeuUrDBPZmbQaxWAqSALV/MeEnR5z1xd8UKud2RAkFoPkmB+hli1TZSnyi84xz1vQ==}
    engines: {node: '>=18'}

  whatwg-mimetype@4.0.0:
    resolution: {integrity: sha512-QaKxh0eNIi2mE9p2vEdzfagOKHCcj1pJ56EEHGQOVxp8r9/iszLUUV7v89x9O1p/T+NlTM5W7jW6+cz4Fq1YVg==}
    engines: {node: '>=18'}

  which-pm-runs@1.1.0:
    resolution: {integrity: sha512-n1brCuqClxfFfq/Rb0ICg9giSZqCS+pLtccdag6C2HyufBrh3fBOiy9nb6ggRMvWOVH5GrdJskj5iGTZNxd7SA==}
    engines: {node: '>=4'}

  which-typed-array@1.1.19:
    resolution: {integrity: sha512-rEvr90Bck4WZt9HHFC4DJMsjvu7x+r6bImz0/BrbWb7A2djJ8hnZMrWnHo9F8ssv0OMErasDhftrfROTyqSDrw==}
    engines: {node: '>= 0.4'}

  which@2.0.2:
    resolution: {integrity: sha512-BLI3Tl1TW3Pvl70l3yq3Y64i+awpwXqsGBYWkkqMtnbXgrMD+yj7rhW0kuEDxzJaYXGjEW5ogapKNMEKNMjibA==}
    engines: {node: '>= 8'}
    hasBin: true

  word-wrap@1.2.5:
    resolution: {integrity: sha512-BN22B5eaMMI9UMtjrGd5g5eCYPpCPDUy0FJXbYsaT5zYxjFOckS53SQDE3pWkVoWpHXVb3BrYcEN4Twa55B5cA==}
    engines: {node: '>=0.10.0'}

  wrap-ansi@7.0.0:
    resolution: {integrity: sha512-YVGIj2kamLSTxw6NsZjoBxfSwsn0ycdesmc4p+Q21c5zPuZ1pl+NfxVdxPtdHvmNVOQ6XSYG4AUtyt/Fi7D16Q==}
    engines: {node: '>=10'}

  wrap-ansi@8.1.0:
    resolution: {integrity: sha512-si7QWI6zUMq56bESFvagtmzMdGOtoxfR+Sez11Mobfc7tm+VkUckk9bW2UeffTGVUbOksxmSw0AA2gs8g71NCQ==}
    engines: {node: '>=12'}

  wrap-ansi@9.0.0:
    resolution: {integrity: sha512-G8ura3S+3Z2G+mkgNRq8dqaFZAuxfsxpBB8OCTGRTCtp+l/v9nbFNmCUP1BZMts3G1142MsZfn6eeUKrr4PD1Q==}
    engines: {node: '>=18'}

  wrappy@1.0.2:
    resolution: {integrity: sha512-l4Sp/DRseor9wL6EvV2+TuQn63dMkPjZ/sp9XkghTEbV9KlPS1xUsZ3u7/IQO4wxtcFB4bgpQPRcR3QCvezPcQ==}

  write-file-atomic@5.0.1:
    resolution: {integrity: sha512-+QU2zd6OTD8XWIJCbffaiQeH9U73qIqafo1x6V1snCWYGJf6cVE0cDR4D8xRzcEnfI21IFrUPzPGtcPf8AC+Rw==}
    engines: {node: ^14.17.0 || ^16.13.0 || >=18.0.0}

  ws@8.18.3:
    resolution: {integrity: sha512-PEIGCY5tSlUt50cqyMXfCzX+oOPqN0vuGqWzbcJ2xvnkzkq46oOpz7dQaTDBdfICb4N14+GARUDw2XV2N4tvzg==}
    engines: {node: '>=10.0.0'}
    peerDependencies:
      bufferutil: ^4.0.1
      utf-8-validate: '>=5.0.2'
    peerDependenciesMeta:
      bufferutil:
        optional: true
      utf-8-validate:
        optional: true

  xml2js@0.6.2:
    resolution: {integrity: sha512-T4rieHaC1EXcES0Kxxj4JWgaUQHDk+qwHcYOCFHfiwKz7tOVPLq7Hjq9dM1WCMhylqMEfP7hMcOIChvotiZegA==}
    engines: {node: '>=4.0.0'}

  xmlbuilder@11.0.1:
    resolution: {integrity: sha512-fDlsI/kFEx7gLvbecc0/ohLG50fugQp8ryHzMTuW9vSa1GJ0XYWKnhsUx7oie3G98+r56aTQIUB4kht42R3JvA==}
    engines: {node: '>=4.0'}

  y18n@5.0.8:
    resolution: {integrity: sha512-0pfFzegeDWJHJIAmTLRP2DwHjdF5s7jo9tuztdQxAhINCdvS+3nGINqPd00AphqJR/0LhANUS6/+7SCb98YOfA==}
    engines: {node: '>=10'}

  yallist@3.1.1:
    resolution: {integrity: sha512-a4UGQaWPH59mOXUYnAG2ewncQS4i4F43Tv3JoAM+s2VDAmS9NsK8GpDMLrCHPksFT7h3K6TOoUNn2pb7RoXx4g==}

  yaml@2.0.0-1:
    resolution: {integrity: sha512-W7h5dEhywMKenDJh2iX/LABkbFnBxasD27oyXWDS/feDsxiw0dD5ncXdYXgkvAsXIY2MpW/ZKkr9IU30DBdMNQ==}
    engines: {node: '>= 6'}

  yaml@2.8.0:
    resolution: {integrity: sha512-4lLa/EcQCB0cJkyts+FpIRx5G/llPxfP6VQU5KByHEhLxY3IJCH0f0Hy1MHI8sClTvsIb8qwRJ6R/ZdlDJ/leQ==}
    engines: {node: '>= 14.6'}
    hasBin: true

  yargs-parser@21.1.1:
    resolution: {integrity: sha512-tVpsJW7DdjecAiFpbIB1e3qxIQsE6NoPc5/eTdrbbIC4h0LVsWhnoa3g+m2HclBIujHzsxZ4VJVA+GUuc2/LBw==}
    engines: {node: '>=12'}

  yargs@17.7.2:
    resolution: {integrity: sha512-7dSzzRQ++CKnNI/krKnYRV7JKKPUXMEh61soaHKg9mrWEhzFWhFnxPxGl+69cD1Ou63C13NUPCnmIcrvqCuM6w==}
    engines: {node: '>=12'}

  yauzl@2.10.0:
    resolution: {integrity: sha512-p4a9I6X6nu6IhoGmBqAcbJy1mlC4j27vEPZX9F4L4/vZT3Lyq1VkFHw/V/PUcB9Buo+DG3iHkT0x3Qya58zc3g==}

  yn@3.1.1:
    resolution: {integrity: sha512-Ux4ygGWsu2c7isFWe8Yu1YluJmqVhxqK2cLXNQA5AcC3QfbGNpM7fu0Y8b/z16pXLnFxZYvWhd3fhBY9DLmC6Q==}
    engines: {node: '>=6'}

  yocto-queue@0.1.0:
    resolution: {integrity: sha512-rVksvsnNCdJ/ohGc6xgPwyN8eheCxsiLM8mxuE/t/mOVqJewPuO1miLpTHQiRgTKCLexL4MeAFVagts7HmNZ2Q==}
    engines: {node: '>=10'}

  z-schema@5.0.5:
    resolution: {integrity: sha512-D7eujBWkLa3p2sIpJA0d1pr7es+a7m0vFAnZLlCEKq/Ij2k0MLi9Br2UPxoxdYystm5K1yeBGzub0FlYUEWj2Q==}
    engines: {node: '>=8.0.0'}
    hasBin: true

  zod@3.25.76:
    resolution: {integrity: sha512-gzUt/qt81nXsFGKIFcC3YnfEAx5NkunCfnDlvuBSSFS02bcXu4Lmea0AFIUwbLWxWPx3d9p8S5QoaujKcNQxcQ==}

  zod@4.0.14:
    resolution: {integrity: sha512-nGFJTnJN6cM2v9kXL+SOBq3AtjQby3Mv5ySGFof5UGRHrRioSJ5iG680cYNjE/yWk671nROcpPj4hAS8nyLhSw==}

snapshots:

  '@ampproject/remapping@2.3.0':
    dependencies:
      '@jridgewell/gen-mapping': 0.3.12
      '@jridgewell/trace-mapping': 0.3.29

  '@apidevtools/json-schema-ref-parser@9.1.2':
    dependencies:
      '@jsdevtools/ono': 7.1.3
      '@types/json-schema': 7.0.15
      call-me-maybe: 1.0.2
      js-yaml: 4.1.0

  '@apidevtools/openapi-schemas@2.1.0': {}

  '@apidevtools/swagger-methods@3.0.2': {}

  '@apidevtools/swagger-parser@10.0.3(openapi-types@12.1.3)':
    dependencies:
      '@apidevtools/json-schema-ref-parser': 9.1.2
      '@apidevtools/openapi-schemas': 2.1.0
      '@apidevtools/swagger-methods': 3.0.2
      '@jsdevtools/ono': 7.1.3
      call-me-maybe: 1.0.2
      openapi-types: 12.1.3
      z-schema: 5.0.5

  '@aws-cdk/asset-awscli-v1@2.2.242': {}

  '@aws-cdk/asset-node-proxy-agent-v6@2.1.0': {}

  '@aws-cdk/cloud-assembly-schema@45.2.0': {}

  '@aws-crypto/crc32@5.2.0':
    dependencies:
      '@aws-crypto/util': 5.2.0
      '@aws-sdk/types': 3.840.0
      tslib: 2.8.1

  '@aws-crypto/crc32c@5.2.0':
    dependencies:
      '@aws-crypto/util': 5.2.0
      '@aws-sdk/types': 3.840.0
      tslib: 2.8.1

  '@aws-crypto/sha1-browser@5.2.0':
    dependencies:
      '@aws-crypto/supports-web-crypto': 5.2.0
      '@aws-crypto/util': 5.2.0
      '@aws-sdk/types': 3.840.0
      '@aws-sdk/util-locate-window': 3.804.0
      '@smithy/util-utf8': 2.3.0
      tslib: 2.8.1

  '@aws-crypto/sha256-browser@5.2.0':
    dependencies:
      '@aws-crypto/sha256-js': 5.2.0
      '@aws-crypto/supports-web-crypto': 5.2.0
      '@aws-crypto/util': 5.2.0
      '@aws-sdk/types': 3.840.0
      '@aws-sdk/util-locate-window': 3.804.0
      '@smithy/util-utf8': 2.3.0
      tslib: 2.8.1

  '@aws-crypto/sha256-js@5.2.0':
    dependencies:
      '@aws-crypto/util': 5.2.0
      '@aws-sdk/types': 3.840.0
      tslib: 2.8.1

  '@aws-crypto/supports-web-crypto@5.2.0':
    dependencies:
      tslib: 2.8.1

  '@aws-crypto/util@5.2.0':
    dependencies:
      '@aws-sdk/types': 3.840.0
      '@smithy/util-utf8': 2.3.0
      tslib: 2.8.1

  '@aws-sdk/client-s3@3.858.0':
    dependencies:
      '@aws-crypto/sha1-browser': 5.2.0
      '@aws-crypto/sha256-browser': 5.2.0
      '@aws-crypto/sha256-js': 5.2.0
      '@aws-sdk/core': 3.858.0
      '@aws-sdk/credential-provider-node': 3.858.0
      '@aws-sdk/middleware-bucket-endpoint': 3.840.0
      '@aws-sdk/middleware-expect-continue': 3.840.0
      '@aws-sdk/middleware-flexible-checksums': 3.858.0
      '@aws-sdk/middleware-host-header': 3.840.0
      '@aws-sdk/middleware-location-constraint': 3.840.0
      '@aws-sdk/middleware-logger': 3.840.0
      '@aws-sdk/middleware-recursion-detection': 3.840.0
      '@aws-sdk/middleware-sdk-s3': 3.858.0
      '@aws-sdk/middleware-ssec': 3.840.0
      '@aws-sdk/middleware-user-agent': 3.858.0
      '@aws-sdk/region-config-resolver': 3.840.0
      '@aws-sdk/signature-v4-multi-region': 3.858.0
      '@aws-sdk/types': 3.840.0
      '@aws-sdk/util-endpoints': 3.848.0
      '@aws-sdk/util-user-agent-browser': 3.840.0
      '@aws-sdk/util-user-agent-node': 3.858.0
      '@aws-sdk/xml-builder': 3.821.0
      '@smithy/config-resolver': 4.1.4
      '@smithy/core': 3.7.2
      '@smithy/eventstream-serde-browser': 4.0.4
      '@smithy/eventstream-serde-config-resolver': 4.1.2
      '@smithy/eventstream-serde-node': 4.0.4
      '@smithy/fetch-http-handler': 5.1.0
      '@smithy/hash-blob-browser': 4.0.4
      '@smithy/hash-node': 4.0.4
      '@smithy/hash-stream-node': 4.0.4
      '@smithy/invalid-dependency': 4.0.4
      '@smithy/md5-js': 4.0.4
      '@smithy/middleware-content-length': 4.0.4
      '@smithy/middleware-endpoint': 4.1.17
      '@smithy/middleware-retry': 4.1.18
      '@smithy/middleware-serde': 4.0.8
      '@smithy/middleware-stack': 4.0.4
      '@smithy/node-config-provider': 4.1.3
      '@smithy/node-http-handler': 4.1.0
      '@smithy/protocol-http': 5.1.2
      '@smithy/smithy-client': 4.4.9
      '@smithy/types': 4.3.1
      '@smithy/url-parser': 4.0.4
      '@smithy/util-base64': 4.0.0
      '@smithy/util-body-length-browser': 4.0.0
      '@smithy/util-body-length-node': 4.0.0
      '@smithy/util-defaults-mode-browser': 4.0.25
      '@smithy/util-defaults-mode-node': 4.0.25
      '@smithy/util-endpoints': 3.0.6
      '@smithy/util-middleware': 4.0.4
      '@smithy/util-retry': 4.0.6
      '@smithy/util-stream': 4.2.3
      '@smithy/util-utf8': 4.0.0
      '@smithy/util-waiter': 4.0.6
      '@types/uuid': 9.0.8
      tslib: 2.8.1
      uuid: 9.0.1
    transitivePeerDependencies:
      - aws-crt

  '@aws-sdk/client-sso@3.858.0':
    dependencies:
      '@aws-crypto/sha256-browser': 5.2.0
      '@aws-crypto/sha256-js': 5.2.0
      '@aws-sdk/core': 3.858.0
      '@aws-sdk/middleware-host-header': 3.840.0
      '@aws-sdk/middleware-logger': 3.840.0
      '@aws-sdk/middleware-recursion-detection': 3.840.0
      '@aws-sdk/middleware-user-agent': 3.858.0
      '@aws-sdk/region-config-resolver': 3.840.0
      '@aws-sdk/types': 3.840.0
      '@aws-sdk/util-endpoints': 3.848.0
      '@aws-sdk/util-user-agent-browser': 3.840.0
      '@aws-sdk/util-user-agent-node': 3.858.0
      '@smithy/config-resolver': 4.1.4
      '@smithy/core': 3.7.2
      '@smithy/fetch-http-handler': 5.1.0
      '@smithy/hash-node': 4.0.4
      '@smithy/invalid-dependency': 4.0.4
      '@smithy/middleware-content-length': 4.0.4
      '@smithy/middleware-endpoint': 4.1.17
      '@smithy/middleware-retry': 4.1.18
      '@smithy/middleware-serde': 4.0.8
      '@smithy/middleware-stack': 4.0.4
      '@smithy/node-config-provider': 4.1.3
      '@smithy/node-http-handler': 4.1.0
      '@smithy/protocol-http': 5.1.2
      '@smithy/smithy-client': 4.4.9
      '@smithy/types': 4.3.1
      '@smithy/url-parser': 4.0.4
      '@smithy/util-base64': 4.0.0
      '@smithy/util-body-length-browser': 4.0.0
      '@smithy/util-body-length-node': 4.0.0
      '@smithy/util-defaults-mode-browser': 4.0.25
      '@smithy/util-defaults-mode-node': 4.0.25
      '@smithy/util-endpoints': 3.0.6
      '@smithy/util-middleware': 4.0.4
      '@smithy/util-retry': 4.0.6
      '@smithy/util-utf8': 4.0.0
      tslib: 2.8.1
    transitivePeerDependencies:
      - aws-crt

  '@aws-sdk/core@3.858.0':
    dependencies:
      '@aws-sdk/types': 3.840.0
      '@aws-sdk/xml-builder': 3.821.0
      '@smithy/core': 3.7.2
      '@smithy/node-config-provider': 4.1.3
      '@smithy/property-provider': 4.0.4
      '@smithy/protocol-http': 5.1.2
      '@smithy/signature-v4': 5.1.2
      '@smithy/smithy-client': 4.4.9
      '@smithy/types': 4.3.1
      '@smithy/util-base64': 4.0.0
      '@smithy/util-body-length-browser': 4.0.0
      '@smithy/util-middleware': 4.0.4
      '@smithy/util-utf8': 4.0.0
      fast-xml-parser: 5.2.5
      tslib: 2.8.1

  '@aws-sdk/credential-provider-env@3.858.0':
    dependencies:
      '@aws-sdk/core': 3.858.0
      '@aws-sdk/types': 3.840.0
      '@smithy/property-provider': 4.0.4
      '@smithy/types': 4.3.1
      tslib: 2.8.1

  '@aws-sdk/credential-provider-http@3.858.0':
    dependencies:
      '@aws-sdk/core': 3.858.0
      '@aws-sdk/types': 3.840.0
      '@smithy/fetch-http-handler': 5.1.0
      '@smithy/node-http-handler': 4.1.0
      '@smithy/property-provider': 4.0.4
      '@smithy/protocol-http': 5.1.2
      '@smithy/smithy-client': 4.4.9
      '@smithy/types': 4.3.1
      '@smithy/util-stream': 4.2.3
      tslib: 2.8.1

  '@aws-sdk/credential-provider-ini@3.858.0':
    dependencies:
      '@aws-sdk/core': 3.858.0
      '@aws-sdk/credential-provider-env': 3.858.0
      '@aws-sdk/credential-provider-http': 3.858.0
      '@aws-sdk/credential-provider-process': 3.858.0
      '@aws-sdk/credential-provider-sso': 3.858.0
      '@aws-sdk/credential-provider-web-identity': 3.858.0
      '@aws-sdk/nested-clients': 3.858.0
      '@aws-sdk/types': 3.840.0
      '@smithy/credential-provider-imds': 4.0.6
      '@smithy/property-provider': 4.0.4
      '@smithy/shared-ini-file-loader': 4.0.4
      '@smithy/types': 4.3.1
      tslib: 2.8.1
    transitivePeerDependencies:
      - aws-crt

  '@aws-sdk/credential-provider-node@3.858.0':
    dependencies:
      '@aws-sdk/credential-provider-env': 3.858.0
      '@aws-sdk/credential-provider-http': 3.858.0
      '@aws-sdk/credential-provider-ini': 3.858.0
      '@aws-sdk/credential-provider-process': 3.858.0
      '@aws-sdk/credential-provider-sso': 3.858.0
      '@aws-sdk/credential-provider-web-identity': 3.858.0
      '@aws-sdk/types': 3.840.0
      '@smithy/credential-provider-imds': 4.0.6
      '@smithy/property-provider': 4.0.4
      '@smithy/shared-ini-file-loader': 4.0.4
      '@smithy/types': 4.3.1
      tslib: 2.8.1
    transitivePeerDependencies:
      - aws-crt

  '@aws-sdk/credential-provider-process@3.858.0':
    dependencies:
      '@aws-sdk/core': 3.858.0
      '@aws-sdk/types': 3.840.0
      '@smithy/property-provider': 4.0.4
      '@smithy/shared-ini-file-loader': 4.0.4
      '@smithy/types': 4.3.1
      tslib: 2.8.1

  '@aws-sdk/credential-provider-sso@3.858.0':
    dependencies:
      '@aws-sdk/client-sso': 3.858.0
      '@aws-sdk/core': 3.858.0
      '@aws-sdk/token-providers': 3.858.0
      '@aws-sdk/types': 3.840.0
      '@smithy/property-provider': 4.0.4
      '@smithy/shared-ini-file-loader': 4.0.4
      '@smithy/types': 4.3.1
      tslib: 2.8.1
    transitivePeerDependencies:
      - aws-crt

  '@aws-sdk/credential-provider-web-identity@3.858.0':
    dependencies:
      '@aws-sdk/core': 3.858.0
      '@aws-sdk/nested-clients': 3.858.0
      '@aws-sdk/types': 3.840.0
      '@smithy/property-provider': 4.0.4
      '@smithy/types': 4.3.1
      tslib: 2.8.1
    transitivePeerDependencies:
      - aws-crt

  '@aws-sdk/middleware-bucket-endpoint@3.840.0':
    dependencies:
      '@aws-sdk/types': 3.840.0
      '@aws-sdk/util-arn-parser': 3.804.0
      '@smithy/node-config-provider': 4.1.3
      '@smithy/protocol-http': 5.1.2
      '@smithy/types': 4.3.1
      '@smithy/util-config-provider': 4.0.0
      tslib: 2.8.1

  '@aws-sdk/middleware-expect-continue@3.840.0':
    dependencies:
      '@aws-sdk/types': 3.840.0
      '@smithy/protocol-http': 5.1.2
      '@smithy/types': 4.3.1
      tslib: 2.8.1

  '@aws-sdk/middleware-flexible-checksums@3.858.0':
    dependencies:
      '@aws-crypto/crc32': 5.2.0
      '@aws-crypto/crc32c': 5.2.0
      '@aws-crypto/util': 5.2.0
      '@aws-sdk/core': 3.858.0
      '@aws-sdk/types': 3.840.0
      '@smithy/is-array-buffer': 4.0.0
      '@smithy/node-config-provider': 4.1.3
      '@smithy/protocol-http': 5.1.2
      '@smithy/types': 4.3.1
      '@smithy/util-middleware': 4.0.4
      '@smithy/util-stream': 4.2.3
      '@smithy/util-utf8': 4.0.0
      tslib: 2.8.1

  '@aws-sdk/middleware-host-header@3.840.0':
    dependencies:
      '@aws-sdk/types': 3.840.0
      '@smithy/protocol-http': 5.1.2
      '@smithy/types': 4.3.1
      tslib: 2.8.1

  '@aws-sdk/middleware-location-constraint@3.840.0':
    dependencies:
      '@aws-sdk/types': 3.840.0
      '@smithy/types': 4.3.1
      tslib: 2.8.1

  '@aws-sdk/middleware-logger@3.840.0':
    dependencies:
      '@aws-sdk/types': 3.840.0
      '@smithy/types': 4.3.1
      tslib: 2.8.1

  '@aws-sdk/middleware-recursion-detection@3.840.0':
    dependencies:
      '@aws-sdk/types': 3.840.0
      '@smithy/protocol-http': 5.1.2
      '@smithy/types': 4.3.1
      tslib: 2.8.1

  '@aws-sdk/middleware-sdk-s3@3.858.0':
    dependencies:
      '@aws-sdk/core': 3.858.0
      '@aws-sdk/types': 3.840.0
      '@aws-sdk/util-arn-parser': 3.804.0
      '@smithy/core': 3.7.2
      '@smithy/node-config-provider': 4.1.3
      '@smithy/protocol-http': 5.1.2
      '@smithy/signature-v4': 5.1.2
      '@smithy/smithy-client': 4.4.9
      '@smithy/types': 4.3.1
      '@smithy/util-config-provider': 4.0.0
      '@smithy/util-middleware': 4.0.4
      '@smithy/util-stream': 4.2.3
      '@smithy/util-utf8': 4.0.0
      tslib: 2.8.1

  '@aws-sdk/middleware-ssec@3.840.0':
    dependencies:
      '@aws-sdk/types': 3.840.0
      '@smithy/types': 4.3.1
      tslib: 2.8.1

  '@aws-sdk/middleware-user-agent@3.858.0':
    dependencies:
      '@aws-sdk/core': 3.858.0
      '@aws-sdk/types': 3.840.0
      '@aws-sdk/util-endpoints': 3.848.0
      '@smithy/core': 3.7.2
      '@smithy/protocol-http': 5.1.2
      '@smithy/types': 4.3.1
      tslib: 2.8.1

  '@aws-sdk/nested-clients@3.858.0':
    dependencies:
      '@aws-crypto/sha256-browser': 5.2.0
      '@aws-crypto/sha256-js': 5.2.0
      '@aws-sdk/core': 3.858.0
      '@aws-sdk/middleware-host-header': 3.840.0
      '@aws-sdk/middleware-logger': 3.840.0
      '@aws-sdk/middleware-recursion-detection': 3.840.0
      '@aws-sdk/middleware-user-agent': 3.858.0
      '@aws-sdk/region-config-resolver': 3.840.0
      '@aws-sdk/types': 3.840.0
      '@aws-sdk/util-endpoints': 3.848.0
      '@aws-sdk/util-user-agent-browser': 3.840.0
      '@aws-sdk/util-user-agent-node': 3.858.0
      '@smithy/config-resolver': 4.1.4
      '@smithy/core': 3.7.2
      '@smithy/fetch-http-handler': 5.1.0
      '@smithy/hash-node': 4.0.4
      '@smithy/invalid-dependency': 4.0.4
      '@smithy/middleware-content-length': 4.0.4
      '@smithy/middleware-endpoint': 4.1.17
      '@smithy/middleware-retry': 4.1.18
      '@smithy/middleware-serde': 4.0.8
      '@smithy/middleware-stack': 4.0.4
      '@smithy/node-config-provider': 4.1.3
      '@smithy/node-http-handler': 4.1.0
      '@smithy/protocol-http': 5.1.2
      '@smithy/smithy-client': 4.4.9
      '@smithy/types': 4.3.1
      '@smithy/url-parser': 4.0.4
      '@smithy/util-base64': 4.0.0
      '@smithy/util-body-length-browser': 4.0.0
      '@smithy/util-body-length-node': 4.0.0
      '@smithy/util-defaults-mode-browser': 4.0.25
      '@smithy/util-defaults-mode-node': 4.0.25
      '@smithy/util-endpoints': 3.0.6
      '@smithy/util-middleware': 4.0.4
      '@smithy/util-retry': 4.0.6
      '@smithy/util-utf8': 4.0.0
      tslib: 2.8.1
    transitivePeerDependencies:
      - aws-crt

  '@aws-sdk/region-config-resolver@3.840.0':
    dependencies:
      '@aws-sdk/types': 3.840.0
      '@smithy/node-config-provider': 4.1.3
      '@smithy/types': 4.3.1
      '@smithy/util-config-provider': 4.0.0
      '@smithy/util-middleware': 4.0.4
      tslib: 2.8.1

  '@aws-sdk/signature-v4-multi-region@3.858.0':
    dependencies:
      '@aws-sdk/middleware-sdk-s3': 3.858.0
      '@aws-sdk/types': 3.840.0
      '@smithy/protocol-http': 5.1.2
      '@smithy/signature-v4': 5.1.2
      '@smithy/types': 4.3.1
      tslib: 2.8.1

  '@aws-sdk/token-providers@3.858.0':
    dependencies:
      '@aws-sdk/core': 3.858.0
      '@aws-sdk/nested-clients': 3.858.0
      '@aws-sdk/types': 3.840.0
      '@smithy/property-provider': 4.0.4
      '@smithy/shared-ini-file-loader': 4.0.4
      '@smithy/types': 4.3.1
      tslib: 2.8.1
    transitivePeerDependencies:
      - aws-crt

  '@aws-sdk/types@3.840.0':
    dependencies:
      '@smithy/types': 4.3.1
      tslib: 2.8.1

  '@aws-sdk/util-arn-parser@3.804.0':
    dependencies:
      tslib: 2.8.1

  '@aws-sdk/util-endpoints@3.848.0':
    dependencies:
      '@aws-sdk/types': 3.840.0
      '@smithy/types': 4.3.1
      '@smithy/url-parser': 4.0.4
      '@smithy/util-endpoints': 3.0.6
      tslib: 2.8.1

  '@aws-sdk/util-locate-window@3.804.0':
    dependencies:
      tslib: 2.8.1

  '@aws-sdk/util-user-agent-browser@3.840.0':
    dependencies:
      '@aws-sdk/types': 3.840.0
      '@smithy/types': 4.3.1
      bowser: 2.11.0
      tslib: 2.8.1

  '@aws-sdk/util-user-agent-node@3.858.0':
    dependencies:
      '@aws-sdk/middleware-user-agent': 3.858.0
      '@aws-sdk/types': 3.840.0
      '@smithy/node-config-provider': 4.1.3
      '@smithy/types': 4.3.1
      tslib: 2.8.1

  '@aws-sdk/xml-builder@3.821.0':
    dependencies:
      '@smithy/types': 4.3.1
      tslib: 2.8.1

  '@babel/code-frame@7.27.1':
    dependencies:
      '@babel/helper-validator-identifier': 7.27.1
      js-tokens: 4.0.0
      picocolors: 1.1.1

  '@babel/compat-data@7.28.0': {}

  '@babel/core@7.28.0':
    dependencies:
      '@ampproject/remapping': 2.3.0
      '@babel/code-frame': 7.27.1
      '@babel/generator': 7.28.0
      '@babel/helper-compilation-targets': 7.27.2
      '@babel/helper-module-transforms': 7.27.3(@babel/core@7.28.0)
      '@babel/helpers': 7.28.2
      '@babel/parser': 7.28.0
      '@babel/template': 7.27.2
      '@babel/traverse': 7.28.0
      '@babel/types': 7.28.2
      convert-source-map: 2.0.0
      debug: 4.4.1(supports-color@5.5.0)
      gensync: 1.0.0-beta.2
      json5: 2.2.3
      semver: 6.3.1
    transitivePeerDependencies:
      - supports-color

  '@babel/generator@7.28.0':
    dependencies:
      '@babel/parser': 7.28.0
      '@babel/types': 7.28.2
      '@jridgewell/gen-mapping': 0.3.12
      '@jridgewell/trace-mapping': 0.3.29
      jsesc: 3.1.0

  '@babel/helper-compilation-targets@7.27.2':
    dependencies:
      '@babel/compat-data': 7.28.0
      '@babel/helper-validator-option': 7.27.1
      browserslist: 4.25.1
      lru-cache: 5.1.1
      semver: 6.3.1

  '@babel/helper-globals@7.28.0': {}

  '@babel/helper-module-imports@7.27.1':
    dependencies:
      '@babel/traverse': 7.28.0
      '@babel/types': 7.28.2
    transitivePeerDependencies:
      - supports-color

  '@babel/helper-module-transforms@7.27.3(@babel/core@7.28.0)':
    dependencies:
      '@babel/core': 7.28.0
      '@babel/helper-module-imports': 7.27.1
      '@babel/helper-validator-identifier': 7.27.1
      '@babel/traverse': 7.28.0
    transitivePeerDependencies:
      - supports-color

  '@babel/helper-plugin-utils@7.27.1': {}

  '@babel/helper-string-parser@7.27.1': {}

  '@babel/helper-validator-identifier@7.27.1': {}

  '@babel/helper-validator-option@7.27.1': {}

  '@babel/helpers@7.28.2':
    dependencies:
      '@babel/template': 7.27.2
      '@babel/types': 7.28.2

  '@babel/parser@7.28.0':
    dependencies:
      '@babel/types': 7.28.2

  '@babel/plugin-syntax-async-generators@7.8.4(@babel/core@7.28.0)':
    dependencies:
      '@babel/core': 7.28.0
      '@babel/helper-plugin-utils': 7.27.1

  '@babel/plugin-syntax-bigint@7.8.3(@babel/core@7.28.0)':
    dependencies:
      '@babel/core': 7.28.0
      '@babel/helper-plugin-utils': 7.27.1

  '@babel/plugin-syntax-class-properties@7.12.13(@babel/core@7.28.0)':
    dependencies:
      '@babel/core': 7.28.0
      '@babel/helper-plugin-utils': 7.27.1

  '@babel/plugin-syntax-class-static-block@7.14.5(@babel/core@7.28.0)':
    dependencies:
      '@babel/core': 7.28.0
      '@babel/helper-plugin-utils': 7.27.1

  '@babel/plugin-syntax-import-attributes@7.27.1(@babel/core@7.28.0)':
    dependencies:
      '@babel/core': 7.28.0
      '@babel/helper-plugin-utils': 7.27.1

  '@babel/plugin-syntax-import-meta@7.10.4(@babel/core@7.28.0)':
    dependencies:
      '@babel/core': 7.28.0
      '@babel/helper-plugin-utils': 7.27.1

  '@babel/plugin-syntax-json-strings@7.8.3(@babel/core@7.28.0)':
    dependencies:
      '@babel/core': 7.28.0
      '@babel/helper-plugin-utils': 7.27.1

  '@babel/plugin-syntax-jsx@7.27.1(@babel/core@7.28.0)':
    dependencies:
      '@babel/core': 7.28.0
      '@babel/helper-plugin-utils': 7.27.1

  '@babel/plugin-syntax-logical-assignment-operators@7.10.4(@babel/core@7.28.0)':
    dependencies:
      '@babel/core': 7.28.0
      '@babel/helper-plugin-utils': 7.27.1

  '@babel/plugin-syntax-nullish-coalescing-operator@7.8.3(@babel/core@7.28.0)':
    dependencies:
      '@babel/core': 7.28.0
      '@babel/helper-plugin-utils': 7.27.1

  '@babel/plugin-syntax-numeric-separator@7.10.4(@babel/core@7.28.0)':
    dependencies:
      '@babel/core': 7.28.0
      '@babel/helper-plugin-utils': 7.27.1

  '@babel/plugin-syntax-object-rest-spread@7.8.3(@babel/core@7.28.0)':
    dependencies:
      '@babel/core': 7.28.0
      '@babel/helper-plugin-utils': 7.27.1

  '@babel/plugin-syntax-optional-catch-binding@7.8.3(@babel/core@7.28.0)':
    dependencies:
      '@babel/core': 7.28.0
      '@babel/helper-plugin-utils': 7.27.1

  '@babel/plugin-syntax-optional-chaining@7.8.3(@babel/core@7.28.0)':
    dependencies:
      '@babel/core': 7.28.0
      '@babel/helper-plugin-utils': 7.27.1

  '@babel/plugin-syntax-private-property-in-object@7.14.5(@babel/core@7.28.0)':
    dependencies:
      '@babel/core': 7.28.0
      '@babel/helper-plugin-utils': 7.27.1

  '@babel/plugin-syntax-top-level-await@7.14.5(@babel/core@7.28.0)':
    dependencies:
      '@babel/core': 7.28.0
      '@babel/helper-plugin-utils': 7.27.1

  '@babel/plugin-syntax-typescript@7.27.1(@babel/core@7.28.0)':
    dependencies:
      '@babel/core': 7.28.0
      '@babel/helper-plugin-utils': 7.27.1

  '@babel/template@7.27.2':
    dependencies:
      '@babel/code-frame': 7.27.1
      '@babel/parser': 7.28.0
      '@babel/types': 7.28.2

  '@babel/traverse@7.28.0':
    dependencies:
      '@babel/code-frame': 7.27.1
      '@babel/generator': 7.28.0
      '@babel/helper-globals': 7.28.0
      '@babel/parser': 7.28.0
      '@babel/template': 7.27.2
      '@babel/types': 7.28.2
      debug: 4.4.1(supports-color@5.5.0)
    transitivePeerDependencies:
      - supports-color

  '@babel/types@7.28.2':
    dependencies:
      '@babel/helper-string-parser': 7.27.1
      '@babel/helper-validator-identifier': 7.27.1

  '@bcoe/v8-coverage@0.2.3': {}

  '@codegenie/serverless-express@4.17.0': {}

  '@cspotcode/source-map-support@0.8.1':
    dependencies:
      '@jridgewell/trace-mapping': 0.3.9

  '@emnapi/core@1.4.5':
    dependencies:
      '@emnapi/wasi-threads': 1.0.4
      tslib: 2.8.1
    optional: true

  '@emnapi/runtime@1.4.5':
    dependencies:
      tslib: 2.8.1
    optional: true

  '@emnapi/wasi-threads@1.0.4':
    dependencies:
      tslib: 2.8.1
    optional: true

  '@es-joy/jsdoccomment@0.52.0':
    dependencies:
      '@types/estree': 1.0.8
      '@typescript-eslint/types': 8.38.0
      comment-parser: 1.4.1
      esquery: 1.6.0
      jsdoc-type-pratt-parser: 4.1.0

  '@esbuild/aix-ppc64@0.25.8':
    optional: true

  '@esbuild/android-arm64@0.25.8':
    optional: true

  '@esbuild/android-arm@0.25.8':
    optional: true

  '@esbuild/android-x64@0.25.8':
    optional: true

  '@esbuild/darwin-arm64@0.25.8':
    optional: true

  '@esbuild/darwin-x64@0.25.8':
    optional: true

  '@esbuild/freebsd-arm64@0.25.8':
    optional: true

  '@esbuild/freebsd-x64@0.25.8':
    optional: true

  '@esbuild/linux-arm64@0.25.8':
    optional: true

  '@esbuild/linux-arm@0.25.8':
    optional: true

  '@esbuild/linux-ia32@0.25.8':
    optional: true

  '@esbuild/linux-loong64@0.25.8':
    optional: true

  '@esbuild/linux-mips64el@0.25.8':
    optional: true

  '@esbuild/linux-ppc64@0.25.8':
    optional: true

  '@esbuild/linux-riscv64@0.25.8':
    optional: true

  '@esbuild/linux-s390x@0.25.8':
    optional: true

  '@esbuild/linux-x64@0.25.8':
    optional: true

  '@esbuild/netbsd-arm64@0.25.8':
    optional: true

  '@esbuild/netbsd-x64@0.25.8':
    optional: true

  '@esbuild/openbsd-arm64@0.25.8':
    optional: true

  '@esbuild/openbsd-x64@0.25.8':
    optional: true

  '@esbuild/openharmony-arm64@0.25.8':
    optional: true

  '@esbuild/sunos-x64@0.25.8':
    optional: true

  '@esbuild/win32-arm64@0.25.8':
    optional: true

  '@esbuild/win32-ia32@0.25.8':
    optional: true

  '@esbuild/win32-x64@0.25.8':
    optional: true

  '@eslint-community/eslint-utils@4.7.0(eslint@9.32.0)':
    dependencies:
      eslint: 9.32.0
      eslint-visitor-keys: 3.4.3

  '@eslint-community/regexpp@4.12.1': {}

  '@eslint/config-array@0.21.0':
    dependencies:
      '@eslint/object-schema': 2.1.6
      debug: 4.4.1(supports-color@5.5.0)
      minimatch: 3.1.2
    transitivePeerDependencies:
      - supports-color

  '@eslint/config-helpers@0.3.0': {}

  '@eslint/core@0.15.1':
    dependencies:
      '@types/json-schema': 7.0.15

  '@eslint/eslintrc@3.3.1':
    dependencies:
      ajv: 6.12.6
      debug: 4.4.1(supports-color@5.5.0)
      espree: 10.4.0
      globals: 14.0.0
      ignore: 5.3.2
      import-fresh: 3.3.1
      js-yaml: 4.1.0
      minimatch: 3.1.2
      strip-json-comments: 3.1.1
    transitivePeerDependencies:
      - supports-color

  '@eslint/js@9.32.0': {}

  '@eslint/object-schema@2.1.6': {}

  '@eslint/plugin-kit@0.3.4':
    dependencies:
      '@eslint/core': 0.15.1
      levn: 0.4.1

  '@gerrit0/mini-shiki@3.8.1':
    dependencies:
      '@shikijs/engine-oniguruma': 3.9.0
      '@shikijs/langs': 3.9.0
      '@shikijs/themes': 3.9.0
      '@shikijs/types': 3.9.0
      '@shikijs/vscode-textmate': 10.0.2

  '@humanfs/core@0.19.1': {}

  '@humanfs/node@0.16.6':
    dependencies:
      '@humanfs/core': 0.19.1
      '@humanwhocodes/retry': 0.3.1

  '@humanwhocodes/module-importer@1.0.1': {}

  '@humanwhocodes/retry@0.3.1': {}

  '@humanwhocodes/retry@0.4.3': {}

  '@isaacs/cliui@8.0.2':
    dependencies:
      string-width: 5.1.2
      string-width-cjs: string-width@4.2.3
      strip-ansi: 7.1.0
      strip-ansi-cjs: strip-ansi@6.0.1
      wrap-ansi: 8.1.0
      wrap-ansi-cjs: wrap-ansi@7.0.0

  '@istanbuljs/load-nyc-config@1.1.0':
    dependencies:
      camelcase: 5.3.1
      find-up: 4.1.0
      get-package-type: 0.1.0
      js-yaml: 3.14.1
      resolve-from: 5.0.0

  '@istanbuljs/schema@0.1.3': {}

  '@jest/console@30.0.5':
    dependencies:
      '@jest/types': 30.0.5
      '@types/node': 24.1.0
      chalk: 4.1.2
      jest-message-util: 30.0.5
      jest-util: 30.0.5
      slash: 3.0.0

  '@jest/core@30.0.5(ts-node@10.9.2(@swc/core@1.13.3)(@types/node@24.1.0)(typescript@5.9.2))':
    dependencies:
      '@jest/console': 30.0.5
      '@jest/pattern': 30.0.1
      '@jest/reporters': 30.0.5
      '@jest/test-result': 30.0.5
      '@jest/transform': 30.0.5
      '@jest/types': 30.0.5
      '@types/node': 24.1.0
      ansi-escapes: 4.3.2
      chalk: 4.1.2
      ci-info: 4.3.0
      exit-x: 0.2.2
      graceful-fs: 4.2.11
      jest-changed-files: 30.0.5
      jest-config: 30.0.5(@types/node@24.1.0)(ts-node@10.9.2(@swc/core@1.13.3)(@types/node@24.1.0)(typescript@5.9.2))
      jest-haste-map: 30.0.5
      jest-message-util: 30.0.5
      jest-regex-util: 30.0.1
      jest-resolve: 30.0.5
      jest-resolve-dependencies: 30.0.5
      jest-runner: 30.0.5
      jest-runtime: 30.0.5
      jest-snapshot: 30.0.5
      jest-util: 30.0.5
      jest-validate: 30.0.5
      jest-watcher: 30.0.5
      micromatch: 4.0.8
      pretty-format: 30.0.5
      slash: 3.0.0
    transitivePeerDependencies:
      - babel-plugin-macros
      - esbuild-register
      - supports-color
      - ts-node

  '@jest/create-cache-key-function@30.0.5':
    dependencies:
      '@jest/types': 30.0.5

  '@jest/diff-sequences@30.0.1': {}

  '@jest/environment@30.0.5':
    dependencies:
      '@jest/fake-timers': 30.0.5
      '@jest/types': 30.0.5
      '@types/node': 24.1.0
      jest-mock: 30.0.5

  '@jest/expect-utils@30.0.5':
    dependencies:
      '@jest/get-type': 30.0.1

  '@jest/expect@30.0.5':
    dependencies:
      expect: 30.0.5
      jest-snapshot: 30.0.5
    transitivePeerDependencies:
      - supports-color

  '@jest/fake-timers@30.0.5':
    dependencies:
      '@jest/types': 30.0.5
      '@sinonjs/fake-timers': 13.0.5
      '@types/node': 24.1.0
      jest-message-util: 30.0.5
      jest-mock: 30.0.5
      jest-util: 30.0.5

  '@jest/get-type@30.0.1': {}

  '@jest/globals@30.0.5':
    dependencies:
      '@jest/environment': 30.0.5
      '@jest/expect': 30.0.5
      '@jest/types': 30.0.5
      jest-mock: 30.0.5
    transitivePeerDependencies:
      - supports-color

  '@jest/pattern@30.0.1':
    dependencies:
      '@types/node': 24.1.0
      jest-regex-util: 30.0.1

  '@jest/reporters@30.0.5':
    dependencies:
      '@bcoe/v8-coverage': 0.2.3
      '@jest/console': 30.0.5
      '@jest/test-result': 30.0.5
      '@jest/transform': 30.0.5
      '@jest/types': 30.0.5
      '@jridgewell/trace-mapping': 0.3.29
      '@types/node': 24.1.0
      chalk: 4.1.2
      collect-v8-coverage: 1.0.2
      exit-x: 0.2.2
      glob: 10.4.5
      graceful-fs: 4.2.11
      istanbul-lib-coverage: 3.2.2
      istanbul-lib-instrument: 6.0.3
      istanbul-lib-report: 3.0.1
      istanbul-lib-source-maps: 5.0.6
      istanbul-reports: 3.1.7
      jest-message-util: 30.0.5
      jest-util: 30.0.5
      jest-worker: 30.0.5
      slash: 3.0.0
      string-length: 4.0.2
      v8-to-istanbul: 9.3.0
    transitivePeerDependencies:
      - supports-color

  '@jest/schemas@30.0.5':
    dependencies:
      '@sinclair/typebox': 0.34.38

  '@jest/snapshot-utils@30.0.5':
    dependencies:
      '@jest/types': 30.0.5
      chalk: 4.1.2
      graceful-fs: 4.2.11
      natural-compare: 1.4.0

  '@jest/source-map@30.0.1':
    dependencies:
      '@jridgewell/trace-mapping': 0.3.29
      callsites: 3.1.0
      graceful-fs: 4.2.11

  '@jest/test-result@30.0.5':
    dependencies:
      '@jest/console': 30.0.5
      '@jest/types': 30.0.5
      '@types/istanbul-lib-coverage': 2.0.6
      collect-v8-coverage: 1.0.2

  '@jest/test-sequencer@30.0.5':
    dependencies:
      '@jest/test-result': 30.0.5
      graceful-fs: 4.2.11
      jest-haste-map: 30.0.5
      slash: 3.0.0

  '@jest/transform@30.0.5':
    dependencies:
      '@babel/core': 7.28.0
      '@jest/types': 30.0.5
      '@jridgewell/trace-mapping': 0.3.29
      babel-plugin-istanbul: 7.0.0
      chalk: 4.1.2
      convert-source-map: 2.0.0
      fast-json-stable-stringify: 2.1.0
      graceful-fs: 4.2.11
      jest-haste-map: 30.0.5
      jest-regex-util: 30.0.1
      jest-util: 30.0.5
      micromatch: 4.0.8
      pirates: 4.0.7
      slash: 3.0.0
      write-file-atomic: 5.0.1
    transitivePeerDependencies:
      - supports-color

  '@jest/types@30.0.5':
    dependencies:
      '@jest/pattern': 30.0.1
      '@jest/schemas': 30.0.5
      '@types/istanbul-lib-coverage': 2.0.6
      '@types/istanbul-reports': 3.0.4
      '@types/node': 24.1.0
      '@types/yargs': 17.0.33
      chalk: 4.1.2

  '@jridgewell/gen-mapping@0.3.12':
    dependencies:
      '@jridgewell/sourcemap-codec': 1.5.4
      '@jridgewell/trace-mapping': 0.3.29

  '@jridgewell/resolve-uri@3.1.2': {}

  '@jridgewell/sourcemap-codec@1.5.4': {}

  '@jridgewell/trace-mapping@0.3.29':
    dependencies:
      '@jridgewell/resolve-uri': 3.1.2
      '@jridgewell/sourcemap-codec': 1.5.4

  '@jridgewell/trace-mapping@0.3.9':
    dependencies:
      '@jridgewell/resolve-uri': 3.1.2
      '@jridgewell/sourcemap-codec': 1.5.4

  '@jsdevtools/ono@7.1.3': {}

  '@napi-rs/wasm-runtime@0.2.12':
    dependencies:
      '@emnapi/core': 1.4.5
      '@emnapi/runtime': 1.4.5
      '@tybys/wasm-util': 0.10.0
    optional: true

  '@nodelib/fs.scandir@2.1.5':
    dependencies:
      '@nodelib/fs.stat': 2.0.5
      run-parallel: 1.2.0

  '@nodelib/fs.stat@2.0.5': {}

  '@nodelib/fs.walk@1.2.8':
    dependencies:
      '@nodelib/fs.scandir': 2.1.5
      fastq: 1.19.1

  '@pkgjs/parseargs@0.11.0':
    optional: true

  '@pkgr/core@0.2.9': {}

  '@puppeteer/browsers@2.10.6':
    dependencies:
      debug: 4.4.1(supports-color@5.5.0)
      extract-zip: 2.0.1
      progress: 2.0.3
      proxy-agent: 6.5.0
      semver: 7.7.2
      tar-fs: 3.1.0
      yargs: 17.7.2
    transitivePeerDependencies:
      - bare-buffer
      - supports-color

  '@scarf/scarf@1.4.0': {}

  '@shikijs/engine-oniguruma@3.9.0':
    dependencies:
      '@shikijs/types': 3.9.0
      '@shikijs/vscode-textmate': 10.0.2

  '@shikijs/langs@3.9.0':
    dependencies:
      '@shikijs/types': 3.9.0

  '@shikijs/themes@3.9.0':
    dependencies:
      '@shikijs/types': 3.9.0

  '@shikijs/types@3.9.0':
    dependencies:
      '@shikijs/vscode-textmate': 10.0.2
      '@types/hast': 3.0.4

  '@shikijs/vscode-textmate@10.0.2': {}

  '@sinclair/typebox@0.34.38': {}

  '@sinonjs/commons@3.0.1':
    dependencies:
      type-detect: 4.0.8

  '@sinonjs/fake-timers@13.0.5':
    dependencies:
      '@sinonjs/commons': 3.0.1

  '@smithy/abort-controller@4.0.4':
    dependencies:
      '@smithy/types': 4.3.1
      tslib: 2.8.1

  '@smithy/chunked-blob-reader-native@4.0.0':
    dependencies:
      '@smithy/util-base64': 4.0.0
      tslib: 2.8.1

  '@smithy/chunked-blob-reader@5.0.0':
    dependencies:
      tslib: 2.8.1

  '@smithy/config-resolver@4.1.4':
    dependencies:
      '@smithy/node-config-provider': 4.1.3
      '@smithy/types': 4.3.1
      '@smithy/util-config-provider': 4.0.0
      '@smithy/util-middleware': 4.0.4
      tslib: 2.8.1

  '@smithy/core@3.7.2':
    dependencies:
      '@smithy/middleware-serde': 4.0.8
      '@smithy/protocol-http': 5.1.2
      '@smithy/types': 4.3.1
      '@smithy/util-base64': 4.0.0
      '@smithy/util-body-length-browser': 4.0.0
      '@smithy/util-middleware': 4.0.4
      '@smithy/util-stream': 4.2.3
      '@smithy/util-utf8': 4.0.0
      tslib: 2.8.1

  '@smithy/credential-provider-imds@4.0.6':
    dependencies:
      '@smithy/node-config-provider': 4.1.3
      '@smithy/property-provider': 4.0.4
      '@smithy/types': 4.3.1
      '@smithy/url-parser': 4.0.4
      tslib: 2.8.1

  '@smithy/eventstream-codec@4.0.4':
    dependencies:
      '@aws-crypto/crc32': 5.2.0
      '@smithy/types': 4.3.1
      '@smithy/util-hex-encoding': 4.0.0
      tslib: 2.8.1

  '@smithy/eventstream-serde-browser@4.0.4':
    dependencies:
      '@smithy/eventstream-serde-universal': 4.0.4
      '@smithy/types': 4.3.1
      tslib: 2.8.1

  '@smithy/eventstream-serde-config-resolver@4.1.2':
    dependencies:
      '@smithy/types': 4.3.1
      tslib: 2.8.1

  '@smithy/eventstream-serde-node@4.0.4':
    dependencies:
      '@smithy/eventstream-serde-universal': 4.0.4
      '@smithy/types': 4.3.1
      tslib: 2.8.1

  '@smithy/eventstream-serde-universal@4.0.4':
    dependencies:
      '@smithy/eventstream-codec': 4.0.4
      '@smithy/types': 4.3.1
      tslib: 2.8.1

  '@smithy/fetch-http-handler@5.1.0':
    dependencies:
      '@smithy/protocol-http': 5.1.2
      '@smithy/querystring-builder': 4.0.4
      '@smithy/types': 4.3.1
      '@smithy/util-base64': 4.0.0
      tslib: 2.8.1

  '@smithy/hash-blob-browser@4.0.4':
    dependencies:
      '@smithy/chunked-blob-reader': 5.0.0
      '@smithy/chunked-blob-reader-native': 4.0.0
      '@smithy/types': 4.3.1
      tslib: 2.8.1

  '@smithy/hash-node@4.0.4':
    dependencies:
      '@smithy/types': 4.3.1
      '@smithy/util-buffer-from': 4.0.0
      '@smithy/util-utf8': 4.0.0
      tslib: 2.8.1

  '@smithy/hash-stream-node@4.0.4':
    dependencies:
      '@smithy/types': 4.3.1
      '@smithy/util-utf8': 4.0.0
      tslib: 2.8.1

  '@smithy/invalid-dependency@4.0.4':
    dependencies:
      '@smithy/types': 4.3.1
      tslib: 2.8.1

  '@smithy/is-array-buffer@2.2.0':
    dependencies:
      tslib: 2.8.1

  '@smithy/is-array-buffer@4.0.0':
    dependencies:
      tslib: 2.8.1

  '@smithy/md5-js@4.0.4':
    dependencies:
      '@smithy/types': 4.3.1
      '@smithy/util-utf8': 4.0.0
      tslib: 2.8.1

  '@smithy/middleware-content-length@4.0.4':
    dependencies:
      '@smithy/protocol-http': 5.1.2
      '@smithy/types': 4.3.1
      tslib: 2.8.1

  '@smithy/middleware-endpoint@4.1.17':
    dependencies:
      '@smithy/core': 3.7.2
      '@smithy/middleware-serde': 4.0.8
      '@smithy/node-config-provider': 4.1.3
      '@smithy/shared-ini-file-loader': 4.0.4
      '@smithy/types': 4.3.1
      '@smithy/url-parser': 4.0.4
      '@smithy/util-middleware': 4.0.4
      tslib: 2.8.1

  '@smithy/middleware-retry@4.1.18':
    dependencies:
      '@smithy/node-config-provider': 4.1.3
      '@smithy/protocol-http': 5.1.2
      '@smithy/service-error-classification': 4.0.6
      '@smithy/smithy-client': 4.4.9
      '@smithy/types': 4.3.1
      '@smithy/util-middleware': 4.0.4
      '@smithy/util-retry': 4.0.6
      tslib: 2.8.1
      uuid: 9.0.1

  '@smithy/middleware-serde@4.0.8':
    dependencies:
      '@smithy/protocol-http': 5.1.2
      '@smithy/types': 4.3.1
      tslib: 2.8.1

  '@smithy/middleware-stack@4.0.4':
    dependencies:
      '@smithy/types': 4.3.1
      tslib: 2.8.1

  '@smithy/node-config-provider@4.1.3':
    dependencies:
      '@smithy/property-provider': 4.0.4
      '@smithy/shared-ini-file-loader': 4.0.4
      '@smithy/types': 4.3.1
      tslib: 2.8.1

  '@smithy/node-http-handler@4.1.0':
    dependencies:
      '@smithy/abort-controller': 4.0.4
      '@smithy/protocol-http': 5.1.2
      '@smithy/querystring-builder': 4.0.4
      '@smithy/types': 4.3.1
      tslib: 2.8.1

  '@smithy/property-provider@4.0.4':
    dependencies:
      '@smithy/types': 4.3.1
      tslib: 2.8.1

  '@smithy/protocol-http@5.1.2':
    dependencies:
      '@smithy/types': 4.3.1
      tslib: 2.8.1

  '@smithy/querystring-builder@4.0.4':
    dependencies:
      '@smithy/types': 4.3.1
      '@smithy/util-uri-escape': 4.0.0
      tslib: 2.8.1

  '@smithy/querystring-parser@4.0.4':
    dependencies:
      '@smithy/types': 4.3.1
      tslib: 2.8.1

  '@smithy/service-error-classification@4.0.6':
    dependencies:
      '@smithy/types': 4.3.1

  '@smithy/shared-ini-file-loader@4.0.4':
    dependencies:
      '@smithy/types': 4.3.1
      tslib: 2.8.1

  '@smithy/signature-v4@5.1.2':
    dependencies:
      '@smithy/is-array-buffer': 4.0.0
      '@smithy/protocol-http': 5.1.2
      '@smithy/types': 4.3.1
      '@smithy/util-hex-encoding': 4.0.0
      '@smithy/util-middleware': 4.0.4
      '@smithy/util-uri-escape': 4.0.0
      '@smithy/util-utf8': 4.0.0
      tslib: 2.8.1

  '@smithy/smithy-client@4.4.9':
    dependencies:
      '@smithy/core': 3.7.2
      '@smithy/middleware-endpoint': 4.1.17
      '@smithy/middleware-stack': 4.0.4
      '@smithy/protocol-http': 5.1.2
      '@smithy/types': 4.3.1
      '@smithy/util-stream': 4.2.3
      tslib: 2.8.1

  '@smithy/types@4.3.1':
    dependencies:
      tslib: 2.8.1

  '@smithy/url-parser@4.0.4':
    dependencies:
      '@smithy/querystring-parser': 4.0.4
      '@smithy/types': 4.3.1
      tslib: 2.8.1

  '@smithy/util-base64@4.0.0':
    dependencies:
      '@smithy/util-buffer-from': 4.0.0
      '@smithy/util-utf8': 4.0.0
      tslib: 2.8.1

  '@smithy/util-body-length-browser@4.0.0':
    dependencies:
      tslib: 2.8.1

  '@smithy/util-body-length-node@4.0.0':
    dependencies:
      tslib: 2.8.1

  '@smithy/util-buffer-from@2.2.0':
    dependencies:
      '@smithy/is-array-buffer': 2.2.0
      tslib: 2.8.1

  '@smithy/util-buffer-from@4.0.0':
    dependencies:
      '@smithy/is-array-buffer': 4.0.0
      tslib: 2.8.1

  '@smithy/util-config-provider@4.0.0':
    dependencies:
      tslib: 2.8.1

  '@smithy/util-defaults-mode-browser@4.0.25':
    dependencies:
      '@smithy/property-provider': 4.0.4
      '@smithy/smithy-client': 4.4.9
      '@smithy/types': 4.3.1
      bowser: 2.11.0
      tslib: 2.8.1

  '@smithy/util-defaults-mode-node@4.0.25':
    dependencies:
      '@smithy/config-resolver': 4.1.4
      '@smithy/credential-provider-imds': 4.0.6
      '@smithy/node-config-provider': 4.1.3
      '@smithy/property-provider': 4.0.4
      '@smithy/smithy-client': 4.4.9
      '@smithy/types': 4.3.1
      tslib: 2.8.1

  '@smithy/util-endpoints@3.0.6':
    dependencies:
      '@smithy/node-config-provider': 4.1.3
      '@smithy/types': 4.3.1
      tslib: 2.8.1

  '@smithy/util-hex-encoding@4.0.0':
    dependencies:
      tslib: 2.8.1

  '@smithy/util-middleware@4.0.4':
    dependencies:
      '@smithy/types': 4.3.1
      tslib: 2.8.1

  '@smithy/util-retry@4.0.6':
    dependencies:
      '@smithy/service-error-classification': 4.0.6
      '@smithy/types': 4.3.1
      tslib: 2.8.1

  '@smithy/util-stream@4.2.3':
    dependencies:
      '@smithy/fetch-http-handler': 5.1.0
      '@smithy/node-http-handler': 4.1.0
      '@smithy/types': 4.3.1
      '@smithy/util-base64': 4.0.0
      '@smithy/util-buffer-from': 4.0.0
      '@smithy/util-hex-encoding': 4.0.0
      '@smithy/util-utf8': 4.0.0
      tslib: 2.8.1

  '@smithy/util-uri-escape@4.0.0':
    dependencies:
      tslib: 2.8.1

  '@smithy/util-utf8@2.3.0':
    dependencies:
      '@smithy/util-buffer-from': 2.2.0
      tslib: 2.8.1

  '@smithy/util-utf8@4.0.0':
    dependencies:
      '@smithy/util-buffer-from': 4.0.0
      tslib: 2.8.1

  '@smithy/util-waiter@4.0.6':
    dependencies:
      '@smithy/abort-controller': 4.0.4
      '@smithy/types': 4.3.1
      tslib: 2.8.1

  '@swc/core-darwin-arm64@1.13.3':
    optional: true

  '@swc/core-darwin-x64@1.13.3':
    optional: true

  '@swc/core-linux-arm-gnueabihf@1.13.3':
    optional: true

  '@swc/core-linux-arm64-gnu@1.13.3':
    optional: true

  '@swc/core-linux-arm64-musl@1.13.3':
    optional: true

  '@swc/core-linux-x64-gnu@1.13.3':
    optional: true

  '@swc/core-linux-x64-musl@1.13.3':
    optional: true

  '@swc/core-win32-arm64-msvc@1.13.3':
    optional: true

  '@swc/core-win32-ia32-msvc@1.13.3':
    optional: true

  '@swc/core-win32-x64-msvc@1.13.3':
    optional: true

  '@swc/core@1.13.3':
    dependencies:
      '@swc/counter': 0.1.3
      '@swc/types': 0.1.23
    optionalDependencies:
      '@swc/core-darwin-arm64': 1.13.3
      '@swc/core-darwin-x64': 1.13.3
      '@swc/core-linux-arm-gnueabihf': 1.13.3
      '@swc/core-linux-arm64-gnu': 1.13.3
      '@swc/core-linux-arm64-musl': 1.13.3
      '@swc/core-linux-x64-gnu': 1.13.3
      '@swc/core-linux-x64-musl': 1.13.3
      '@swc/core-win32-arm64-msvc': 1.13.3
      '@swc/core-win32-ia32-msvc': 1.13.3
      '@swc/core-win32-x64-msvc': 1.13.3

  '@swc/counter@0.1.3': {}

  '@swc/jest@0.2.39(@swc/core@1.13.3)':
    dependencies:
      '@jest/create-cache-key-function': 30.0.5
      '@swc/core': 1.13.3
      '@swc/counter': 0.1.3
      jsonc-parser: 3.3.1

  '@swc/types@0.1.23':
    dependencies:
      '@swc/counter': 0.1.3

  '@tootallnate/quickjs-emscripten@0.23.0': {}

  '@tsconfig/node10@1.0.11': {}

  '@tsconfig/node12@1.0.11': {}

  '@tsconfig/node14@1.0.3': {}

  '@tsconfig/node16@1.0.4': {}

  '@tybys/wasm-util@0.10.0':
    dependencies:
      tslib: 2.8.1
    optional: true

  '@types/aws-lambda@8.10.152': {}

  '@types/babel__core@7.20.5':
    dependencies:
      '@babel/parser': 7.28.0
      '@babel/types': 7.28.2
      '@types/babel__generator': 7.27.0
      '@types/babel__template': 7.4.4
      '@types/babel__traverse': 7.28.0

  '@types/babel__generator@7.27.0':
    dependencies:
      '@babel/types': 7.28.2

  '@types/babel__template@7.4.4':
    dependencies:
      '@babel/parser': 7.28.0
      '@babel/types': 7.28.2

  '@types/babel__traverse@7.28.0':
    dependencies:
      '@babel/types': 7.28.2

  '@types/better-sqlite3@7.6.13':
    dependencies:
      '@types/node': 24.1.0

  '@types/body-parser@1.19.6':
    dependencies:
      '@types/connect': 3.4.38
      '@types/node': 24.1.0

  '@types/connect@3.4.38':
    dependencies:
      '@types/node': 24.1.0

  '@types/estree@1.0.8': {}

  '@types/express-serve-static-core@5.0.7':
    dependencies:
      '@types/node': 24.1.0
      '@types/qs': 6.14.0
      '@types/range-parser': 1.2.7
      '@types/send': 0.17.5

  '@types/express@5.0.3':
    dependencies:
      '@types/body-parser': 1.19.6
      '@types/express-serve-static-core': 5.0.7
      '@types/serve-static': 1.15.8

  '@types/hast@3.0.4':
    dependencies:
      '@types/unist': 3.0.3

  '@types/http-errors@2.0.5': {}

  '@types/istanbul-lib-coverage@2.0.6': {}

  '@types/istanbul-lib-report@3.0.3':
    dependencies:
      '@types/istanbul-lib-coverage': 2.0.6

  '@types/istanbul-reports@3.0.4':
    dependencies:
      '@types/istanbul-lib-report': 3.0.3

  '@types/jest@30.0.0':
    dependencies:
      expect: 30.0.5
      pretty-format: 30.0.5

  '@types/json-schema@7.0.15': {}

  '@types/mime@1.3.5': {}

  '@types/node@24.1.0':
    dependencies:
      undici-types: 7.8.0

  '@types/qs@6.14.0': {}

  '@types/range-parser@1.2.7': {}

  '@types/send@0.17.5':
    dependencies:
      '@types/mime': 1.3.5
      '@types/node': 24.1.0

  '@types/serve-static@1.15.8':
    dependencies:
      '@types/http-errors': 2.0.5
      '@types/node': 24.1.0
      '@types/send': 0.17.5

  '@types/stack-utils@2.0.3': {}

  '@types/swagger-jsdoc@6.0.4': {}

  '@types/swagger-ui-express@4.1.8':
    dependencies:
      '@types/express': 5.0.3
      '@types/serve-static': 1.15.8

  '@types/unist@3.0.3': {}

  '@types/uuid@9.0.8': {}

  '@types/yargs-parser@21.0.3': {}

  '@types/yargs@17.0.33':
    dependencies:
      '@types/yargs-parser': 21.0.3

  '@types/yauzl@2.10.3':
    dependencies:
      '@types/node': 24.1.0
    optional: true

  '@typescript-eslint/eslint-plugin@8.38.0(@typescript-eslint/parser@8.38.0(eslint@9.32.0)(typescript@5.9.2))(eslint@9.32.0)(typescript@5.9.2)':
    dependencies:
      '@eslint-community/regexpp': 4.12.1
      '@typescript-eslint/parser': 8.38.0(eslint@9.32.0)(typescript@5.9.2)
      '@typescript-eslint/scope-manager': 8.38.0
      '@typescript-eslint/type-utils': 8.38.0(eslint@9.32.0)(typescript@5.9.2)
      '@typescript-eslint/utils': 8.38.0(eslint@9.32.0)(typescript@5.9.2)
      '@typescript-eslint/visitor-keys': 8.38.0
      eslint: 9.32.0
      graphemer: 1.4.0
      ignore: 7.0.5
      natural-compare: 1.4.0
      ts-api-utils: 2.1.0(typescript@5.9.2)
      typescript: 5.9.2
    transitivePeerDependencies:
      - supports-color

  '@typescript-eslint/parser@8.38.0(eslint@9.32.0)(typescript@5.9.2)':
    dependencies:
      '@typescript-eslint/scope-manager': 8.38.0
      '@typescript-eslint/types': 8.38.0
      '@typescript-eslint/typescript-estree': 8.38.0(typescript@5.9.2)
      '@typescript-eslint/visitor-keys': 8.38.0
      debug: 4.4.1(supports-color@5.5.0)
      eslint: 9.32.0
      typescript: 5.9.2
    transitivePeerDependencies:
      - supports-color

  '@typescript-eslint/project-service@8.38.0(typescript@5.9.2)':
    dependencies:
      '@typescript-eslint/tsconfig-utils': 8.38.0(typescript@5.9.2)
      '@typescript-eslint/types': 8.38.0
      debug: 4.4.1(supports-color@5.5.0)
      typescript: 5.9.2
    transitivePeerDependencies:
      - supports-color

  '@typescript-eslint/scope-manager@8.38.0':
    dependencies:
      '@typescript-eslint/types': 8.38.0
      '@typescript-eslint/visitor-keys': 8.38.0

  '@typescript-eslint/tsconfig-utils@8.38.0(typescript@5.9.2)':
    dependencies:
      typescript: 5.9.2

  '@typescript-eslint/type-utils@8.38.0(eslint@9.32.0)(typescript@5.9.2)':
    dependencies:
      '@typescript-eslint/types': 8.38.0
      '@typescript-eslint/typescript-estree': 8.38.0(typescript@5.9.2)
      '@typescript-eslint/utils': 8.38.0(eslint@9.32.0)(typescript@5.9.2)
      debug: 4.4.1(supports-color@5.5.0)
      eslint: 9.32.0
      ts-api-utils: 2.1.0(typescript@5.9.2)
      typescript: 5.9.2
    transitivePeerDependencies:
      - supports-color

  '@typescript-eslint/types@8.38.0': {}

  '@typescript-eslint/typescript-estree@8.38.0(typescript@5.9.2)':
    dependencies:
      '@typescript-eslint/project-service': 8.38.0(typescript@5.9.2)
      '@typescript-eslint/tsconfig-utils': 8.38.0(typescript@5.9.2)
      '@typescript-eslint/types': 8.38.0
      '@typescript-eslint/visitor-keys': 8.38.0
      debug: 4.4.1(supports-color@5.5.0)
      fast-glob: 3.3.3
      is-glob: 4.0.3
      minimatch: 9.0.5
      semver: 7.7.2
      ts-api-utils: 2.1.0(typescript@5.9.2)
      typescript: 5.9.2
    transitivePeerDependencies:
      - supports-color

  '@typescript-eslint/utils@8.38.0(eslint@9.32.0)(typescript@5.9.2)':
    dependencies:
      '@eslint-community/eslint-utils': 4.7.0(eslint@9.32.0)
      '@typescript-eslint/scope-manager': 8.38.0
      '@typescript-eslint/types': 8.38.0
      '@typescript-eslint/typescript-estree': 8.38.0(typescript@5.9.2)
      eslint: 9.32.0
      typescript: 5.9.2
    transitivePeerDependencies:
      - supports-color

  '@typescript-eslint/visitor-keys@8.38.0':
    dependencies:
      '@typescript-eslint/types': 8.38.0
      eslint-visitor-keys: 4.2.1

  '@ungap/structured-clone@1.3.0': {}

  '@unrs/resolver-binding-android-arm-eabi@1.11.1':
    optional: true

  '@unrs/resolver-binding-android-arm64@1.11.1':
    optional: true

  '@unrs/resolver-binding-darwin-arm64@1.11.1':
    optional: true

  '@unrs/resolver-binding-darwin-x64@1.11.1':
    optional: true

  '@unrs/resolver-binding-freebsd-x64@1.11.1':
    optional: true

  '@unrs/resolver-binding-linux-arm-gnueabihf@1.11.1':
    optional: true

  '@unrs/resolver-binding-linux-arm-musleabihf@1.11.1':
    optional: true

  '@unrs/resolver-binding-linux-arm64-gnu@1.11.1':
    optional: true

  '@unrs/resolver-binding-linux-arm64-musl@1.11.1':
    optional: true

  '@unrs/resolver-binding-linux-ppc64-gnu@1.11.1':
    optional: true

  '@unrs/resolver-binding-linux-riscv64-gnu@1.11.1':
    optional: true

  '@unrs/resolver-binding-linux-riscv64-musl@1.11.1':
    optional: true

  '@unrs/resolver-binding-linux-s390x-gnu@1.11.1':
    optional: true

  '@unrs/resolver-binding-linux-x64-gnu@1.11.1':
    optional: true

  '@unrs/resolver-binding-linux-x64-musl@1.11.1':
    optional: true

  '@unrs/resolver-binding-wasm32-wasi@1.11.1':
    dependencies:
      '@napi-rs/wasm-runtime': 0.2.12
    optional: true

  '@unrs/resolver-binding-win32-arm64-msvc@1.11.1':
    optional: true

  '@unrs/resolver-binding-win32-ia32-msvc@1.11.1':
    optional: true

  '@unrs/resolver-binding-win32-x64-msvc@1.11.1':
    optional: true

  accepts@2.0.0:
    dependencies:
      mime-types: 3.0.1
      negotiator: 1.0.0

  acorn-jsx@5.3.2(acorn@8.15.0):
    dependencies:
      acorn: 8.15.0

  acorn-walk@8.3.4:
    dependencies:
      acorn: 8.15.0

  acorn@7.4.1: {}

  acorn@8.15.0: {}

  agent-base@7.1.4: {}

  ajv@6.12.6:
    dependencies:
      fast-deep-equal: 3.1.3
      fast-json-stable-stringify: 2.1.0
      json-schema-traverse: 0.4.1
      uri-js: 4.4.1

  ansi-escapes@4.3.2:
    dependencies:
      type-fest: 0.21.3

  ansi-escapes@7.0.0:
    dependencies:
      environment: 1.1.0

  ansi-regex@5.0.1: {}

  ansi-regex@6.1.0: {}

  ansi-styles@4.3.0:
    dependencies:
      color-convert: 2.0.1

  ansi-styles@5.2.0: {}

  ansi-styles@6.2.1: {}

  anymatch@3.1.3:
    dependencies:
      normalize-path: 3.0.0
      picomatch: 2.3.1

  are-docs-informative@0.0.2: {}

  arg@4.1.3: {}

  argparse@1.0.10:
    dependencies:
      sprintf-js: 1.0.3

  argparse@2.0.1: {}

  ast-types@0.13.4:
    dependencies:
      tslib: 2.8.1

  async@3.2.6: {}

  available-typed-arrays@1.0.7:
    dependencies:
      possible-typed-array-names: 1.1.0

  aws-cdk-lib@2.208.0(constructs@10.4.2):
    dependencies:
      '@aws-cdk/asset-awscli-v1': 2.2.242
      '@aws-cdk/asset-node-proxy-agent-v6': 2.1.0
      '@aws-cdk/cloud-assembly-schema': 45.2.0
      constructs: 10.4.2

  aws-cdk@2.1023.0:
    optionalDependencies:
      fsevents: 2.3.2

  aws-lambda@1.0.7:
    dependencies:
      aws-sdk: 2.1692.0
      commander: 3.0.2
      js-yaml: 3.14.1
      watchpack: 2.4.4

  aws-sdk@2.1692.0:
    dependencies:
      buffer: 4.9.2
      events: 1.1.1
      ieee754: 1.1.13
      jmespath: 0.16.0
      querystring: 0.2.0
      sax: 1.2.1
      url: 0.10.3
      util: 0.12.5
      uuid: 8.0.0
      xml2js: 0.6.2

  b4a@1.6.7: {}

  babel-jest@30.0.5(@babel/core@7.28.0):
    dependencies:
      '@babel/core': 7.28.0
      '@jest/transform': 30.0.5
      '@types/babel__core': 7.20.5
      babel-plugin-istanbul: 7.0.0
      babel-preset-jest: 30.0.1(@babel/core@7.28.0)
      chalk: 4.1.2
      graceful-fs: 4.2.11
      slash: 3.0.0
    transitivePeerDependencies:
      - supports-color

  babel-plugin-istanbul@7.0.0:
    dependencies:
      '@babel/helper-plugin-utils': 7.27.1
      '@istanbuljs/load-nyc-config': 1.1.0
      '@istanbuljs/schema': 0.1.3
      istanbul-lib-instrument: 6.0.3
      test-exclude: 6.0.0
    transitivePeerDependencies:
      - supports-color

  babel-plugin-jest-hoist@30.0.1:
    dependencies:
      '@babel/template': 7.27.2
      '@babel/types': 7.28.2
      '@types/babel__core': 7.20.5

  babel-preset-current-node-syntax@1.2.0(@babel/core@7.28.0):
    dependencies:
      '@babel/core': 7.28.0
      '@babel/plugin-syntax-async-generators': 7.8.4(@babel/core@7.28.0)
      '@babel/plugin-syntax-bigint': 7.8.3(@babel/core@7.28.0)
      '@babel/plugin-syntax-class-properties': 7.12.13(@babel/core@7.28.0)
      '@babel/plugin-syntax-class-static-block': 7.14.5(@babel/core@7.28.0)
      '@babel/plugin-syntax-import-attributes': 7.27.1(@babel/core@7.28.0)
      '@babel/plugin-syntax-import-meta': 7.10.4(@babel/core@7.28.0)
      '@babel/plugin-syntax-json-strings': 7.8.3(@babel/core@7.28.0)
      '@babel/plugin-syntax-logical-assignment-operators': 7.10.4(@babel/core@7.28.0)
      '@babel/plugin-syntax-nullish-coalescing-operator': 7.8.3(@babel/core@7.28.0)
      '@babel/plugin-syntax-numeric-separator': 7.10.4(@babel/core@7.28.0)
      '@babel/plugin-syntax-object-rest-spread': 7.8.3(@babel/core@7.28.0)
      '@babel/plugin-syntax-optional-catch-binding': 7.8.3(@babel/core@7.28.0)
      '@babel/plugin-syntax-optional-chaining': 7.8.3(@babel/core@7.28.0)
      '@babel/plugin-syntax-private-property-in-object': 7.14.5(@babel/core@7.28.0)
      '@babel/plugin-syntax-top-level-await': 7.14.5(@babel/core@7.28.0)

  babel-preset-jest@30.0.1(@babel/core@7.28.0):
    dependencies:
      '@babel/core': 7.28.0
      babel-plugin-jest-hoist: 30.0.1
      babel-preset-current-node-syntax: 1.2.0(@babel/core@7.28.0)

  balanced-match@1.0.2: {}

  bare-events@2.6.0:
    optional: true

  bare-fs@4.1.6:
    dependencies:
      bare-events: 2.6.0
      bare-path: 3.0.0
      bare-stream: 2.6.5(bare-events@2.6.0)
    optional: true

  bare-os@3.6.1:
    optional: true

  bare-path@3.0.0:
    dependencies:
      bare-os: 3.6.1
    optional: true

  bare-stream@2.6.5(bare-events@2.6.0):
    dependencies:
      streamx: 2.22.1
    optionalDependencies:
      bare-events: 2.6.0
    optional: true

  base64-js@1.5.1: {}

  basic-ftp@5.0.5: {}

  better-sqlite3@12.2.0:
    dependencies:
      bindings: 1.5.0
      prebuild-install: 7.1.3

  bignumber.js@9.3.1: {}

  binary-extensions@2.3.0: {}

  bindings@1.5.0:
    dependencies:
      file-uri-to-path: 1.0.0

  bl@4.1.0:
    dependencies:
      buffer: 5.7.1
      inherits: 2.0.4
      readable-stream: 3.6.2

  body-parser@2.2.0:
    dependencies:
      bytes: 3.1.2
      content-type: 1.0.5
      debug: 4.4.1(supports-color@5.5.0)
      http-errors: 2.0.0
      iconv-lite: 0.6.3
      on-finished: 2.4.1
      qs: 6.14.0
      raw-body: 3.0.0
      type-is: 2.0.1
    transitivePeerDependencies:
      - supports-color

  boolbase@1.0.0: {}

  bowser@2.11.0: {}

  brace-expansion@1.1.12:
    dependencies:
      balanced-match: 1.0.2
      concat-map: 0.0.1

  brace-expansion@2.0.2:
    dependencies:
      balanced-match: 1.0.2

  braces@3.0.3:
    dependencies:
      fill-range: 7.1.1

  browserslist@4.25.1:
    dependencies:
      caniuse-lite: 1.0.30001731
      electron-to-chromium: 1.5.194
      node-releases: 2.0.19
      update-browserslist-db: 1.1.3(browserslist@4.25.1)

  bs-logger@0.2.6:
    dependencies:
      fast-json-stable-stringify: 2.1.0

  bser@2.1.1:
    dependencies:
      node-int64: 0.4.0

  buffer-crc32@0.2.13: {}

  buffer-equal-constant-time@1.0.1: {}

  buffer-from@1.1.2: {}

  buffer@4.9.2:
    dependencies:
      base64-js: 1.5.1
      ieee754: 1.1.13
      isarray: 1.0.0

  buffer@5.7.1:
    dependencies:
      base64-js: 1.5.1
      ieee754: 1.2.1

  builtin-modules@5.0.0: {}

  bytes@3.1.2: {}

  call-bind-apply-helpers@1.0.2:
    dependencies:
      es-errors: 1.3.0
      function-bind: 1.1.2

  call-bind@1.0.8:
    dependencies:
      call-bind-apply-helpers: 1.0.2
      es-define-property: 1.0.1
      get-intrinsic: 1.3.0
      set-function-length: 1.2.2

  call-bound@1.0.4:
    dependencies:
      call-bind-apply-helpers: 1.0.2
      get-intrinsic: 1.3.0

  call-me-maybe@1.0.2: {}

  callsites@3.1.0: {}

  camelcase@5.3.1: {}

  camelcase@6.3.0: {}

  caniuse-lite@1.0.30001731: {}

  chalk@4.1.2:
    dependencies:
      ansi-styles: 4.3.0
      supports-color: 7.2.0

  chalk@5.4.1: {}

  change-case@5.4.4: {}

  char-regex@1.0.2: {}

  cheerio-select@2.1.0:
    dependencies:
      boolbase: 1.0.0
      css-select: 5.2.2
      css-what: 6.2.2
      domelementtype: 2.3.0
      domhandler: 5.0.3
      domutils: 3.2.2

  cheerio@1.1.2:
    dependencies:
      cheerio-select: 2.1.0
      dom-serializer: 2.0.0
      domhandler: 5.0.3
      domutils: 3.2.2
      encoding-sniffer: 0.2.1
      htmlparser2: 10.0.0
      parse5: 7.3.0
      parse5-htmlparser2-tree-adapter: 7.1.0
      parse5-parser-stream: 7.1.2
      undici: 7.13.0
      whatwg-mimetype: 4.0.0

  chokidar@3.6.0:
    dependencies:
      anymatch: 3.1.3
      braces: 3.0.3
      glob-parent: 5.1.2
      is-binary-path: 2.1.0
      is-glob: 4.0.3
      normalize-path: 3.0.0
      readdirp: 3.6.0
    optionalDependencies:
      fsevents: 2.3.3

  chownr@1.1.4: {}

  chromium-bidi@7.2.0(devtools-protocol@0.0.1464554):
    dependencies:
      devtools-protocol: 0.0.1464554
      mitt: 3.0.1
      zod: 3.25.76

  ci-info@4.3.0: {}

  cjs-module-lexer@2.1.0: {}

  clean-regexp@1.0.0:
    dependencies:
      escape-string-regexp: 1.0.5

  cli-cursor@5.0.0:
    dependencies:
      restore-cursor: 5.1.0

  cli-truncate@4.0.0:
    dependencies:
      slice-ansi: 5.0.0
      string-width: 7.2.0

  cliui@8.0.1:
    dependencies:
      string-width: 4.2.3
      strip-ansi: 6.0.1
      wrap-ansi: 7.0.0

  co@4.6.0: {}

  collect-v8-coverage@1.0.2: {}

  color-convert@2.0.1:
    dependencies:
      color-name: 1.1.4

  color-name@1.1.4: {}

  colorette@2.0.20: {}

  commander@14.0.0: {}

  commander@3.0.2: {}

  commander@6.2.0: {}

  commander@9.5.0:
    optional: true

  comment-parser@1.4.1: {}

  concat-map@0.0.1: {}

  constructs@10.4.2: {}

  content-disposition@1.0.0:
    dependencies:
      safe-buffer: 5.2.1

  content-type@1.0.5: {}

  convert-source-map@2.0.0: {}

  cookie-signature@1.2.2: {}

  cookie@0.7.2: {}

  core-js-compat@3.44.0:
    dependencies:
      browserslist: 4.25.1

  cosmiconfig@9.0.0(typescript@5.9.2):
    dependencies:
      env-paths: 2.2.1
      import-fresh: 3.3.1
      js-yaml: 4.1.0
      parse-json: 5.2.0
    optionalDependencies:
      typescript: 5.9.2

  create-require@1.1.1: {}

  cross-spawn@7.0.6:
    dependencies:
      path-key: 3.1.1
      shebang-command: 2.0.0
      which: 2.0.2

  css-select@5.2.2:
    dependencies:
      boolbase: 1.0.0
      css-what: 6.2.2
      domhandler: 5.0.3
      domutils: 3.2.2
      nth-check: 2.1.1

  css-what@6.2.2: {}

  csv-writer@1.6.0: {}

  data-uri-to-buffer@4.0.1: {}

  data-uri-to-buffer@6.0.2: {}

  date-fns@4.1.0: {}

  debug@4.4.1(supports-color@5.5.0):
    dependencies:
      ms: 2.1.3
    optionalDependencies:
      supports-color: 5.5.0

  decompress-response@6.0.0:
    dependencies:
      mimic-response: 3.1.0

  dedent@1.6.0: {}

  deep-extend@0.6.0: {}

  deep-is@0.1.4: {}

  deepmerge@4.3.1: {}

  define-data-property@1.1.4:
    dependencies:
      es-define-property: 1.0.1
      es-errors: 1.3.0
      gopd: 1.2.0

  define-lazy-prop@2.0.0: {}

  degenerator@5.0.1:
    dependencies:
      ast-types: 0.13.4
      escodegen: 2.1.0
      esprima: 4.0.1

  depd@2.0.0: {}

  detect-libc@2.0.4: {}

  detect-newline@3.1.0: {}

  devtools-protocol@0.0.1464554: {}

  diff@4.0.2: {}

  doctrine@3.0.0:
    dependencies:
      esutils: 2.0.3

  dom-serializer@2.0.0:
    dependencies:
      domelementtype: 2.3.0
      domhandler: 5.0.3
      entities: 4.5.0

  domelementtype@2.3.0: {}

  domhandler@5.0.3:
    dependencies:
      domelementtype: 2.3.0

  domutils@3.2.2:
    dependencies:
      dom-serializer: 2.0.0
      domelementtype: 2.3.0
      domhandler: 5.0.3

  dotenv@17.2.1: {}

  dunder-proto@1.0.1:
    dependencies:
      call-bind-apply-helpers: 1.0.2
      es-errors: 1.3.0
      gopd: 1.2.0

  eastasianwidth@0.2.0: {}

  ecdsa-sig-formatter@1.0.11:
    dependencies:
      safe-buffer: 5.2.1

  ee-first@1.1.1: {}

  ejs@3.1.10:
    dependencies:
      jake: 10.9.2

  electron-to-chromium@1.5.194: {}

  emittery@0.13.1: {}

  emoji-regex@10.4.0: {}

  emoji-regex@8.0.0: {}

  emoji-regex@9.2.2: {}

  encodeurl@2.0.0: {}

  encoding-sniffer@0.2.1:
    dependencies:
      iconv-lite: 0.6.3
      whatwg-encoding: 3.1.1

  end-of-stream@1.4.5:
    dependencies:
      once: 1.4.0

  entities@4.5.0: {}

  entities@6.0.1: {}

  env-paths@2.2.1: {}

  environment@1.1.0: {}

  error-ex@1.3.2:
    dependencies:
      is-arrayish: 0.2.1

  es-define-property@1.0.1: {}

  es-errors@1.3.0: {}

  es-object-atoms@1.1.1:
    dependencies:
      es-errors: 1.3.0

  esbuild@0.25.8:
    optionalDependencies:
      '@esbuild/aix-ppc64': 0.25.8
      '@esbuild/android-arm': 0.25.8
      '@esbuild/android-arm64': 0.25.8
      '@esbuild/android-x64': 0.25.8
      '@esbuild/darwin-arm64': 0.25.8
      '@esbuild/darwin-x64': 0.25.8
      '@esbuild/freebsd-arm64': 0.25.8
      '@esbuild/freebsd-x64': 0.25.8
      '@esbuild/linux-arm': 0.25.8
      '@esbuild/linux-arm64': 0.25.8
      '@esbuild/linux-ia32': 0.25.8
      '@esbuild/linux-loong64': 0.25.8
      '@esbuild/linux-mips64el': 0.25.8
      '@esbuild/linux-ppc64': 0.25.8
      '@esbuild/linux-riscv64': 0.25.8
      '@esbuild/linux-s390x': 0.25.8
      '@esbuild/linux-x64': 0.25.8
      '@esbuild/netbsd-arm64': 0.25.8
      '@esbuild/netbsd-x64': 0.25.8
      '@esbuild/openbsd-arm64': 0.25.8
      '@esbuild/openbsd-x64': 0.25.8
      '@esbuild/openharmony-arm64': 0.25.8
      '@esbuild/sunos-x64': 0.25.8
      '@esbuild/win32-arm64': 0.25.8
      '@esbuild/win32-ia32': 0.25.8
      '@esbuild/win32-x64': 0.25.8

  escalade@3.2.0: {}

  escape-html@1.0.3: {}

  escape-string-regexp@1.0.5: {}

  escape-string-regexp@2.0.0: {}

  escape-string-regexp@4.0.0: {}

  escodegen@2.1.0:
    dependencies:
      esprima: 4.0.1
      estraverse: 5.3.0
      esutils: 2.0.3
    optionalDependencies:
      source-map: 0.6.1

  eslint-config-prettier@10.1.8(eslint@9.32.0):
    dependencies:
      eslint: 9.32.0

  eslint-plugin-jsdoc@52.0.2(eslint@9.32.0):
    dependencies:
      '@es-joy/jsdoccomment': 0.52.0
      are-docs-informative: 0.0.2
      comment-parser: 1.4.1
      debug: 4.4.1(supports-color@5.5.0)
      escape-string-regexp: 4.0.0
      eslint: 9.32.0
      espree: 10.4.0
      esquery: 1.6.0
      parse-imports-exports: 0.2.4
      semver: 7.7.2
      spdx-expression-parse: 4.0.0
    transitivePeerDependencies:
      - supports-color

  eslint-plugin-prettier@5.5.3(eslint-config-prettier@10.1.8(eslint@9.32.0))(eslint@9.32.0)(prettier@3.6.2):
    dependencies:
      eslint: 9.32.0
      prettier: 3.6.2
      prettier-linter-helpers: 1.0.0
      synckit: 0.11.11
    optionalDependencies:
      eslint-config-prettier: 10.1.8(eslint@9.32.0)

  eslint-plugin-promise@7.2.1(eslint@9.32.0):
    dependencies:
      '@eslint-community/eslint-utils': 4.7.0(eslint@9.32.0)
      eslint: 9.32.0

  eslint-plugin-simple-import-sort@12.1.1(eslint@9.32.0):
    dependencies:
      eslint: 9.32.0

  eslint-plugin-unicorn@60.0.0(eslint@9.32.0):
    dependencies:
      '@babel/helper-validator-identifier': 7.27.1
      '@eslint-community/eslint-utils': 4.7.0(eslint@9.32.0)
      '@eslint/plugin-kit': 0.3.4
      change-case: 5.4.4
      ci-info: 4.3.0
      clean-regexp: 1.0.0
      core-js-compat: 3.44.0
      eslint: 9.32.0
      esquery: 1.6.0
      find-up-simple: 1.0.1
      globals: 16.3.0
      indent-string: 5.0.0
      is-builtin-module: 5.0.0
      jsesc: 3.1.0
      pluralize: 8.0.0
      regexp-tree: 0.1.27
      regjsparser: 0.12.0
      semver: 7.7.2
      strip-indent: 4.0.0

  eslint-plugin-unused-imports@4.1.4(@typescript-eslint/eslint-plugin@8.38.0(@typescript-eslint/parser@8.38.0(eslint@9.32.0)(typescript@5.9.2))(eslint@9.32.0)(typescript@5.9.2))(eslint@9.32.0):
    dependencies:
      eslint: 9.32.0
    optionalDependencies:
      '@typescript-eslint/eslint-plugin': 8.38.0(@typescript-eslint/parser@8.38.0(eslint@9.32.0)(typescript@5.9.2))(eslint@9.32.0)(typescript@5.9.2)

  eslint-scope@8.4.0:
    dependencies:
      esrecurse: 4.3.0
      estraverse: 5.3.0

  eslint-visitor-keys@3.4.3: {}

  eslint-visitor-keys@4.2.1: {}

  eslint@9.32.0:
    dependencies:
      '@eslint-community/eslint-utils': 4.7.0(eslint@9.32.0)
      '@eslint-community/regexpp': 4.12.1
      '@eslint/config-array': 0.21.0
      '@eslint/config-helpers': 0.3.0
      '@eslint/core': 0.15.1
      '@eslint/eslintrc': 3.3.1
      '@eslint/js': 9.32.0
      '@eslint/plugin-kit': 0.3.4
      '@humanfs/node': 0.16.6
      '@humanwhocodes/module-importer': 1.0.1
      '@humanwhocodes/retry': 0.4.3
      '@types/estree': 1.0.8
      '@types/json-schema': 7.0.15
      ajv: 6.12.6
      chalk: 4.1.2
      cross-spawn: 7.0.6
      debug: 4.4.1(supports-color@5.5.0)
      escape-string-regexp: 4.0.0
      eslint-scope: 8.4.0
      eslint-visitor-keys: 4.2.1
      espree: 10.4.0
      esquery: 1.6.0
      esutils: 2.0.3
      fast-deep-equal: 3.1.3
      file-entry-cache: 8.0.0
      find-up: 5.0.0
      glob-parent: 6.0.2
      ignore: 5.3.2
      imurmurhash: 0.1.4
      is-glob: 4.0.3
      json-stable-stringify-without-jsonify: 1.0.1
      lodash.merge: 4.6.2
      minimatch: 3.1.2
      natural-compare: 1.4.0
      optionator: 0.9.4
    transitivePeerDependencies:
      - supports-color

  espree@10.4.0:
    dependencies:
      acorn: 8.15.0
      acorn-jsx: 5.3.2(acorn@8.15.0)
      eslint-visitor-keys: 4.2.1

  esprima@4.0.1: {}

  esquery@1.6.0:
    dependencies:
      estraverse: 5.3.0

  esrecurse@4.3.0:
    dependencies:
      estraverse: 5.3.0

  estraverse@5.3.0: {}

  esutils@2.0.3: {}

  etag@1.8.1: {}

  eventemitter3@5.0.1: {}

  events@1.1.1: {}

  execa@5.1.1:
    dependencies:
      cross-spawn: 7.0.6
      get-stream: 6.0.1
      human-signals: 2.1.0
      is-stream: 2.0.1
      merge-stream: 2.0.0
      npm-run-path: 4.0.1
      onetime: 5.1.2
      signal-exit: 3.0.7
      strip-final-newline: 2.0.0

  exit-x@0.2.2: {}

  expand-template@2.0.3: {}

  expect@30.0.5:
    dependencies:
      '@jest/expect-utils': 30.0.5
      '@jest/get-type': 30.0.1
      jest-matcher-utils: 30.0.5
      jest-message-util: 30.0.5
      jest-mock: 30.0.5
      jest-util: 30.0.5

  express@5.1.0:
    dependencies:
      accepts: 2.0.0
      body-parser: 2.2.0
      content-disposition: 1.0.0
      content-type: 1.0.5
      cookie: 0.7.2
      cookie-signature: 1.2.2
      debug: 4.4.1(supports-color@5.5.0)
      encodeurl: 2.0.0
      escape-html: 1.0.3
      etag: 1.8.1
      finalhandler: 2.1.0
      fresh: 2.0.0
      http-errors: 2.0.0
      merge-descriptors: 2.0.0
      mime-types: 3.0.1
      on-finished: 2.4.1
      once: 1.4.0
      parseurl: 1.3.3
      proxy-addr: 2.0.7
      qs: 6.14.0
      range-parser: 1.2.1
      router: 2.2.0
      send: 1.2.0
      serve-static: 2.2.0
      statuses: 2.0.2
      type-is: 2.0.1
      vary: 1.1.2
    transitivePeerDependencies:
      - supports-color

  extend@3.0.2: {}

  extract-zip@2.0.1:
    dependencies:
      debug: 4.4.1(supports-color@5.5.0)
      get-stream: 5.2.0
      yauzl: 2.10.0
    optionalDependencies:
      '@types/yauzl': 2.10.3
    transitivePeerDependencies:
      - supports-color

  fast-deep-equal@3.1.3: {}

  fast-diff@1.3.0: {}

  fast-fifo@1.3.2: {}

  fast-glob@3.3.3:
    dependencies:
      '@nodelib/fs.stat': 2.0.5
      '@nodelib/fs.walk': 1.2.8
      glob-parent: 5.1.2
      merge2: 1.4.1
      micromatch: 4.0.8

  fast-json-stable-stringify@2.1.0: {}

  fast-levenshtein@2.0.6: {}

  fast-xml-parser@5.2.5:
    dependencies:
      strnum: 2.1.1

  fastq@1.19.1:
    dependencies:
      reusify: 1.1.0

  fb-watchman@2.0.2:
    dependencies:
      bser: 2.1.1

  fd-slicer@1.1.0:
    dependencies:
      pend: 1.2.0

  fetch-blob@3.2.0:
    dependencies:
      node-domexception: 1.0.0
      web-streams-polyfill: 3.3.3

  file-entry-cache@8.0.0:
    dependencies:
      flat-cache: 4.0.1

  file-uri-to-path@1.0.0: {}

  filelist@1.0.4:
    dependencies:
      minimatch: 5.1.6

  fill-range@7.1.1:
    dependencies:
      to-regex-range: 5.0.1

  finalhandler@2.1.0:
    dependencies:
      debug: 4.4.1(supports-color@5.5.0)
      encodeurl: 2.0.0
      escape-html: 1.0.3
      on-finished: 2.4.1
      parseurl: 1.3.3
      statuses: 2.0.2
    transitivePeerDependencies:
      - supports-color

  find-up-simple@1.0.1: {}

  find-up@4.1.0:
    dependencies:
      locate-path: 5.0.0
      path-exists: 4.0.0

  find-up@5.0.0:
    dependencies:
      locate-path: 6.0.0
      path-exists: 4.0.0

  flat-cache@4.0.1:
    dependencies:
      flatted: 3.3.3
      keyv: 4.5.4

  flatted@3.3.3: {}

  for-each@0.3.5:
    dependencies:
      is-callable: 1.2.7

  foreground-child@3.3.1:
    dependencies:
      cross-spawn: 7.0.6
      signal-exit: 4.1.0

  formdata-polyfill@4.0.10:
    dependencies:
      fetch-blob: 3.2.0

  forwarded@0.2.0: {}

  fresh@2.0.0: {}

  fs-constants@1.0.0: {}

  fs-extra@10.1.0:
    dependencies:
      graceful-fs: 4.2.11
      jsonfile: 6.1.0
      universalify: 2.0.1

  fs.realpath@1.0.0: {}

  fsevents@2.3.2:
    optional: true

  fsevents@2.3.3:
    optional: true

  function-bind@1.1.2: {}

  gaxios@7.1.1:
    dependencies:
      extend: 3.0.2
      https-proxy-agent: 7.0.6
      node-fetch: 3.3.2
    transitivePeerDependencies:
      - supports-color

  gcp-metadata@7.0.1:
    dependencies:
      gaxios: 7.1.1
      google-logging-utils: 1.1.1
      json-bigint: 1.0.0
    transitivePeerDependencies:
      - supports-color

  gensync@1.0.0-beta.2: {}

  get-caller-file@2.0.5: {}

  get-east-asian-width@1.3.0: {}

  get-intrinsic@1.3.0:
    dependencies:
      call-bind-apply-helpers: 1.0.2
      es-define-property: 1.0.1
      es-errors: 1.3.0
      es-object-atoms: 1.1.1
      function-bind: 1.1.2
      get-proto: 1.0.1
      gopd: 1.2.0
      has-symbols: 1.1.0
      hasown: 2.0.2
      math-intrinsics: 1.1.0

  get-package-type@0.1.0: {}

  get-proto@1.0.1:
    dependencies:
      dunder-proto: 1.0.1
      es-object-atoms: 1.1.1

  get-stream@5.2.0:
    dependencies:
      pump: 3.0.3

  get-stream@6.0.1: {}

  get-uri@6.0.5:
    dependencies:
      basic-ftp: 5.0.5
      data-uri-to-buffer: 6.0.2
      debug: 4.4.1(supports-color@5.5.0)
    transitivePeerDependencies:
      - supports-color

  github-from-package@0.0.0: {}

  glob-parent@5.1.2:
    dependencies:
      is-glob: 4.0.3

  glob-parent@6.0.2:
    dependencies:
      is-glob: 4.0.3

  glob-to-regexp@0.4.1: {}

  glob@10.4.5:
    dependencies:
      foreground-child: 3.3.1
      jackspeak: 3.4.3
      minimatch: 9.0.5
      minipass: 7.1.2
      package-json-from-dist: 1.0.1
      path-scurry: 1.11.1

  glob@7.1.6:
    dependencies:
      fs.realpath: 1.0.0
      inflight: 1.0.6
      inherits: 2.0.4
      minimatch: 3.1.2
      once: 1.4.0
      path-is-absolute: 1.0.1

  glob@7.2.3:
    dependencies:
      fs.realpath: 1.0.0
      inflight: 1.0.6
      inherits: 2.0.4
      minimatch: 3.1.2
      once: 1.4.0
      path-is-absolute: 1.0.1

  globals@14.0.0: {}

  globals@16.3.0: {}

  google-auth-library@10.2.0:
    dependencies:
      base64-js: 1.5.1
      ecdsa-sig-formatter: 1.0.11
      gaxios: 7.1.1
      gcp-metadata: 7.0.1
      google-logging-utils: 1.1.1
      gtoken: 8.0.0
      jws: 4.0.0
    transitivePeerDependencies:
      - supports-color

  google-logging-utils@1.1.1: {}

  googleapis-common@8.0.0:
    dependencies:
      extend: 3.0.2
      gaxios: 7.1.1
      google-auth-library: 10.2.0
      qs: 6.14.0
      url-template: 2.0.8
    transitivePeerDependencies:
      - supports-color

  googleapis@154.1.0:
    dependencies:
      google-auth-library: 10.2.0
      googleapis-common: 8.0.0
    transitivePeerDependencies:
      - supports-color

  gopd@1.2.0: {}

  graceful-fs@4.2.11: {}

  graphemer@1.4.0: {}

  gtoken@8.0.0:
    dependencies:
      gaxios: 7.1.1
      jws: 4.0.0
    transitivePeerDependencies:
      - supports-color

  has-flag@3.0.0: {}

  has-flag@4.0.0: {}

  has-property-descriptors@1.0.2:
    dependencies:
      es-define-property: 1.0.1

  has-symbols@1.1.0: {}

  has-tostringtag@1.0.2:
    dependencies:
      has-symbols: 1.1.0

  hasown@2.0.2:
    dependencies:
      function-bind: 1.1.2

  html-escaper@2.0.2: {}

  htmlparser2@10.0.0:
    dependencies:
      domelementtype: 2.3.0
      domhandler: 5.0.3
      domutils: 3.2.2
      entities: 6.0.1

  http-errors@2.0.0:
    dependencies:
      depd: 2.0.0
      inherits: 2.0.4
      setprototypeof: 1.2.0
      statuses: 2.0.1
      toidentifier: 1.0.1

  http-proxy-agent@7.0.2:
    dependencies:
      agent-base: 7.1.4
      debug: 4.4.1(supports-color@5.5.0)
    transitivePeerDependencies:
      - supports-color

  https-proxy-agent@7.0.6:
    dependencies:
      agent-base: 7.1.4
      debug: 4.4.1(supports-color@5.5.0)
    transitivePeerDependencies:
      - supports-color

  human-signals@2.1.0: {}

  husky@9.1.7: {}

  iconv-lite@0.6.3:
    dependencies:
      safer-buffer: 2.1.2

  ieee754@1.1.13: {}

  ieee754@1.2.1: {}

  ignore-by-default@1.0.1: {}

  ignore@5.3.2: {}

  ignore@7.0.5: {}

  import-fresh@3.3.1:
    dependencies:
      parent-module: 1.0.1
      resolve-from: 4.0.0

  import-local@3.2.0:
    dependencies:
      pkg-dir: 4.2.0
      resolve-cwd: 3.0.0

  imurmurhash@0.1.4: {}

  indent-string@5.0.0: {}

  inflight@1.0.6:
    dependencies:
      once: 1.4.0
      wrappy: 1.0.2

  inherits@2.0.4: {}

  ini@1.3.8: {}

  ip-address@9.0.5:
    dependencies:
      jsbn: 1.1.0
      sprintf-js: 1.1.3

  ipaddr.js@1.9.1: {}

  is-arguments@1.2.0:
    dependencies:
      call-bound: 1.0.4
      has-tostringtag: 1.0.2

  is-arrayish@0.2.1: {}

  is-binary-path@2.1.0:
    dependencies:
      binary-extensions: 2.3.0

  is-builtin-module@5.0.0:
    dependencies:
      builtin-modules: 5.0.0

  is-callable@1.2.7: {}

  is-docker@2.2.1: {}

  is-extglob@2.1.1: {}

  is-fullwidth-code-point@3.0.0: {}

  is-fullwidth-code-point@4.0.0: {}

  is-fullwidth-code-point@5.0.0:
    dependencies:
      get-east-asian-width: 1.3.0

  is-generator-fn@2.1.0: {}

  is-generator-function@1.1.0:
    dependencies:
      call-bound: 1.0.4
      get-proto: 1.0.1
      has-tostringtag: 1.0.2
      safe-regex-test: 1.1.0

  is-glob@4.0.3:
    dependencies:
      is-extglob: 2.1.1

  is-number@7.0.0: {}

  is-promise@4.0.0: {}

  is-regex@1.2.1:
    dependencies:
      call-bound: 1.0.4
      gopd: 1.2.0
      has-tostringtag: 1.0.2
      hasown: 2.0.2

  is-stream@2.0.1: {}

  is-typed-array@1.1.15:
    dependencies:
      which-typed-array: 1.1.19

  is-wsl@2.2.0:
    dependencies:
      is-docker: 2.2.1

  isarray@1.0.0: {}

  isexe@2.0.0: {}

  istanbul-lib-coverage@3.2.2: {}

  istanbul-lib-instrument@6.0.3:
    dependencies:
      '@babel/core': 7.28.0
      '@babel/parser': 7.28.0
      '@istanbuljs/schema': 0.1.3
      istanbul-lib-coverage: 3.2.2
      semver: 7.7.2
    transitivePeerDependencies:
      - supports-color

  istanbul-lib-report@3.0.1:
    dependencies:
      istanbul-lib-coverage: 3.2.2
      make-dir: 4.0.0
      supports-color: 7.2.0

  istanbul-lib-source-maps@5.0.6:
    dependencies:
      '@jridgewell/trace-mapping': 0.3.29
      debug: 4.4.1(supports-color@5.5.0)
      istanbul-lib-coverage: 3.2.2
    transitivePeerDependencies:
      - supports-color

  istanbul-reports@3.1.7:
    dependencies:
      html-escaper: 2.0.2
      istanbul-lib-report: 3.0.1

  jackspeak@3.4.3:
    dependencies:
      '@isaacs/cliui': 8.0.2
    optionalDependencies:
      '@pkgjs/parseargs': 0.11.0

  jake@10.9.2:
    dependencies:
      async: 3.2.6
      chalk: 4.1.2
      filelist: 1.0.4
      minimatch: 3.1.2

  jest-changed-files@30.0.5:
    dependencies:
      execa: 5.1.1
      jest-util: 30.0.5
      p-limit: 3.1.0

  jest-circus@30.0.5:
    dependencies:
      '@jest/environment': 30.0.5
      '@jest/expect': 30.0.5
      '@jest/test-result': 30.0.5
      '@jest/types': 30.0.5
      '@types/node': 24.1.0
      chalk: 4.1.2
      co: 4.6.0
      dedent: 1.6.0
      is-generator-fn: 2.1.0
      jest-each: 30.0.5
      jest-matcher-utils: 30.0.5
      jest-message-util: 30.0.5
      jest-runtime: 30.0.5
      jest-snapshot: 30.0.5
      jest-util: 30.0.5
      p-limit: 3.1.0
      pretty-format: 30.0.5
      pure-rand: 7.0.1
      slash: 3.0.0
      stack-utils: 2.0.6
    transitivePeerDependencies:
      - babel-plugin-macros
      - supports-color

  jest-cli@30.0.5(@types/node@24.1.0)(ts-node@10.9.2(@swc/core@1.13.3)(@types/node@24.1.0)(typescript@5.9.2)):
    dependencies:
      '@jest/core': 30.0.5(ts-node@10.9.2(@swc/core@1.13.3)(@types/node@24.1.0)(typescript@5.9.2))
      '@jest/test-result': 30.0.5
      '@jest/types': 30.0.5
      chalk: 4.1.2
      exit-x: 0.2.2
      import-local: 3.2.0
      jest-config: 30.0.5(@types/node@24.1.0)(ts-node@10.9.2(@swc/core@1.13.3)(@types/node@24.1.0)(typescript@5.9.2))
      jest-util: 30.0.5
      jest-validate: 30.0.5
      yargs: 17.7.2
    transitivePeerDependencies:
      - '@types/node'
      - babel-plugin-macros
      - esbuild-register
      - supports-color
      - ts-node

  jest-config@30.0.5(@types/node@24.1.0)(ts-node@10.9.2(@swc/core@1.13.3)(@types/node@24.1.0)(typescript@5.9.2)):
    dependencies:
      '@babel/core': 7.28.0
      '@jest/get-type': 30.0.1
      '@jest/pattern': 30.0.1
      '@jest/test-sequencer': 30.0.5
      '@jest/types': 30.0.5
      babel-jest: 30.0.5(@babel/core@7.28.0)
      chalk: 4.1.2
      ci-info: 4.3.0
      deepmerge: 4.3.1
      glob: 10.4.5
      graceful-fs: 4.2.11
      jest-circus: 30.0.5
      jest-docblock: 30.0.1
      jest-environment-node: 30.0.5
      jest-regex-util: 30.0.1
      jest-resolve: 30.0.5
      jest-runner: 30.0.5
      jest-util: 30.0.5
      jest-validate: 30.0.5
      micromatch: 4.0.8
      parse-json: 5.2.0
      pretty-format: 30.0.5
      slash: 3.0.0
      strip-json-comments: 3.1.1
    optionalDependencies:
      '@types/node': 24.1.0
      ts-node: 10.9.2(@swc/core@1.13.3)(@types/node@24.1.0)(typescript@5.9.2)
    transitivePeerDependencies:
      - babel-plugin-macros
      - supports-color

  jest-diff@30.0.5:
    dependencies:
      '@jest/diff-sequences': 30.0.1
      '@jest/get-type': 30.0.1
      chalk: 4.1.2
      pretty-format: 30.0.5

  jest-docblock@30.0.1:
    dependencies:
      detect-newline: 3.1.0

  jest-each@30.0.5:
    dependencies:
      '@jest/get-type': 30.0.1
      '@jest/types': 30.0.5
      chalk: 4.1.2
      jest-util: 30.0.5
      pretty-format: 30.0.5

  jest-environment-node@30.0.5:
    dependencies:
      '@jest/environment': 30.0.5
      '@jest/fake-timers': 30.0.5
      '@jest/types': 30.0.5
      '@types/node': 24.1.0
      jest-mock: 30.0.5
      jest-util: 30.0.5
      jest-validate: 30.0.5

  jest-haste-map@30.0.5:
    dependencies:
      '@jest/types': 30.0.5
      '@types/node': 24.1.0
      anymatch: 3.1.3
      fb-watchman: 2.0.2
      graceful-fs: 4.2.11
      jest-regex-util: 30.0.1
      jest-util: 30.0.5
      jest-worker: 30.0.5
      micromatch: 4.0.8
      walker: 1.0.8
    optionalDependencies:
      fsevents: 2.3.3

  jest-html-reporters@3.1.7:
    dependencies:
      fs-extra: 10.1.0
      open: 8.4.2

  jest-leak-detector@30.0.5:
    dependencies:
      '@jest/get-type': 30.0.1
      pretty-format: 30.0.5

  jest-matcher-utils@30.0.5:
    dependencies:
      '@jest/get-type': 30.0.1
      chalk: 4.1.2
      jest-diff: 30.0.5
      pretty-format: 30.0.5

  jest-message-util@30.0.5:
    dependencies:
      '@babel/code-frame': 7.27.1
      '@jest/types': 30.0.5
      '@types/stack-utils': 2.0.3
      chalk: 4.1.2
      graceful-fs: 4.2.11
      micromatch: 4.0.8
      pretty-format: 30.0.5
      slash: 3.0.0
      stack-utils: 2.0.6

  jest-mock@30.0.5:
    dependencies:
      '@jest/types': 30.0.5
      '@types/node': 24.1.0
      jest-util: 30.0.5

  jest-pnp-resolver@1.2.3(jest-resolve@30.0.5):
    optionalDependencies:
      jest-resolve: 30.0.5

  jest-regex-util@30.0.1: {}

  jest-resolve-dependencies@30.0.5:
    dependencies:
      jest-regex-util: 30.0.1
      jest-snapshot: 30.0.5
    transitivePeerDependencies:
      - supports-color

  jest-resolve@30.0.5:
    dependencies:
      chalk: 4.1.2
      graceful-fs: 4.2.11
      jest-haste-map: 30.0.5
      jest-pnp-resolver: 1.2.3(jest-resolve@30.0.5)
      jest-util: 30.0.5
      jest-validate: 30.0.5
      slash: 3.0.0
      unrs-resolver: 1.11.1

  jest-runner@30.0.5:
    dependencies:
      '@jest/console': 30.0.5
      '@jest/environment': 30.0.5
      '@jest/test-result': 30.0.5
      '@jest/transform': 30.0.5
      '@jest/types': 30.0.5
      '@types/node': 24.1.0
      chalk: 4.1.2
      emittery: 0.13.1
      exit-x: 0.2.2
      graceful-fs: 4.2.11
      jest-docblock: 30.0.1
      jest-environment-node: 30.0.5
      jest-haste-map: 30.0.5
      jest-leak-detector: 30.0.5
      jest-message-util: 30.0.5
      jest-resolve: 30.0.5
      jest-runtime: 30.0.5
      jest-util: 30.0.5
      jest-watcher: 30.0.5
      jest-worker: 30.0.5
      p-limit: 3.1.0
      source-map-support: 0.5.13
    transitivePeerDependencies:
      - supports-color

  jest-runtime@30.0.5:
    dependencies:
      '@jest/environment': 30.0.5
      '@jest/fake-timers': 30.0.5
      '@jest/globals': 30.0.5
      '@jest/source-map': 30.0.1
      '@jest/test-result': 30.0.5
      '@jest/transform': 30.0.5
      '@jest/types': 30.0.5
      '@types/node': 24.1.0
      chalk: 4.1.2
      cjs-module-lexer: 2.1.0
      collect-v8-coverage: 1.0.2
      glob: 10.4.5
      graceful-fs: 4.2.11
      jest-haste-map: 30.0.5
      jest-message-util: 30.0.5
      jest-mock: 30.0.5
      jest-regex-util: 30.0.1
      jest-resolve: 30.0.5
      jest-snapshot: 30.0.5
      jest-util: 30.0.5
      slash: 3.0.0
      strip-bom: 4.0.0
    transitivePeerDependencies:
      - supports-color

  jest-snapshot@30.0.5:
    dependencies:
      '@babel/core': 7.28.0
      '@babel/generator': 7.28.0
      '@babel/plugin-syntax-jsx': 7.27.1(@babel/core@7.28.0)
      '@babel/plugin-syntax-typescript': 7.27.1(@babel/core@7.28.0)
      '@babel/types': 7.28.2
      '@jest/expect-utils': 30.0.5
      '@jest/get-type': 30.0.1
      '@jest/snapshot-utils': 30.0.5
      '@jest/transform': 30.0.5
      '@jest/types': 30.0.5
      babel-preset-current-node-syntax: 1.2.0(@babel/core@7.28.0)
      chalk: 4.1.2
      expect: 30.0.5
      graceful-fs: 4.2.11
      jest-diff: 30.0.5
      jest-matcher-utils: 30.0.5
      jest-message-util: 30.0.5
      jest-util: 30.0.5
      pretty-format: 30.0.5
      semver: 7.7.2
      synckit: 0.11.11
    transitivePeerDependencies:
      - supports-color

  jest-util@30.0.5:
    dependencies:
      '@jest/types': 30.0.5
      '@types/node': 24.1.0
      chalk: 4.1.2
      ci-info: 4.3.0
      graceful-fs: 4.2.11
      picomatch: 4.0.3

  jest-validate@30.0.5:
    dependencies:
      '@jest/get-type': 30.0.1
      '@jest/types': 30.0.5
      camelcase: 6.3.0
      chalk: 4.1.2
      leven: 3.1.0
      pretty-format: 30.0.5

  jest-watcher@30.0.5:
    dependencies:
      '@jest/test-result': 30.0.5
      '@jest/types': 30.0.5
      '@types/node': 24.1.0
      ansi-escapes: 4.3.2
      chalk: 4.1.2
      emittery: 0.13.1
      jest-util: 30.0.5
      string-length: 4.0.2

  jest-worker@30.0.5:
    dependencies:
      '@types/node': 24.1.0
      '@ungap/structured-clone': 1.3.0
      jest-util: 30.0.5
      merge-stream: 2.0.0
      supports-color: 8.1.1

  jest@30.0.5(@types/node@24.1.0)(ts-node@10.9.2(@swc/core@1.13.3)(@types/node@24.1.0)(typescript@5.9.2)):
    dependencies:
      '@jest/core': 30.0.5(ts-node@10.9.2(@swc/core@1.13.3)(@types/node@24.1.0)(typescript@5.9.2))
      '@jest/types': 30.0.5
      import-local: 3.2.0
      jest-cli: 30.0.5(@types/node@24.1.0)(ts-node@10.9.2(@swc/core@1.13.3)(@types/node@24.1.0)(typescript@5.9.2))
    transitivePeerDependencies:
      - '@types/node'
      - babel-plugin-macros
      - esbuild-register
      - supports-color
      - ts-node

  jmespath@0.16.0: {}

  js-tokens@4.0.0: {}

  js-yaml@3.14.1:
    dependencies:
      argparse: 1.0.10
      esprima: 4.0.1

  js-yaml@4.1.0:
    dependencies:
      argparse: 2.0.1

  jsbn@1.1.0: {}

  jsdoc-type-pratt-parser@4.1.0: {}

  jsesc@3.0.2: {}

  jsesc@3.1.0: {}

  json-bigint@1.0.0:
    dependencies:
      bignumber.js: 9.3.1

  json-buffer@3.0.1: {}

  json-parse-even-better-errors@2.3.1: {}

  json-schema-traverse@0.4.1: {}

  json-stable-stringify-without-jsonify@1.0.1: {}

  json5@2.2.3: {}

  jsonc-parser@3.3.1: {}

  jsonfile@6.1.0:
    dependencies:
      universalify: 2.0.1
    optionalDependencies:
      graceful-fs: 4.2.11

  jwa@2.0.1:
    dependencies:
      buffer-equal-constant-time: 1.0.1
      ecdsa-sig-formatter: 1.0.11
      safe-buffer: 5.2.1

  jws@4.0.0:
    dependencies:
      jwa: 2.0.1
      safe-buffer: 5.2.1

  keyv@4.5.4:
    dependencies:
      json-buffer: 3.0.1

  leven@3.1.0: {}

  levn@0.4.1:
    dependencies:
      prelude-ls: 1.2.1
      type-check: 0.4.0

  lilconfig@3.1.3: {}

  lines-and-columns@1.2.4: {}

  linkify-it@5.0.0:
    dependencies:
      uc.micro: 2.1.0

  lint-staged@16.1.2:
    dependencies:
      chalk: 5.4.1
      commander: 14.0.0
      debug: 4.4.1(supports-color@5.5.0)
      lilconfig: 3.1.3
      listr2: 8.3.3
      micromatch: 4.0.8
      nano-spawn: 1.0.2
      pidtree: 0.6.0
      string-argv: 0.3.2
      yaml: 2.8.0
    transitivePeerDependencies:
      - supports-color

  listr2@8.3.3:
    dependencies:
      cli-truncate: 4.0.0
      colorette: 2.0.20
      eventemitter3: 5.0.1
      log-update: 6.1.0
      rfdc: 1.4.1
      wrap-ansi: 9.0.0

  locate-path@5.0.0:
    dependencies:
      p-locate: 4.1.0

  locate-path@6.0.0:
    dependencies:
      p-locate: 5.0.0

  lodash.get@4.4.2: {}

  lodash.isequal@4.5.0: {}

  lodash.memoize@4.1.2: {}

  lodash.merge@4.6.2: {}

  lodash.mergewith@4.6.2: {}

  log-update@6.1.0:
    dependencies:
      ansi-escapes: 7.0.0
      cli-cursor: 5.0.0
      slice-ansi: 7.1.0
      strip-ansi: 7.1.0
      wrap-ansi: 9.0.0

  lru-cache@10.4.3: {}

  lru-cache@5.1.1:
    dependencies:
      yallist: 3.1.1

  lru-cache@7.18.3: {}

  lunr@2.3.9: {}

  make-dir@4.0.0:
    dependencies:
      semver: 7.7.2

  make-error@1.3.6: {}

  makeerror@1.0.12:
    dependencies:
      tmpl: 1.0.5

  markdown-it@14.1.0:
    dependencies:
      argparse: 2.0.1
      entities: 4.5.0
      linkify-it: 5.0.0
      mdurl: 2.0.0
      punycode.js: 2.3.1
      uc.micro: 2.1.0

  math-intrinsics@1.1.0: {}

  mdurl@2.0.0: {}

  media-typer@1.1.0: {}

  merge-descriptors@2.0.0: {}

  merge-stream@2.0.0: {}

  merge2@1.4.1: {}

  micromatch@4.0.8:
    dependencies:
      braces: 3.0.3
      picomatch: 2.3.1

  mime-db@1.54.0: {}

  mime-types@3.0.1:
    dependencies:
      mime-db: 1.54.0

  mimic-fn@2.1.0: {}

  mimic-function@5.0.1: {}

  mimic-response@3.1.0: {}

  min-indent@1.0.1: {}

  minimatch@3.1.2:
    dependencies:
      brace-expansion: 1.1.12

  minimatch@5.1.6:
    dependencies:
      brace-expansion: 2.0.2

  minimatch@9.0.5:
    dependencies:
      brace-expansion: 2.0.2

  minimist@1.2.8: {}

  minipass@7.1.2: {}

  mitt@3.0.1: {}

  mkdirp-classic@0.5.3: {}

  ms@2.1.3: {}

  nano-spawn@1.0.2: {}

  napi-build-utils@2.0.0: {}

  napi-postinstall@0.3.2: {}

  natural-compare@1.4.0: {}

  negotiator@1.0.0: {}

  netmask@2.0.2: {}

  node-abi@3.75.0:
    dependencies:
      semver: 7.7.2

  node-domexception@1.0.0: {}

  node-fetch@3.3.2:
    dependencies:
      data-uri-to-buffer: 4.0.1
      fetch-blob: 3.2.0
      formdata-polyfill: 4.0.10

  node-int64@0.4.0: {}

  node-releases@2.0.19: {}

  nodemon@3.1.10:
    dependencies:
      chokidar: 3.6.0
      debug: 4.4.1(supports-color@5.5.0)
      ignore-by-default: 1.0.1
      minimatch: 3.1.2
      pstree.remy: 1.1.8
      semver: 7.7.2
      simple-update-notifier: 2.0.0
      supports-color: 5.5.0
      touch: 3.1.1
      undefsafe: 2.0.5

  normalize-path@3.0.0: {}

  npm-run-path@4.0.1:
    dependencies:
      path-key: 3.1.1

  nth-check@2.1.1:
    dependencies:
      boolbase: 1.0.0

  object-inspect@1.13.4: {}

  on-finished@2.4.1:
    dependencies:
      ee-first: 1.1.1

  once@1.4.0:
    dependencies:
      wrappy: 1.0.2

  onetime@5.1.2:
    dependencies:
      mimic-fn: 2.1.0

  onetime@7.0.0:
    dependencies:
      mimic-function: 5.0.1

  only-allow@1.2.1:
    dependencies:
      which-pm-runs: 1.1.0

  open@8.4.2:
    dependencies:
      define-lazy-prop: 2.0.0
      is-docker: 2.2.1
      is-wsl: 2.2.0

  openapi-types@12.1.3: {}

  optionator@0.9.4:
    dependencies:
      deep-is: 0.1.4
      fast-levenshtein: 2.0.6
      levn: 0.4.1
      prelude-ls: 1.2.1
      type-check: 0.4.0
      word-wrap: 1.2.5

  p-limit@2.3.0:
    dependencies:
      p-try: 2.2.0

  p-limit@3.1.0:
    dependencies:
      yocto-queue: 0.1.0

  p-locate@4.1.0:
    dependencies:
      p-limit: 2.3.0

  p-locate@5.0.0:
    dependencies:
      p-limit: 3.1.0

  p-try@2.2.0: {}

  pac-proxy-agent@7.2.0:
    dependencies:
      '@tootallnate/quickjs-emscripten': 0.23.0
      agent-base: 7.1.4
      debug: 4.4.1(supports-color@5.5.0)
      get-uri: 6.0.5
      http-proxy-agent: 7.0.2
      https-proxy-agent: 7.0.6
      pac-resolver: 7.0.1
      socks-proxy-agent: 8.0.5
    transitivePeerDependencies:
      - supports-color

  pac-resolver@7.0.1:
    dependencies:
      degenerator: 5.0.1
      netmask: 2.0.2

  package-json-from-dist@1.0.1: {}

  parent-module@1.0.1:
    dependencies:
      callsites: 3.1.0

  parse-imports-exports@0.2.4:
    dependencies:
      parse-statements: 1.0.11

  parse-json@5.2.0:
    dependencies:
      '@babel/code-frame': 7.27.1
      error-ex: 1.3.2
      json-parse-even-better-errors: 2.3.1
      lines-and-columns: 1.2.4

  parse-statements@1.0.11: {}

  parse5-htmlparser2-tree-adapter@7.1.0:
    dependencies:
      domhandler: 5.0.3
      parse5: 7.3.0

  parse5-parser-stream@7.1.2:
    dependencies:
      parse5: 7.3.0

  parse5@7.3.0:
    dependencies:
      entities: 6.0.1

  parseurl@1.3.3: {}

  path-exists@4.0.0: {}

  path-is-absolute@1.0.1: {}

  path-key@3.1.1: {}

  path-scurry@1.11.1:
    dependencies:
      lru-cache: 10.4.3
      minipass: 7.1.2

  path-to-regexp@8.2.0: {}

  pend@1.2.0: {}

  picocolors@1.1.1: {}

  picomatch@2.3.1: {}

  picomatch@4.0.3: {}

  pidtree@0.6.0: {}

  pirates@4.0.7: {}

  pkg-dir@4.2.0:
    dependencies:
      find-up: 4.1.0

  pluralize@8.0.0: {}

  possible-typed-array-names@1.1.0: {}

  prebuild-install@7.1.3:
    dependencies:
      detect-libc: 2.0.4
      expand-template: 2.0.3
      github-from-package: 0.0.0
      minimist: 1.2.8
      mkdirp-classic: 0.5.3
      napi-build-utils: 2.0.0
      node-abi: 3.75.0
      pump: 3.0.3
      rc: 1.2.8
      simple-get: 4.0.1
      tar-fs: 2.1.3
      tunnel-agent: 0.6.0

  prelude-ls@1.2.1: {}

  prettier-linter-helpers@1.0.0:
    dependencies:
      fast-diff: 1.3.0

  prettier@3.6.2: {}

  pretty-format@30.0.5:
    dependencies:
      '@jest/schemas': 30.0.5
      ansi-styles: 5.2.0
      react-is: 18.3.1

  progress@2.0.3: {}

  proxy-addr@2.0.7:
    dependencies:
      forwarded: 0.2.0
      ipaddr.js: 1.9.1

  proxy-agent@6.5.0:
    dependencies:
      agent-base: 7.1.4
      debug: 4.4.1(supports-color@5.5.0)
      http-proxy-agent: 7.0.2
      https-proxy-agent: 7.0.6
      lru-cache: 7.18.3
      pac-proxy-agent: 7.2.0
      proxy-from-env: 1.1.0
      socks-proxy-agent: 8.0.5
    transitivePeerDependencies:
      - supports-color

  proxy-from-env@1.1.0: {}

  pstree.remy@1.1.8: {}

  pump@3.0.3:
    dependencies:
      end-of-stream: 1.4.5
      once: 1.4.0

  punycode.js@2.3.1: {}

  punycode@1.3.2: {}

  punycode@2.3.1: {}

  puppeteer-core@24.15.0:
    dependencies:
      '@puppeteer/browsers': 2.10.6
      chromium-bidi: 7.2.0(devtools-protocol@0.0.1464554)
      debug: 4.4.1(supports-color@5.5.0)
      devtools-protocol: 0.0.1464554
      typed-query-selector: 2.12.0
      ws: 8.18.3
    transitivePeerDependencies:
      - bare-buffer
      - bufferutil
      - supports-color
      - utf-8-validate

  puppeteer@24.15.0(typescript@5.9.2):
    dependencies:
      '@puppeteer/browsers': 2.10.6
      chromium-bidi: 7.2.0(devtools-protocol@0.0.1464554)
      cosmiconfig: 9.0.0(typescript@5.9.2)
      devtools-protocol: 0.0.1464554
      puppeteer-core: 24.15.0
      typed-query-selector: 2.12.0
    transitivePeerDependencies:
      - bare-buffer
      - bufferutil
      - supports-color
      - typescript
      - utf-8-validate

  pure-rand@7.0.1: {}

  qs@6.14.0:
    dependencies:
      side-channel: 1.1.0

  querystring@0.2.0: {}

  queue-microtask@1.2.3: {}

  range-parser@1.2.1: {}

  raw-body@3.0.0:
    dependencies:
      bytes: 3.1.2
      http-errors: 2.0.0
      iconv-lite: 0.6.3
      unpipe: 1.0.0

  rc@1.2.8:
    dependencies:
      deep-extend: 0.6.0
      ini: 1.3.8
      minimist: 1.2.8
      strip-json-comments: 2.0.1

  react-is@18.3.1: {}

  readable-stream@3.6.2:
    dependencies:
      inherits: 2.0.4
      string_decoder: 1.3.0
      util-deprecate: 1.0.2

  readdirp@3.6.0:
    dependencies:
      picomatch: 2.3.1

  reflect-metadata@0.2.2: {}

  regexp-tree@0.1.27: {}

  regjsparser@0.12.0:
    dependencies:
      jsesc: 3.0.2

  require-directory@2.1.1: {}

  resolve-cwd@3.0.0:
    dependencies:
      resolve-from: 5.0.0

  resolve-from@4.0.0: {}

  resolve-from@5.0.0: {}

  restore-cursor@5.1.0:
    dependencies:
      onetime: 7.0.0
      signal-exit: 4.1.0

  reusify@1.1.0: {}

  rfdc@1.4.1: {}

  router@2.2.0:
    dependencies:
      debug: 4.4.1(supports-color@5.5.0)
      depd: 2.0.0
      is-promise: 4.0.0
      parseurl: 1.3.3
      path-to-regexp: 8.2.0
    transitivePeerDependencies:
      - supports-color

  run-parallel@1.2.0:
    dependencies:
      queue-microtask: 1.2.3

  safe-buffer@5.2.1: {}

  safe-regex-test@1.1.0:
    dependencies:
      call-bound: 1.0.4
      es-errors: 1.3.0
      is-regex: 1.2.1

  safer-buffer@2.1.2: {}

  sax@1.2.1: {}

  semver@6.3.1: {}

  semver@7.7.2: {}

  send@1.2.0:
    dependencies:
      debug: 4.4.1(supports-color@5.5.0)
      encodeurl: 2.0.0
      escape-html: 1.0.3
      etag: 1.8.1
      fresh: 2.0.0
      http-errors: 2.0.0
      mime-types: 3.0.1
      ms: 2.1.3
      on-finished: 2.4.1
      range-parser: 1.2.1
      statuses: 2.0.2
    transitivePeerDependencies:
      - supports-color

  serve-static@2.2.0:
    dependencies:
      encodeurl: 2.0.0
      escape-html: 1.0.3
      parseurl: 1.3.3
      send: 1.2.0
    transitivePeerDependencies:
      - supports-color

  set-function-length@1.2.2:
    dependencies:
      define-data-property: 1.1.4
      es-errors: 1.3.0
      function-bind: 1.1.2
      get-intrinsic: 1.3.0
      gopd: 1.2.0
      has-property-descriptors: 1.0.2

  setprototypeof@1.2.0: {}

  shebang-command@2.0.0:
    dependencies:
      shebang-regex: 3.0.0

  shebang-regex@3.0.0: {}

  side-channel-list@1.0.0:
    dependencies:
      es-errors: 1.3.0
      object-inspect: 1.13.4

  side-channel-map@1.0.1:
    dependencies:
      call-bound: 1.0.4
      es-errors: 1.3.0
      get-intrinsic: 1.3.0
      object-inspect: 1.13.4

  side-channel-weakmap@1.0.2:
    dependencies:
      call-bound: 1.0.4
      es-errors: 1.3.0
      get-intrinsic: 1.3.0
      object-inspect: 1.13.4
      side-channel-map: 1.0.1

  side-channel@1.1.0:
    dependencies:
      es-errors: 1.3.0
      object-inspect: 1.13.4
      side-channel-list: 1.0.0
      side-channel-map: 1.0.1
      side-channel-weakmap: 1.0.2

  signal-exit@3.0.7: {}

  signal-exit@4.1.0: {}

  simple-concat@1.0.1: {}

  simple-get@4.0.1:
    dependencies:
      decompress-response: 6.0.0
      once: 1.4.0
      simple-concat: 1.0.1

  simple-update-notifier@2.0.0:
    dependencies:
      semver: 7.7.2

  slash@3.0.0: {}

  slice-ansi@5.0.0:
    dependencies:
      ansi-styles: 6.2.1
      is-fullwidth-code-point: 4.0.0

  slice-ansi@7.1.0:
    dependencies:
      ansi-styles: 6.2.1
      is-fullwidth-code-point: 5.0.0

  smart-buffer@4.2.0: {}

  socks-proxy-agent@8.0.5:
    dependencies:
      agent-base: 7.1.4
      debug: 4.4.1(supports-color@5.5.0)
      socks: 2.8.6
    transitivePeerDependencies:
      - supports-color

  socks@2.8.6:
    dependencies:
      ip-address: 9.0.5
      smart-buffer: 4.2.0

  source-map-support@0.5.13:
    dependencies:
      buffer-from: 1.1.2
      source-map: 0.6.1

  source-map-support@0.5.21:
    dependencies:
      buffer-from: 1.1.2
      source-map: 0.6.1

  source-map@0.6.1: {}

  spdx-exceptions@2.5.0: {}

  spdx-expression-parse@4.0.0:
    dependencies:
      spdx-exceptions: 2.5.0
      spdx-license-ids: 3.0.21

  spdx-license-ids@3.0.21: {}

  sprintf-js@1.0.3: {}

  sprintf-js@1.1.3: {}

  stack-utils@2.0.6:
    dependencies:
      escape-string-regexp: 2.0.0

  statuses@2.0.1: {}

  statuses@2.0.2: {}

  streamx@2.22.1:
    dependencies:
      fast-fifo: 1.3.2
      text-decoder: 1.2.3
    optionalDependencies:
      bare-events: 2.6.0

  string-argv@0.3.2: {}

  string-length@4.0.2:
    dependencies:
      char-regex: 1.0.2
      strip-ansi: 6.0.1

  string-width@4.2.3:
    dependencies:
      emoji-regex: 8.0.0
      is-fullwidth-code-point: 3.0.0
      strip-ansi: 6.0.1

  string-width@5.1.2:
    dependencies:
      eastasianwidth: 0.2.0
      emoji-regex: 9.2.2
      strip-ansi: 7.1.0

  string-width@7.2.0:
    dependencies:
      emoji-regex: 10.4.0
      get-east-asian-width: 1.3.0
      strip-ansi: 7.1.0

  string_decoder@1.3.0:
    dependencies:
      safe-buffer: 5.2.1

  strip-ansi@6.0.1:
    dependencies:
      ansi-regex: 5.0.1

  strip-ansi@7.1.0:
    dependencies:
      ansi-regex: 6.1.0

  strip-bom@4.0.0: {}

  strip-final-newline@2.0.0: {}

  strip-indent@4.0.0:
    dependencies:
      min-indent: 1.0.1

  strip-json-comments@2.0.1: {}

  strip-json-comments@3.1.1: {}

  strnum@2.1.1: {}

  supports-color@5.5.0:
    dependencies:
      has-flag: 3.0.0

  supports-color@7.2.0:
    dependencies:
      has-flag: 4.0.0

  supports-color@8.1.1:
    dependencies:
      has-flag: 4.0.0

  swagger-autogen@2.23.7:
    dependencies:
      acorn: 7.4.1
      deepmerge: 4.3.1
      glob: 7.2.3
      json5: 2.2.3

  swagger-jsdoc@6.2.8(openapi-types@12.1.3):
    dependencies:
      commander: 6.2.0
      doctrine: 3.0.0
      glob: 7.1.6
      lodash.mergewith: 4.6.2
      swagger-parser: 10.0.3(openapi-types@12.1.3)
      yaml: 2.0.0-1
    transitivePeerDependencies:
      - openapi-types

  swagger-parser@10.0.3(openapi-types@12.1.3):
    dependencies:
      '@apidevtools/swagger-parser': 10.0.3(openapi-types@12.1.3)
    transitivePeerDependencies:
      - openapi-types

  swagger-ui-dist@5.27.0:
    dependencies:
      '@scarf/scarf': 1.4.0

  swagger-ui-express@5.0.1(express@5.1.0):
    dependencies:
      express: 5.1.0
      swagger-ui-dist: 5.27.0

  synckit@0.11.11:
    dependencies:
      '@pkgr/core': 0.2.9

  tar-fs@2.1.3:
    dependencies:
      chownr: 1.1.4
      mkdirp-classic: 0.5.3
      pump: 3.0.3
      tar-stream: 2.2.0

  tar-fs@3.1.0:
    dependencies:
      pump: 3.0.3
      tar-stream: 3.1.7
    optionalDependencies:
      bare-fs: 4.1.6
      bare-path: 3.0.0
    transitivePeerDependencies:
      - bare-buffer

  tar-stream@2.2.0:
    dependencies:
      bl: 4.1.0
      end-of-stream: 1.4.5
      fs-constants: 1.0.0
      inherits: 2.0.4
      readable-stream: 3.6.2

  tar-stream@3.1.7:
    dependencies:
      b4a: 1.6.7
      fast-fifo: 1.3.2
      streamx: 2.22.1

  test-exclude@6.0.0:
    dependencies:
      '@istanbuljs/schema': 0.1.3
      glob: 7.2.3
      minimatch: 3.1.2

  text-decoder@1.2.3:
    dependencies:
      b4a: 1.6.7

  tmpl@1.0.5: {}

  to-regex-range@5.0.1:
    dependencies:
      is-number: 7.0.0

  toidentifier@1.0.1: {}

  touch@3.1.1: {}

  ts-api-utils@2.1.0(typescript@5.9.2):
    dependencies:
      typescript: 5.9.2

<<<<<<< HEAD
  ts-jest@29.4.0(@babel/core@7.28.0)(@jest/transform@30.0.5)(@jest/types@30.0.5)(babel-jest@30.0.5(@babel/core@7.28.0))(esbuild@0.25.8)(jest-util@30.0.5)(jest@30.0.5(@types/node@24.1.0)(ts-node@10.9.2(@swc/core@1.13.3)(@types/node@24.1.0)(typescript@5.8.3)))(typescript@5.8.3):
=======
  ts-jest@29.4.0(@babel/core@7.28.0)(@jest/transform@30.0.5)(@jest/types@30.0.5)(babel-jest@30.0.5(@babel/core@7.28.0))(jest-util@30.0.5)(jest@30.0.5(@types/node@24.1.0)(ts-node@10.9.2(@swc/core@1.13.3)(@types/node@24.1.0)(typescript@5.9.2)))(typescript@5.9.2):
>>>>>>> 3fbb36fc
    dependencies:
      bs-logger: 0.2.6
      ejs: 3.1.10
      fast-json-stable-stringify: 2.1.0
      jest: 30.0.5(@types/node@24.1.0)(ts-node@10.9.2(@swc/core@1.13.3)(@types/node@24.1.0)(typescript@5.9.2))
      json5: 2.2.3
      lodash.memoize: 4.1.2
      make-error: 1.3.6
      semver: 7.7.2
      type-fest: 4.41.0
      typescript: 5.9.2
      yargs-parser: 21.1.1
    optionalDependencies:
      '@babel/core': 7.28.0
      '@jest/transform': 30.0.5
      '@jest/types': 30.0.5
      babel-jest: 30.0.5(@babel/core@7.28.0)
      esbuild: 0.25.8
      jest-util: 30.0.5

  ts-node@10.9.2(@swc/core@1.13.3)(@types/node@24.1.0)(typescript@5.9.2):
    dependencies:
      '@cspotcode/source-map-support': 0.8.1
      '@tsconfig/node10': 1.0.11
      '@tsconfig/node12': 1.0.11
      '@tsconfig/node14': 1.0.3
      '@tsconfig/node16': 1.0.4
      '@types/node': 24.1.0
      acorn: 8.15.0
      acorn-walk: 8.3.4
      arg: 4.1.3
      create-require: 1.1.1
      diff: 4.0.2
      make-error: 1.3.6
      typescript: 5.9.2
      v8-compile-cache-lib: 3.0.1
      yn: 3.1.1
    optionalDependencies:
      '@swc/core': 1.13.3

  tslib@1.14.1: {}

  tslib@2.8.1: {}

  tsyringe@4.10.0:
    dependencies:
      tslib: 1.14.1

  tunnel-agent@0.6.0:
    dependencies:
      safe-buffer: 5.2.1

  type-check@0.4.0:
    dependencies:
      prelude-ls: 1.2.1

  type-detect@4.0.8: {}

  type-fest@0.21.3: {}

  type-fest@4.41.0: {}

  type-is@2.0.1:
    dependencies:
      content-type: 1.0.5
      media-typer: 1.1.0
      mime-types: 3.0.1

  typed-query-selector@2.12.0: {}

  typedoc@0.28.8(typescript@5.9.2):
    dependencies:
      '@gerrit0/mini-shiki': 3.8.1
      lunr: 2.3.9
      markdown-it: 14.1.0
      minimatch: 9.0.5
      typescript: 5.9.2
      yaml: 2.8.0

  typescript-eslint@8.38.0(eslint@9.32.0)(typescript@5.9.2):
    dependencies:
      '@typescript-eslint/eslint-plugin': 8.38.0(@typescript-eslint/parser@8.38.0(eslint@9.32.0)(typescript@5.9.2))(eslint@9.32.0)(typescript@5.9.2)
      '@typescript-eslint/parser': 8.38.0(eslint@9.32.0)(typescript@5.9.2)
      '@typescript-eslint/typescript-estree': 8.38.0(typescript@5.9.2)
      '@typescript-eslint/utils': 8.38.0(eslint@9.32.0)(typescript@5.9.2)
      eslint: 9.32.0
      typescript: 5.9.2
    transitivePeerDependencies:
      - supports-color

  typescript@5.9.2: {}

  uc.micro@2.1.0: {}

  undefsafe@2.0.5: {}

  undici-types@7.8.0: {}

  undici@7.13.0: {}

  universalify@2.0.1: {}

  unpipe@1.0.0: {}

  unrs-resolver@1.11.1:
    dependencies:
      napi-postinstall: 0.3.2
    optionalDependencies:
      '@unrs/resolver-binding-android-arm-eabi': 1.11.1
      '@unrs/resolver-binding-android-arm64': 1.11.1
      '@unrs/resolver-binding-darwin-arm64': 1.11.1
      '@unrs/resolver-binding-darwin-x64': 1.11.1
      '@unrs/resolver-binding-freebsd-x64': 1.11.1
      '@unrs/resolver-binding-linux-arm-gnueabihf': 1.11.1
      '@unrs/resolver-binding-linux-arm-musleabihf': 1.11.1
      '@unrs/resolver-binding-linux-arm64-gnu': 1.11.1
      '@unrs/resolver-binding-linux-arm64-musl': 1.11.1
      '@unrs/resolver-binding-linux-ppc64-gnu': 1.11.1
      '@unrs/resolver-binding-linux-riscv64-gnu': 1.11.1
      '@unrs/resolver-binding-linux-riscv64-musl': 1.11.1
      '@unrs/resolver-binding-linux-s390x-gnu': 1.11.1
      '@unrs/resolver-binding-linux-x64-gnu': 1.11.1
      '@unrs/resolver-binding-linux-x64-musl': 1.11.1
      '@unrs/resolver-binding-wasm32-wasi': 1.11.1
      '@unrs/resolver-binding-win32-arm64-msvc': 1.11.1
      '@unrs/resolver-binding-win32-ia32-msvc': 1.11.1
      '@unrs/resolver-binding-win32-x64-msvc': 1.11.1

  update-browserslist-db@1.1.3(browserslist@4.25.1):
    dependencies:
      browserslist: 4.25.1
      escalade: 3.2.0
      picocolors: 1.1.1

  uri-js@4.4.1:
    dependencies:
      punycode: 2.3.1

  url-template@2.0.8: {}

  url@0.10.3:
    dependencies:
      punycode: 1.3.2
      querystring: 0.2.0

  util-deprecate@1.0.2: {}

  util@0.12.5:
    dependencies:
      inherits: 2.0.4
      is-arguments: 1.2.0
      is-generator-function: 1.1.0
      is-typed-array: 1.1.15
      which-typed-array: 1.1.19

  uuid@8.0.0: {}

  uuid@9.0.1: {}

  v8-compile-cache-lib@3.0.1: {}

  v8-to-istanbul@9.3.0:
    dependencies:
      '@jridgewell/trace-mapping': 0.3.29
      '@types/istanbul-lib-coverage': 2.0.6
      convert-source-map: 2.0.0

  validator@13.15.15: {}

  vary@1.1.2: {}

  walker@1.0.8:
    dependencies:
      makeerror: 1.0.12

  watchpack@2.4.4:
    dependencies:
      glob-to-regexp: 0.4.1
      graceful-fs: 4.2.11

  web-streams-polyfill@3.3.3: {}

  whatwg-encoding@3.1.1:
    dependencies:
      iconv-lite: 0.6.3

  whatwg-mimetype@4.0.0: {}

  which-pm-runs@1.1.0: {}

  which-typed-array@1.1.19:
    dependencies:
      available-typed-arrays: 1.0.7
      call-bind: 1.0.8
      call-bound: 1.0.4
      for-each: 0.3.5
      get-proto: 1.0.1
      gopd: 1.2.0
      has-tostringtag: 1.0.2

  which@2.0.2:
    dependencies:
      isexe: 2.0.0

  word-wrap@1.2.5: {}

  wrap-ansi@7.0.0:
    dependencies:
      ansi-styles: 4.3.0
      string-width: 4.2.3
      strip-ansi: 6.0.1

  wrap-ansi@8.1.0:
    dependencies:
      ansi-styles: 6.2.1
      string-width: 5.1.2
      strip-ansi: 7.1.0

  wrap-ansi@9.0.0:
    dependencies:
      ansi-styles: 6.2.1
      string-width: 7.2.0
      strip-ansi: 7.1.0

  wrappy@1.0.2: {}

  write-file-atomic@5.0.1:
    dependencies:
      imurmurhash: 0.1.4
      signal-exit: 4.1.0

  ws@8.18.3: {}

  xml2js@0.6.2:
    dependencies:
      sax: 1.2.1
      xmlbuilder: 11.0.1

  xmlbuilder@11.0.1: {}

  y18n@5.0.8: {}

  yallist@3.1.1: {}

  yaml@2.0.0-1: {}

  yaml@2.8.0: {}

  yargs-parser@21.1.1: {}

  yargs@17.7.2:
    dependencies:
      cliui: 8.0.1
      escalade: 3.2.0
      get-caller-file: 2.0.5
      require-directory: 2.1.1
      string-width: 4.2.3
      y18n: 5.0.8
      yargs-parser: 21.1.1

  yauzl@2.10.0:
    dependencies:
      buffer-crc32: 0.2.13
      fd-slicer: 1.1.0

  yn@3.1.1: {}

  yocto-queue@0.1.0: {}

  z-schema@5.0.5:
    dependencies:
      lodash.get: 4.4.2
      lodash.isequal: 4.5.0
      validator: 13.15.15
    optionalDependencies:
      commander: 9.5.0

  zod@3.25.76: {}

  zod@4.0.14: {}<|MERGE_RESOLUTION|>--- conflicted
+++ resolved
@@ -9,11 +9,7 @@
   .:
     dependencies:
       '@aws-sdk/client-s3':
-<<<<<<< HEAD
-        specifier: ^3.857.0
-=======
         specifier: ^3.858.0
->>>>>>> 3fbb36fc
         version: 3.858.0
       '@codegenie/serverless-express':
         specifier: ^4.17.0
@@ -98,11 +94,7 @@
         version: 5.0.1(express@5.1.0)
       ts-jest:
         specifier: ^29.4.0
-<<<<<<< HEAD
-        version: 29.4.0(@babel/core@7.28.0)(@jest/transform@30.0.5)(@jest/types@30.0.5)(babel-jest@30.0.5(@babel/core@7.28.0))(esbuild@0.25.8)(jest-util@30.0.5)(jest@30.0.5(@types/node@24.1.0)(ts-node@10.9.2(@swc/core@1.13.3)(@types/node@24.1.0)(typescript@5.8.3)))(typescript@5.8.3)
-=======
-        version: 29.4.0(@babel/core@7.28.0)(@jest/transform@30.0.5)(@jest/types@30.0.5)(babel-jest@30.0.5(@babel/core@7.28.0))(jest-util@30.0.5)(jest@30.0.5(@types/node@24.1.0)(ts-node@10.9.2(@swc/core@1.13.3)(@types/node@24.1.0)(typescript@5.9.2)))(typescript@5.9.2)
->>>>>>> 3fbb36fc
+        version: 29.4.0(@babel/core@7.28.0)(@jest/transform@30.0.5)(@jest/types@30.0.5)(babel-jest@30.0.5(@babel/core@7.28.0))(esbuild@0.25.8)(jest-util@30.0.5)(jest@30.0.5(@types/node@24.1.0)(ts-node@10.9.2(@swc/core@1.13.3)(@types/node@24.1.0)(typescript@5.9.2)))(typescript@5.9.2)
       ts-node:
         specifier: ^10.9.2
         version: 10.9.2(@swc/core@1.13.3)(@types/node@24.1.0)(typescript@5.9.2)
@@ -150,11 +142,7 @@
         specifier: ^9.31.0
         version: 9.32.0
       eslint-plugin-jsdoc:
-<<<<<<< HEAD
-        specifier: ^52.0.1
-=======
         specifier: ^52.0.2
->>>>>>> 3fbb36fc
         version: 52.0.2(eslint@9.32.0)
       eslint-plugin-promise:
         specifier: ^7.2.1
@@ -8339,11 +8327,7 @@
     dependencies:
       typescript: 5.9.2
 
-<<<<<<< HEAD
-  ts-jest@29.4.0(@babel/core@7.28.0)(@jest/transform@30.0.5)(@jest/types@30.0.5)(babel-jest@30.0.5(@babel/core@7.28.0))(esbuild@0.25.8)(jest-util@30.0.5)(jest@30.0.5(@types/node@24.1.0)(ts-node@10.9.2(@swc/core@1.13.3)(@types/node@24.1.0)(typescript@5.8.3)))(typescript@5.8.3):
-=======
-  ts-jest@29.4.0(@babel/core@7.28.0)(@jest/transform@30.0.5)(@jest/types@30.0.5)(babel-jest@30.0.5(@babel/core@7.28.0))(jest-util@30.0.5)(jest@30.0.5(@types/node@24.1.0)(ts-node@10.9.2(@swc/core@1.13.3)(@types/node@24.1.0)(typescript@5.9.2)))(typescript@5.9.2):
->>>>>>> 3fbb36fc
+  ts-jest@29.4.0(@babel/core@7.28.0)(@jest/transform@30.0.5)(@jest/types@30.0.5)(babel-jest@30.0.5(@babel/core@7.28.0))(esbuild@0.25.8)(jest-util@30.0.5)(jest@30.0.5(@types/node@24.1.0)(ts-node@10.9.2(@swc/core@1.13.3)(@types/node@24.1.0)(typescript@5.9.2)))(typescript@5.9.2):
     dependencies:
       bs-logger: 0.2.6
       ejs: 3.1.10
