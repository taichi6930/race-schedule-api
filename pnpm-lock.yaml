lockfileVersion: '9.0'

settings:
  autoInstallPeers: true
  excludeLinksFromLockfile: false

importers:

  .:
    dependencies:
      '@aws-sdk/client-s3':
        specifier: ^3.772.0
        version: 3.772.0
      '@codegenie/serverless-express':
        specifier: ^4.16.0
        version: 4.16.0
      '@types/aws-lambda':
        specifier: ^8.10.147
        version: 8.10.147
      '@types/cheerio':
        specifier: ^0.22.35
        version: 0.22.35
      '@types/express':
        specifier: ^5.0.1
        version: 5.0.1
      aws-cdk-lib:
        specifier: 2.185.0
        version: 2.185.0(constructs@10.4.2)
      aws-lambda:
        specifier: ^1.0.7
        version: 1.0.7
      cheerio:
        specifier: ^1.0.0
        version: 1.0.0
      constructs:
        specifier: ^10.4.2
        version: 10.4.2
      csv-writer:
        specifier: ^1.6.0
        version: 1.6.0
      date-fns:
        specifier: ^4.1.0
        version: 4.1.0
      dotenv:
        specifier: ^16.4.7
        version: 16.4.7
      eslint-config-prettier:
        specifier: ^10.1.1
        version: 10.1.1(eslint@9.22.0)
      eslint-plugin-prettier:
        specifier: ^5.2.3
        version: 5.2.3(eslint-config-prettier@10.1.1(eslint@9.22.0))(eslint@9.22.0)(prettier@3.5.3)
      eslint-plugin-simple-import-sort:
        specifier: ^12.1.1
        version: 12.1.1(eslint@9.22.0)
      express:
        specifier: ^4.21.2
        version: 4.21.2
      gaxios:
        specifier: ^6.7.1
        version: 6.7.1
      google-auth-library:
        specifier: ^9.15.1
        version: 9.15.1
      googleapis:
        specifier: ^146.0.0
        version: 146.0.0
      jest-html-reporters:
        specifier: ^3.1.7
        version: 3.1.7
      only-allow:
        specifier: ^1.2.1
        version: 1.2.1
      prettier:
        specifier: ^3.5.3
        version: 3.5.3
      puppeteer:
        specifier: ^24.4.0
        version: 24.4.0(typescript@5.8.2)
      reflect-metadata:
        specifier: ^0.2.2
        version: 0.2.2
      source-map-support:
        specifier: ^0.5.21
        version: 0.5.21
      swagger-autogen:
        specifier: ^2.23.7
        version: 2.23.7
      swagger-jsdoc:
        specifier: ^6.2.8
        version: 6.2.8(openapi-types@12.1.3)
      swagger-ui-express:
        specifier: ^5.0.1
        version: 5.0.1(express@4.21.2)
      ts-jest:
        specifier: ^29.2.6
        version: 29.2.6(@babel/core@7.26.10)(@jest/transform@29.7.0)(@jest/types@29.6.3)(babel-jest@29.7.0(@babel/core@7.26.10))(jest@29.7.0(@types/node@22.13.10)(ts-node@10.9.2(@swc/core@1.11.11)(@types/node@22.13.10)(typescript@5.8.2)))(typescript@5.8.2)
      tsyringe:
        specifier: ^4.8.0
        version: 4.8.0
      typedoc:
        specifier: ^0.28.1
        version: 0.28.1(typescript@5.8.2)
      zod:
        specifier: ^3.24.2
        version: 3.24.2
    devDependencies:
      '@eslint/js':
        specifier: ^9.22.0
        version: 9.22.0
      '@swc/core':
        specifier: ^1.11.11
        version: 1.11.11
      '@swc/jest':
        specifier: ^0.2.37
        version: 0.2.37(@swc/core@1.11.11)
      '@types/jest':
        specifier: ^29.5.14
        version: 29.5.14
      '@types/node':
        specifier: 22.13.10
        version: 22.13.10
      '@types/swagger-jsdoc':
        specifier: ^6.0.4
        version: 6.0.4
      '@types/swagger-ui-express':
        specifier: ^4.1.8
        version: 4.1.8
      aws-cdk:
        specifier: 2.1005.0
        version: 2.1005.0
      eslint:
        specifier: ^9.22.0
        version: 9.22.0
      eslint-plugin-unused-imports:
        specifier: ^4.1.4
        version: 4.1.4(@typescript-eslint/eslint-plugin@8.27.0(@typescript-eslint/parser@8.27.0(eslint@9.22.0)(typescript@5.8.2))(eslint@9.22.0)(typescript@5.8.2))(eslint@9.22.0)
      globals:
        specifier: ^16.0.0
        version: 16.0.0
      husky:
        specifier: ^9.1.7
        version: 9.1.7
      jest:
        specifier: ^29.7.0
        version: 29.7.0(@types/node@22.13.10)(ts-node@10.9.2(@swc/core@1.11.11)(@types/node@22.13.10)(typescript@5.8.2))
      lint-staged:
        specifier: ^15.5.0
        version: 15.5.0
      nodemon:
        specifier: ^3.1.9
        version: 3.1.9
      ts-node:
        specifier: ^10.9.2
        version: 10.9.2(@swc/core@1.11.11)(@types/node@22.13.10)(typescript@5.8.2)
      typescript:
        specifier: ~5.8.2
        version: 5.8.2
      typescript-eslint:
        specifier: ^8.27.0
        version: 8.27.0(eslint@9.22.0)(typescript@5.8.2)

packages:

  '@ampproject/remapping@2.3.0':
    resolution: {integrity: sha512-30iZtAPgz+LTIYoeivqYo853f02jBYSd5uGnGpkFV0M3xOt9aN73erkgYAmZU43x4VfqcnLxW9Kpg3R5LC4YYw==}
    engines: {node: '>=6.0.0'}

  '@apidevtools/json-schema-ref-parser@9.1.2':
    resolution: {integrity: sha512-r1w81DpR+KyRWd3f+rk6TNqMgedmAxZP5v5KWlXQWlgMUUtyEJch0DKEci1SorPMiSeM8XPl7MZ3miJ60JIpQg==}

  '@apidevtools/openapi-schemas@2.1.0':
    resolution: {integrity: sha512-Zc1AlqrJlX3SlpupFGpiLi2EbteyP7fXmUOGup6/DnkRgjP9bgMM/ag+n91rsv0U1Gpz0H3VILA/o3bW7Ua6BQ==}
    engines: {node: '>=10'}

  '@apidevtools/swagger-methods@3.0.2':
    resolution: {integrity: sha512-QAkD5kK2b1WfjDS/UQn/qQkbwF31uqRjPTrsCs5ZG9BQGAkjwvqGFjjPqAuzac/IYzpPtRzjCP1WrTuAIjMrXg==}

  '@apidevtools/swagger-parser@10.0.3':
    resolution: {integrity: sha512-sNiLY51vZOmSPFZA5TF35KZ2HbgYklQnTSDnkghamzLb3EkNtcQnrBQEj5AOCxHpTtXpqMCRM1CrmV2rG6nw4g==}
    peerDependencies:
      openapi-types: '>=7'

  '@aws-cdk/asset-awscli-v1@2.2.228':
    resolution: {integrity: sha512-ToZPI+dEz2BKj//kD2V8oXAvpeBFec5w6tXxIQh/U2iiMLcaUVZw4sxR820jF2GDArZY2D/alVkcSkId0J6rtA==}

  '@aws-cdk/asset-node-proxy-agent-v6@2.1.0':
    resolution: {integrity: sha512-7bY3J8GCVxLupn/kNmpPc5VJz8grx+4RKfnnJiO1LG+uxkZfANZG3RMHhE+qQxxwkyQ9/MfPtTpf748UhR425A==}

  '@aws-cdk/cloud-assembly-schema@40.7.0':
    resolution: {integrity: sha512-00wVKn9pOOGXbeNwA4E8FUFt0zIB4PmSO7PvIiDWgpaFX3G/sWyy0A3s6bg/n2Yvkghu8r4a8ckm+mAzkAYmfA==}
    engines: {node: '>= 14.15.0'}
    bundledDependencies:
      - jsonschema
      - semver

  '@aws-crypto/crc32@5.2.0':
    resolution: {integrity: sha512-nLbCWqQNgUiwwtFsen1AdzAtvuLRsQS8rYgMuxCrdKf9kOssamGLuPwyTY9wyYblNr9+1XM8v6zoDTPPSIeANg==}
    engines: {node: '>=16.0.0'}

  '@aws-crypto/crc32c@5.2.0':
    resolution: {integrity: sha512-+iWb8qaHLYKrNvGRbiYRHSdKRWhto5XlZUEBwDjYNf+ly5SVYG6zEoYIdxvf5R3zyeP16w4PLBn3rH1xc74Rag==}

  '@aws-crypto/sha1-browser@5.2.0':
    resolution: {integrity: sha512-OH6lveCFfcDjX4dbAvCFSYUjJZjDr/3XJ3xHtjn3Oj5b9RjojQo8npoLeA/bNwkOkrSQ0wgrHzXk4tDRxGKJeg==}

  '@aws-crypto/sha256-browser@5.2.0':
    resolution: {integrity: sha512-AXfN/lGotSQwu6HNcEsIASo7kWXZ5HYWvfOmSNKDsEqC4OashTp8alTmaz+F7TC2L083SFv5RdB+qU3Vs1kZqw==}

  '@aws-crypto/sha256-js@5.2.0':
    resolution: {integrity: sha512-FFQQyu7edu4ufvIZ+OadFpHHOt+eSTBaYaki44c+akjg7qZg9oOQeLlk77F6tSYqjDAFClrHJk9tMf0HdVyOvA==}
    engines: {node: '>=16.0.0'}

  '@aws-crypto/supports-web-crypto@5.2.0':
    resolution: {integrity: sha512-iAvUotm021kM33eCdNfwIN//F77/IADDSs58i+MDaOqFrVjZo9bAal0NK7HurRuWLLpF1iLX7gbWrjHjeo+YFg==}

  '@aws-crypto/util@5.2.0':
    resolution: {integrity: sha512-4RkU9EsI6ZpBve5fseQlGNUWKMa1RLPQ1dnjnQoe07ldfIzcsGb5hC5W0Dm7u423KWzawlrpbjXBrXCEv9zazQ==}

  '@aws-sdk/client-s3@3.772.0':
    resolution: {integrity: sha512-HQXlQIyyLp47h1/Hdjr36yK8/gsAAFX2vRzgDJhSRaz0vWZlWX07AJdYfrxapLUXfVU6DbBu3rwi2UGqM7ixqQ==}
    engines: {node: '>=18.0.0'}

  '@aws-sdk/client-sso@3.772.0':
    resolution: {integrity: sha512-sDdxepi74+cL6gXJJ2yw3UNSI7GBvoGTwZqFyPoNAzcURvaYwo8dBr7G4jS9GDanjTlO3CGVAf2VMcpqEvmoEw==}
    engines: {node: '>=18.0.0'}

  '@aws-sdk/core@3.758.0':
    resolution: {integrity: sha512-0RswbdR9jt/XKemaLNuxi2gGr4xGlHyGxkTdhSQzCyUe9A9OPCoLl3rIESRguQEech+oJnbHk/wuiwHqTuP9sg==}
    engines: {node: '>=18.0.0'}

  '@aws-sdk/credential-provider-env@3.758.0':
    resolution: {integrity: sha512-N27eFoRrO6MeUNumtNHDW9WOiwfd59LPXPqDrIa3kWL/s+fOKFHb9xIcF++bAwtcZnAxKkgpDCUP+INNZskE+w==}
    engines: {node: '>=18.0.0'}

  '@aws-sdk/credential-provider-http@3.758.0':
    resolution: {integrity: sha512-Xt9/U8qUCiw1hihztWkNeIR+arg6P+yda10OuCHX6kFVx3auTlU7+hCqs3UxqniGU4dguHuftf3mRpi5/GJ33Q==}
    engines: {node: '>=18.0.0'}

  '@aws-sdk/credential-provider-ini@3.772.0':
    resolution: {integrity: sha512-T1Ec9Q25zl5c/eZUPHZsiq8vgBeWBjHM7WM5xtZszZRPqqhQGnmFlomz1r9rwhW8RFB5k8HRaD/SLKo6jtYl/A==}
    engines: {node: '>=18.0.0'}

  '@aws-sdk/credential-provider-node@3.772.0':
    resolution: {integrity: sha512-0IdVfjBO88Mtekq/KaScYSIEPIeR+ABRvBOWyj/c/qQ2KJyI0GRlSAzpANfxDLHVPn3yEHuZd9nRL6sOmOMI0A==}
    engines: {node: '>=18.0.0'}

  '@aws-sdk/credential-provider-process@3.758.0':
    resolution: {integrity: sha512-AzcY74QTPqcbXWVgjpPZ3HOmxQZYPROIBz2YINF0OQk0MhezDWV/O7Xec+K1+MPGQO3qS6EDrUUlnPLjsqieHA==}
    engines: {node: '>=18.0.0'}

  '@aws-sdk/credential-provider-sso@3.772.0':
    resolution: {integrity: sha512-yR3Y5RAVPa4ogojcBOpZUx6XyRVAkynIJCjd0avdlxW1hhnzSr5/pzoiJ6u21UCbkxlJJTDZE3jfFe7tt+HA4w==}
    engines: {node: '>=18.0.0'}

  '@aws-sdk/credential-provider-web-identity@3.772.0':
    resolution: {integrity: sha512-yHAT5Y2y0fnecSuWRUn8NMunKfDqFYhnOpGq8UyCEcwz9aXzibU0hqRIEm51qpR81hqo0GMFDH0EOmegZ/iW5w==}
    engines: {node: '>=18.0.0'}

  '@aws-sdk/middleware-bucket-endpoint@3.734.0':
    resolution: {integrity: sha512-etC7G18aF7KdZguW27GE/wpbrNmYLVT755EsFc8kXpZj8D6AFKxc7OuveinJmiy0bYXAMspJUWsF6CrGpOw6CQ==}
    engines: {node: '>=18.0.0'}

  '@aws-sdk/middleware-expect-continue@3.734.0':
    resolution: {integrity: sha512-P38/v1l6HjuB2aFUewt7ueAW5IvKkFcv5dalPtbMGRhLeyivBOHwbCyuRKgVs7z7ClTpu9EaViEGki2jEQqEsQ==}
    engines: {node: '>=18.0.0'}

  '@aws-sdk/middleware-flexible-checksums@3.758.0':
    resolution: {integrity: sha512-o8Rk71S08YTKLoSobucjnbj97OCGaXgpEDNKXpXaavUM5xLNoHCLSUPRCiEN86Ivqxg1n17Y2nSRhfbsveOXXA==}
    engines: {node: '>=18.0.0'}

  '@aws-sdk/middleware-host-header@3.734.0':
    resolution: {integrity: sha512-LW7RRgSOHHBzWZnigNsDIzu3AiwtjeI2X66v+Wn1P1u+eXssy1+up4ZY/h+t2sU4LU36UvEf+jrZti9c6vRnFw==}
    engines: {node: '>=18.0.0'}

  '@aws-sdk/middleware-location-constraint@3.734.0':
    resolution: {integrity: sha512-EJEIXwCQhto/cBfHdm3ZOeLxd2NlJD+X2F+ZTOxzokuhBtY0IONfC/91hOo5tWQweerojwshSMHRCKzRv1tlwg==}
    engines: {node: '>=18.0.0'}

  '@aws-sdk/middleware-logger@3.734.0':
    resolution: {integrity: sha512-mUMFITpJUW3LcKvFok176eI5zXAUomVtahb9IQBwLzkqFYOrMJvWAvoV4yuxrJ8TlQBG8gyEnkb9SnhZvjg67w==}
    engines: {node: '>=18.0.0'}

  '@aws-sdk/middleware-recursion-detection@3.772.0':
    resolution: {integrity: sha512-zg0LjJa4v7fcLzn5QzZvtVS+qyvmsnu7oQnb86l6ckduZpWDCDC9+A0ZzcXTrxblPCJd3JqkoG1+Gzi4S4Ny/Q==}
    engines: {node: '>=18.0.0'}

  '@aws-sdk/middleware-sdk-s3@3.758.0':
    resolution: {integrity: sha512-6mJ2zyyHPYSV6bAcaFpsdoXZJeQlR1QgBnZZ6juY/+dcYiuyWCdyLUbGzSZSE7GTfx6i+9+QWFeoIMlWKgU63A==}
    engines: {node: '>=18.0.0'}

  '@aws-sdk/middleware-ssec@3.734.0':
    resolution: {integrity: sha512-d4yd1RrPW/sspEXizq2NSOUivnheac6LPeLSLnaeTbBG9g1KqIqvCzP1TfXEqv2CrWfHEsWtJpX7oyjySSPvDQ==}
    engines: {node: '>=18.0.0'}

  '@aws-sdk/middleware-user-agent@3.758.0':
    resolution: {integrity: sha512-iNyehQXtQlj69JCgfaOssgZD4HeYGOwxcaKeG6F+40cwBjTAi0+Ph1yfDwqk2qiBPIRWJ/9l2LodZbxiBqgrwg==}
    engines: {node: '>=18.0.0'}

  '@aws-sdk/nested-clients@3.772.0':
    resolution: {integrity: sha512-gNJbBxR5YlEumsCS9EWWEASXEnysL0aDnr9MNPX1ip/g1xOqRHmytgV/+t8RFZFTKg0OprbWTq5Ich3MqsEuCQ==}
    engines: {node: '>=18.0.0'}

  '@aws-sdk/region-config-resolver@3.734.0':
    resolution: {integrity: sha512-Lvj1kPRC5IuJBr9DyJ9T9/plkh+EfKLy+12s/mykOy1JaKHDpvj+XGy2YO6YgYVOb8JFtaqloid+5COtje4JTQ==}
    engines: {node: '>=18.0.0'}

  '@aws-sdk/signature-v4-multi-region@3.758.0':
    resolution: {integrity: sha512-0RPCo8fYJcrenJ6bRtiUbFOSgQ1CX/GpvwtLU2Fam1tS9h2klKK8d74caeV6A1mIUvBU7bhyQ0wMGlwMtn3EYw==}
    engines: {node: '>=18.0.0'}

  '@aws-sdk/token-providers@3.772.0':
    resolution: {integrity: sha512-d1Waa1vyebuokcAWYlkZdtFlciIgob7B39vPRmtxMObbGumJKiOy/qCe2/FB/72h1Ej9Ih32lwvbxUjORQWN4g==}
    engines: {node: '>=18.0.0'}

  '@aws-sdk/types@3.734.0':
    resolution: {integrity: sha512-o11tSPTT70nAkGV1fN9wm/hAIiLPyWX6SuGf+9JyTp7S/rC2cFWhR26MvA69nplcjNaXVzB0f+QFrLXXjOqCrg==}
    engines: {node: '>=18.0.0'}

  '@aws-sdk/util-arn-parser@3.723.0':
    resolution: {integrity: sha512-ZhEfvUwNliOQROcAk34WJWVYTlTa4694kSVhDSjW6lE1bMataPnIN8A0ycukEzBXmd8ZSoBcQLn6lKGl7XIJ5w==}
    engines: {node: '>=18.0.0'}

  '@aws-sdk/util-endpoints@3.743.0':
    resolution: {integrity: sha512-sN1l559zrixeh5x+pttrnd0A3+r34r0tmPkJ/eaaMaAzXqsmKU/xYre9K3FNnsSS1J1k4PEfk/nHDTVUgFYjnw==}
    engines: {node: '>=18.0.0'}

  '@aws-sdk/util-locate-window@3.723.0':
    resolution: {integrity: sha512-Yf2CS10BqK688DRsrKI/EO6B8ff5J86NXe4C+VCysK7UOgN0l1zOTeTukZ3H8Q9tYYX3oaF1961o8vRkFm7Nmw==}
    engines: {node: '>=18.0.0'}

  '@aws-sdk/util-user-agent-browser@3.734.0':
    resolution: {integrity: sha512-xQTCus6Q9LwUuALW+S76OL0jcWtMOVu14q+GoLnWPUM7QeUw963oQcLhF7oq0CtaLLKyl4GOUfcwc773Zmwwng==}

  '@aws-sdk/util-user-agent-node@3.758.0':
    resolution: {integrity: sha512-A5EZw85V6WhoKMV2hbuFRvb9NPlxEErb4HPO6/SPXYY4QrjprIzScHxikqcWv1w4J3apB1wto9LPU3IMsYtfrw==}
    engines: {node: '>=18.0.0'}
    peerDependencies:
      aws-crt: '>=1.0.0'
    peerDependenciesMeta:
      aws-crt:
        optional: true

  '@aws-sdk/xml-builder@3.734.0':
    resolution: {integrity: sha512-Zrjxi5qwGEcUsJ0ru7fRtW74WcTS0rbLcehoFB+rN1GRi2hbLcFaYs4PwVA5diLeAJH0gszv3x4Hr/S87MfbKQ==}
    engines: {node: '>=18.0.0'}

  '@babel/code-frame@7.26.2':
    resolution: {integrity: sha512-RJlIHRueQgwWitWgF8OdFYGZX328Ax5BCemNGlqHfplnRT9ESi8JkFlvaVYbS+UubVY6dpv87Fs2u5M29iNFVQ==}
    engines: {node: '>=6.9.0'}

  '@babel/compat-data@7.26.8':
    resolution: {integrity: sha512-oH5UPLMWR3L2wEFLnFJ1TZXqHufiTKAiLfqw5zkhS4dKXLJ10yVztfil/twG8EDTA4F/tvVNw9nOl4ZMslB8rQ==}
    engines: {node: '>=6.9.0'}

  '@babel/core@7.26.10':
    resolution: {integrity: sha512-vMqyb7XCDMPvJFFOaT9kxtiRh42GwlZEg1/uIgtZshS5a/8OaduUfCi7kynKgc3Tw/6Uo2D+db9qBttghhmxwQ==}
    engines: {node: '>=6.9.0'}

  '@babel/generator@7.26.10':
    resolution: {integrity: sha512-rRHT8siFIXQrAYOYqZQVsAr8vJ+cBNqcVAY6m5V8/4QqzaPl+zDBe6cLEPRDuNOUf3ww8RfJVlOyQMoSI+5Ang==}
    engines: {node: '>=6.9.0'}

  '@babel/helper-compilation-targets@7.26.5':
    resolution: {integrity: sha512-IXuyn5EkouFJscIDuFF5EsiSolseme1s0CZB+QxVugqJLYmKdxI1VfIBOst0SUu4rnk2Z7kqTwmoO1lp3HIfnA==}
    engines: {node: '>=6.9.0'}

  '@babel/helper-module-imports@7.25.9':
    resolution: {integrity: sha512-tnUA4RsrmflIM6W6RFTLFSXITtl0wKjgpnLgXyowocVPrbYrLUXSBXDgTs8BlbmIzIdlBySRQjINYs2BAkiLtw==}
    engines: {node: '>=6.9.0'}

  '@babel/helper-module-transforms@7.26.0':
    resolution: {integrity: sha512-xO+xu6B5K2czEnQye6BHA7DolFFmS3LB7stHZFaOLb1pAwO1HWLS8fXA+eh0A2yIvltPVmx3eNNDBJA2SLHXFw==}
    engines: {node: '>=6.9.0'}
    peerDependencies:
      '@babel/core': ^7.0.0

  '@babel/helper-plugin-utils@7.26.5':
    resolution: {integrity: sha512-RS+jZcRdZdRFzMyr+wcsaqOmld1/EqTghfaBGQQd/WnRdzdlvSZ//kF7U8VQTxf1ynZ4cjUcYgjVGx13ewNPMg==}
    engines: {node: '>=6.9.0'}

  '@babel/helper-string-parser@7.25.9':
    resolution: {integrity: sha512-4A/SCr/2KLd5jrtOMFzaKjVtAei3+2r/NChoBNoZ3EyP/+GlhoaEGoWOZUmFmoITP7zOJyHIMm+DYRd8o3PvHA==}
    engines: {node: '>=6.9.0'}

  '@babel/helper-validator-identifier@7.25.9':
    resolution: {integrity: sha512-Ed61U6XJc3CVRfkERJWDz4dJwKe7iLmmJsbOGu9wSloNSFttHV0I8g6UAgb7qnK5ly5bGLPd4oXZlxCdANBOWQ==}
    engines: {node: '>=6.9.0'}

  '@babel/helper-validator-option@7.25.9':
    resolution: {integrity: sha512-e/zv1co8pp55dNdEcCynfj9X7nyUKUXoUEwfXqaZt0omVOmDe9oOTdKStH4GmAw6zxMFs50ZayuMfHDKlO7Tfw==}
    engines: {node: '>=6.9.0'}

  '@babel/helpers@7.26.10':
    resolution: {integrity: sha512-UPYc3SauzZ3JGgj87GgZ89JVdC5dj0AoetR5Bw6wj4niittNyFh6+eOGonYvJ1ao6B8lEa3Q3klS7ADZ53bc5g==}
    engines: {node: '>=6.9.0'}

  '@babel/parser@7.26.10':
    resolution: {integrity: sha512-6aQR2zGE/QFi8JpDLjUZEPYOs7+mhKXm86VaKFiLP35JQwQb6bwUE+XbvkH0EptsYhbNBSUGaUBLKqxH1xSgsA==}
    engines: {node: '>=6.0.0'}
    hasBin: true

  '@babel/plugin-syntax-async-generators@7.8.4':
    resolution: {integrity: sha512-tycmZxkGfZaxhMRbXlPXuVFpdWlXpir2W4AMhSJgRKzk/eDlIXOhb2LHWoLpDF7TEHylV5zNhykX6KAgHJmTNw==}
    peerDependencies:
      '@babel/core': ^7.0.0-0

  '@babel/plugin-syntax-bigint@7.8.3':
    resolution: {integrity: sha512-wnTnFlG+YxQm3vDxpGE57Pj0srRU4sHE/mDkt1qv2YJJSeUAec2ma4WLUnUPeKjyrfntVwe/N6dCXpU+zL3Npg==}
    peerDependencies:
      '@babel/core': ^7.0.0-0

  '@babel/plugin-syntax-class-properties@7.12.13':
    resolution: {integrity: sha512-fm4idjKla0YahUNgFNLCB0qySdsoPiZP3iQE3rky0mBUtMZ23yDJ9SJdg6dXTSDnulOVqiF3Hgr9nbXvXTQZYA==}
    peerDependencies:
      '@babel/core': ^7.0.0-0

  '@babel/plugin-syntax-class-static-block@7.14.5':
    resolution: {integrity: sha512-b+YyPmr6ldyNnM6sqYeMWE+bgJcJpO6yS4QD7ymxgH34GBPNDM/THBh8iunyvKIZztiwLH4CJZ0RxTk9emgpjw==}
    engines: {node: '>=6.9.0'}
    peerDependencies:
      '@babel/core': ^7.0.0-0

  '@babel/plugin-syntax-import-attributes@7.26.0':
    resolution: {integrity: sha512-e2dttdsJ1ZTpi3B9UYGLw41hifAubg19AtCu/2I/F1QNVclOBr1dYpTdmdyZ84Xiz43BS/tCUkMAZNLv12Pi+A==}
    engines: {node: '>=6.9.0'}
    peerDependencies:
      '@babel/core': ^7.0.0-0

  '@babel/plugin-syntax-import-meta@7.10.4':
    resolution: {integrity: sha512-Yqfm+XDx0+Prh3VSeEQCPU81yC+JWZ2pDPFSS4ZdpfZhp4MkFMaDC1UqseovEKwSUpnIL7+vK+Clp7bfh0iD7g==}
    peerDependencies:
      '@babel/core': ^7.0.0-0

  '@babel/plugin-syntax-json-strings@7.8.3':
    resolution: {integrity: sha512-lY6kdGpWHvjoe2vk4WrAapEuBR69EMxZl+RoGRhrFGNYVK8mOPAW8VfbT/ZgrFbXlDNiiaxQnAtgVCZ6jv30EA==}
    peerDependencies:
      '@babel/core': ^7.0.0-0

  '@babel/plugin-syntax-jsx@7.25.9':
    resolution: {integrity: sha512-ld6oezHQMZsZfp6pWtbjaNDF2tiiCYYDqQszHt5VV437lewP9aSi2Of99CK0D0XB21k7FLgnLcmQKyKzynfeAA==}
    engines: {node: '>=6.9.0'}
    peerDependencies:
      '@babel/core': ^7.0.0-0

  '@babel/plugin-syntax-logical-assignment-operators@7.10.4':
    resolution: {integrity: sha512-d8waShlpFDinQ5MtvGU9xDAOzKH47+FFoney2baFIoMr952hKOLp1HR7VszoZvOsV/4+RRszNY7D17ba0te0ig==}
    peerDependencies:
      '@babel/core': ^7.0.0-0

  '@babel/plugin-syntax-nullish-coalescing-operator@7.8.3':
    resolution: {integrity: sha512-aSff4zPII1u2QD7y+F8oDsz19ew4IGEJg9SVW+bqwpwtfFleiQDMdzA/R+UlWDzfnHFCxxleFT0PMIrR36XLNQ==}
    peerDependencies:
      '@babel/core': ^7.0.0-0

  '@babel/plugin-syntax-numeric-separator@7.10.4':
    resolution: {integrity: sha512-9H6YdfkcK/uOnY/K7/aA2xpzaAgkQn37yzWUMRK7OaPOqOpGS1+n0H5hxT9AUw9EsSjPW8SVyMJwYRtWs3X3ug==}
    peerDependencies:
      '@babel/core': ^7.0.0-0

  '@babel/plugin-syntax-object-rest-spread@7.8.3':
    resolution: {integrity: sha512-XoqMijGZb9y3y2XskN+P1wUGiVwWZ5JmoDRwx5+3GmEplNyVM2s2Dg8ILFQm8rWM48orGy5YpI5Bl8U1y7ydlA==}
    peerDependencies:
      '@babel/core': ^7.0.0-0

  '@babel/plugin-syntax-optional-catch-binding@7.8.3':
    resolution: {integrity: sha512-6VPD0Pc1lpTqw0aKoeRTMiB+kWhAoT24PA+ksWSBrFtl5SIRVpZlwN3NNPQjehA2E/91FV3RjLWoVTglWcSV3Q==}
    peerDependencies:
      '@babel/core': ^7.0.0-0

  '@babel/plugin-syntax-optional-chaining@7.8.3':
    resolution: {integrity: sha512-KoK9ErH1MBlCPxV0VANkXW2/dw4vlbGDrFgz8bmUsBGYkFRcbRwMh6cIJubdPrkxRwuGdtCk0v/wPTKbQgBjkg==}
    peerDependencies:
      '@babel/core': ^7.0.0-0

  '@babel/plugin-syntax-private-property-in-object@7.14.5':
    resolution: {integrity: sha512-0wVnp9dxJ72ZUJDV27ZfbSj6iHLoytYZmh3rFcxNnvsJF3ktkzLDZPy/mA17HGsaQT3/DQsWYX1f1QGWkCoVUg==}
    engines: {node: '>=6.9.0'}
    peerDependencies:
      '@babel/core': ^7.0.0-0

  '@babel/plugin-syntax-top-level-await@7.14.5':
    resolution: {integrity: sha512-hx++upLv5U1rgYfwe1xBQUhRmU41NEvpUvrp8jkrSCdvGSnM5/qdRMtylJ6PG5OFkBaHkbTAKTnd3/YyESRHFw==}
    engines: {node: '>=6.9.0'}
    peerDependencies:
      '@babel/core': ^7.0.0-0

  '@babel/plugin-syntax-typescript@7.25.9':
    resolution: {integrity: sha512-hjMgRy5hb8uJJjUcdWunWVcoi9bGpJp8p5Ol1229PoN6aytsLwNMgmdftO23wnCLMfVmTwZDWMPNq/D1SY60JQ==}
    engines: {node: '>=6.9.0'}
    peerDependencies:
      '@babel/core': ^7.0.0-0

  '@babel/template@7.26.9':
    resolution: {integrity: sha512-qyRplbeIpNZhmzOysF/wFMuP9sctmh2cFzRAZOn1YapxBsE1i9bJIY586R/WBLfLcmcBlM8ROBiQURnnNy+zfA==}
    engines: {node: '>=6.9.0'}

  '@babel/traverse@7.26.10':
    resolution: {integrity: sha512-k8NuDrxr0WrPH5Aupqb2LCVURP/S0vBEn5mK6iH+GIYob66U5EtoZvcdudR2jQ4cmTwhEwW1DLB+Yyas9zjF6A==}
    engines: {node: '>=6.9.0'}

  '@babel/types@7.26.10':
    resolution: {integrity: sha512-emqcG3vHrpxUKTrxcblR36dcrcoRDvKmnL/dCL6ZsHaShW80qxCAcNhzQZrpeM765VzEos+xOi4s+r4IXzTwdQ==}
    engines: {node: '>=6.9.0'}

  '@bcoe/v8-coverage@0.2.3':
    resolution: {integrity: sha512-0hYQ8SB4Db5zvZB4axdMHGwEaQjkZzFjQiN9LVYvIFB2nSUHW9tYpxWriPrWDASIxiaXax83REcLxuSdnGPZtw==}

  '@codegenie/serverless-express@4.16.0':
    resolution: {integrity: sha512-TlvAHQysphN3OW6Ziz6AD2DnN9IIy/KkKNImZwMJpwGHHqLATi/9hMg8H8VBRg2L15pGt8ad3R6j6mfvHVWrCg==}
    engines: {node: '>=18'}

  '@cspotcode/source-map-support@0.8.1':
    resolution: {integrity: sha512-IchNf6dN4tHoMFIn/7OE8LWZ19Y6q/67Bmf6vnGREv8RSbBVb9LPJxEcnwrcwX6ixSvaiGoomAUvu4YSxXrVgw==}
    engines: {node: '>=12'}

  '@eslint-community/eslint-utils@4.5.1':
    resolution: {integrity: sha512-soEIOALTfTK6EjmKMMoLugwaP0rzkad90iIWd1hMO9ARkSAyjfMfkRRhLvD5qH7vvM0Cg72pieUfR6yh6XxC4w==}
    engines: {node: ^12.22.0 || ^14.17.0 || >=16.0.0}
    peerDependencies:
      eslint: ^6.0.0 || ^7.0.0 || >=8.0.0

  '@eslint-community/regexpp@4.12.1':
    resolution: {integrity: sha512-CCZCDJuduB9OUkFkY2IgppNZMi2lBQgD2qzwXkEia16cge2pijY/aXi96CJMquDMn3nJdlPV1A5KrJEXwfLNzQ==}
    engines: {node: ^12.0.0 || ^14.0.0 || >=16.0.0}

  '@eslint/config-array@0.19.2':
    resolution: {integrity: sha512-GNKqxfHG2ySmJOBSHg7LxeUx4xpuCoFjacmlCoYWEbaPXLwvfIjixRI12xCQZeULksQb23uiA8F40w5TojpV7w==}
    engines: {node: ^18.18.0 || ^20.9.0 || >=21.1.0}

  '@eslint/config-helpers@0.1.0':
    resolution: {integrity: sha512-kLrdPDJE1ckPo94kmPPf9Hfd0DU0Jw6oKYrhe+pwSC0iTUInmTa+w6fw8sGgcfkFJGNdWOUeOaDM4quW4a7OkA==}
    engines: {node: ^18.18.0 || ^20.9.0 || >=21.1.0}

  '@eslint/core@0.12.0':
    resolution: {integrity: sha512-cmrR6pytBuSMTaBweKoGMwu3EiHiEC+DoyupPmlZ0HxBJBtIxwe+j/E4XPIKNx+Q74c8lXKPwYawBf5glsTkHg==}
    engines: {node: ^18.18.0 || ^20.9.0 || >=21.1.0}

  '@eslint/eslintrc@3.3.0':
    resolution: {integrity: sha512-yaVPAiNAalnCZedKLdR21GOGILMLKPyqSLWaAjQFvYA2i/ciDi8ArYVr69Anohb6cH2Ukhqti4aFnYyPm8wdwQ==}
    engines: {node: ^18.18.0 || ^20.9.0 || >=21.1.0}

  '@eslint/js@9.22.0':
    resolution: {integrity: sha512-vLFajx9o8d1/oL2ZkpMYbkLv8nDB6yaIwFNt7nI4+I80U/z03SxmfOMsLbvWr3p7C+Wnoh//aOu2pQW8cS0HCQ==}
    engines: {node: ^18.18.0 || ^20.9.0 || >=21.1.0}

  '@eslint/object-schema@2.1.6':
    resolution: {integrity: sha512-RBMg5FRL0I0gs51M/guSAj5/e14VQ4tpZnQNWwuDT66P14I43ItmPfIZRhO9fUVIPOAQXU47atlywZ/czoqFPA==}
    engines: {node: ^18.18.0 || ^20.9.0 || >=21.1.0}

  '@eslint/plugin-kit@0.2.7':
    resolution: {integrity: sha512-JubJ5B2pJ4k4yGxaNLdbjrnk9d/iDz6/q8wOilpIowd6PJPgaxCuHBnBszq7Ce2TyMrywm5r4PnKm6V3iiZF+g==}
    engines: {node: ^18.18.0 || ^20.9.0 || >=21.1.0}

  '@gerrit0/mini-shiki@3.2.1':
    resolution: {integrity: sha512-HbzRC6MKB6U8kQhczz0APKPIzFHTrcqhaC7es2EXInq1SpjPVnpVSIsBe6hNoLWqqCx1n5VKiPXq6PfXnHZKOQ==}

  '@humanfs/core@0.19.1':
    resolution: {integrity: sha512-5DyQ4+1JEUzejeK1JGICcideyfUbGixgS9jNgex5nqkW+cY7WZhxBigmieN5Qnw9ZosSNVC9KQKyb+GUaGyKUA==}
    engines: {node: '>=18.18.0'}

  '@humanfs/node@0.16.6':
    resolution: {integrity: sha512-YuI2ZHQL78Q5HbhDiBA1X4LmYdXCKCMQIfw0pw7piHJwyREFebJUvrQN4cMssyES6x+vfUbx1CIpaQUKYdQZOw==}
    engines: {node: '>=18.18.0'}

  '@humanwhocodes/module-importer@1.0.1':
    resolution: {integrity: sha512-bxveV4V8v5Yb4ncFTT3rPSgZBOpCkjfK0y4oVVVJwIuDVBRMDXrPyXRL988i5ap9m9bnyEEjWfm5WkBmtffLfA==}
    engines: {node: '>=12.22'}

  '@humanwhocodes/retry@0.3.1':
    resolution: {integrity: sha512-JBxkERygn7Bv/GbN5Rv8Ul6LVknS+5Bp6RgDC/O8gEBU/yeH5Ui5C/OlWrTb6qct7LjjfT6Re2NxB0ln0yYybA==}
    engines: {node: '>=18.18'}

  '@humanwhocodes/retry@0.4.2':
    resolution: {integrity: sha512-xeO57FpIu4p1Ri3Jq/EXq4ClRm86dVF2z/+kvFnyqVYRavTZmaFaUBbWCOuuTh0o/g7DSsk6kc2vrS4Vl5oPOQ==}
    engines: {node: '>=18.18'}

  '@istanbuljs/load-nyc-config@1.1.0':
    resolution: {integrity: sha512-VjeHSlIzpv/NyD3N0YuHfXOPDIixcA1q2ZV98wsMqcYlPmv2n3Yb2lYP9XMElnaFVXg5A7YLTeLu6V84uQDjmQ==}
    engines: {node: '>=8'}

  '@istanbuljs/schema@0.1.3':
    resolution: {integrity: sha512-ZXRY4jNvVgSVQ8DL3LTcakaAtXwTVUxE81hslsyD2AtoXW/wVob10HkOJ1X/pAlcI7D+2YoZKg5do8G/w6RYgA==}
    engines: {node: '>=8'}

  '@jest/console@29.7.0':
    resolution: {integrity: sha512-5Ni4CU7XHQi32IJ398EEP4RrB8eV09sXP2ROqD4bksHrnTree52PsxvX8tpL8LvTZ3pFzXyPbNQReSN41CAhOg==}
    engines: {node: ^14.15.0 || ^16.10.0 || >=18.0.0}

  '@jest/core@29.7.0':
    resolution: {integrity: sha512-n7aeXWKMnGtDA48y8TLWJPJmLmmZ642Ceo78cYWEpiD7FzDgmNDV/GCVRorPABdXLJZ/9wzzgZAlHjXjxDHGsg==}
    engines: {node: ^14.15.0 || ^16.10.0 || >=18.0.0}
    peerDependencies:
      node-notifier: ^8.0.1 || ^9.0.0 || ^10.0.0
    peerDependenciesMeta:
      node-notifier:
        optional: true

  '@jest/create-cache-key-function@29.7.0':
    resolution: {integrity: sha512-4QqS3LY5PBmTRHj9sAg1HLoPzqAI0uOX6wI/TRqHIcOxlFidy6YEmCQJk6FSZjNLGCeubDMfmkWL+qaLKhSGQA==}
    engines: {node: ^14.15.0 || ^16.10.0 || >=18.0.0}

  '@jest/environment@29.7.0':
    resolution: {integrity: sha512-aQIfHDq33ExsN4jP1NWGXhxgQ/wixs60gDiKO+XVMd8Mn0NWPWgc34ZQDTb2jKaUWQ7MuwoitXAsN2XVXNMpAw==}
    engines: {node: ^14.15.0 || ^16.10.0 || >=18.0.0}

  '@jest/expect-utils@29.7.0':
    resolution: {integrity: sha512-GlsNBWiFQFCVi9QVSx7f5AgMeLxe9YCCs5PuP2O2LdjDAA8Jh9eX7lA1Jq/xdXw3Wb3hyvlFNfZIfcRetSzYcA==}
    engines: {node: ^14.15.0 || ^16.10.0 || >=18.0.0}

  '@jest/expect@29.7.0':
    resolution: {integrity: sha512-8uMeAMycttpva3P1lBHB8VciS9V0XAr3GymPpipdyQXbBcuhkLQOSe8E/p92RyAdToS6ZD1tFkX+CkhoECE0dQ==}
    engines: {node: ^14.15.0 || ^16.10.0 || >=18.0.0}

  '@jest/fake-timers@29.7.0':
    resolution: {integrity: sha512-q4DH1Ha4TTFPdxLsqDXK1d3+ioSL7yL5oCMJZgDYm6i+6CygW5E5xVr/D1HdsGxjt1ZWSfUAs9OxSB/BNelWrQ==}
    engines: {node: ^14.15.0 || ^16.10.0 || >=18.0.0}

  '@jest/globals@29.7.0':
    resolution: {integrity: sha512-mpiz3dutLbkW2MNFubUGUEVLkTGiqW6yLVTA+JbP6fI6J5iL9Y0Nlg8k95pcF8ctKwCS7WVxteBs29hhfAotzQ==}
    engines: {node: ^14.15.0 || ^16.10.0 || >=18.0.0}

  '@jest/reporters@29.7.0':
    resolution: {integrity: sha512-DApq0KJbJOEzAFYjHADNNxAE3KbhxQB1y5Kplb5Waqw6zVbuWatSnMjE5gs8FUgEPmNsnZA3NCWl9NG0ia04Pg==}
    engines: {node: ^14.15.0 || ^16.10.0 || >=18.0.0}
    peerDependencies:
      node-notifier: ^8.0.1 || ^9.0.0 || ^10.0.0
    peerDependenciesMeta:
      node-notifier:
        optional: true

  '@jest/schemas@29.6.3':
    resolution: {integrity: sha512-mo5j5X+jIZmJQveBKeS/clAueipV7KgiX1vMgCxam1RNYiqE1w62n0/tJJnHtjW8ZHcQco5gY85jA3mi0L+nSA==}
    engines: {node: ^14.15.0 || ^16.10.0 || >=18.0.0}

  '@jest/source-map@29.6.3':
    resolution: {integrity: sha512-MHjT95QuipcPrpLM+8JMSzFx6eHp5Bm+4XeFDJlwsvVBjmKNiIAvasGK2fxz2WbGRlnvqehFbh07MMa7n3YJnw==}
    engines: {node: ^14.15.0 || ^16.10.0 || >=18.0.0}

  '@jest/test-result@29.7.0':
    resolution: {integrity: sha512-Fdx+tv6x1zlkJPcWXmMDAG2HBnaR9XPSd5aDWQVsfrZmLVT3lU1cwyxLgRmXR9yrq4NBoEm9BMsfgFzTQAbJYA==}
    engines: {node: ^14.15.0 || ^16.10.0 || >=18.0.0}

  '@jest/test-sequencer@29.7.0':
    resolution: {integrity: sha512-GQwJ5WZVrKnOJuiYiAF52UNUJXgTZx1NHjFSEB0qEMmSZKAkdMoIzw/Cj6x6NF4AvV23AUqDpFzQkN/eYCYTxw==}
    engines: {node: ^14.15.0 || ^16.10.0 || >=18.0.0}

  '@jest/transform@29.7.0':
    resolution: {integrity: sha512-ok/BTPFzFKVMwO5eOHRrvnBVHdRy9IrsrW1GpMaQ9MCnilNLXQKmAX8s1YXDFaai9xJpac2ySzV0YeRRECr2Vw==}
    engines: {node: ^14.15.0 || ^16.10.0 || >=18.0.0}

  '@jest/types@29.6.3':
    resolution: {integrity: sha512-u3UPsIilWKOM3F9CXtrG8LEJmNxwoCQC/XVj4IKYXvvpx7QIi/Kg1LI5uDmDpKlac62NUtX7eLjRh+jVZcLOzw==}
    engines: {node: ^14.15.0 || ^16.10.0 || >=18.0.0}

  '@jridgewell/gen-mapping@0.3.8':
    resolution: {integrity: sha512-imAbBGkb+ebQyxKgzv5Hu2nmROxoDOXHh80evxdoXNOrvAnVx7zimzc1Oo5h9RlfV4vPXaE2iM5pOFbvOCClWA==}
    engines: {node: '>=6.0.0'}

  '@jridgewell/resolve-uri@3.1.2':
    resolution: {integrity: sha512-bRISgCIjP20/tbWSPWMEi54QVPRZExkuD9lJL+UIxUKtwVJA8wW1Trb1jMs1RFXo1CBTNZ/5hpC9QvmKWdopKw==}
    engines: {node: '>=6.0.0'}

  '@jridgewell/set-array@1.2.1':
    resolution: {integrity: sha512-R8gLRTZeyp03ymzP/6Lil/28tGeGEzhx1q2k703KGWRAI1VdvPIXdG70VJc2pAMw3NA6JKL5hhFu1sJX0Mnn/A==}
    engines: {node: '>=6.0.0'}

  '@jridgewell/sourcemap-codec@1.5.0':
    resolution: {integrity: sha512-gv3ZRaISU3fjPAgNsriBRqGWQL6quFx04YMPW/zD8XMLsU32mhCCbfbO6KZFLjvYpCZ8zyDEgqsgf+PwPaM7GQ==}

  '@jridgewell/trace-mapping@0.3.25':
    resolution: {integrity: sha512-vNk6aEwybGtawWmy/PzwnGDOjCkLWSD2wqvjGGAgOAwCGWySYXfYoxt00IJkTF+8Lb57DwOb3Aa0o9CApepiYQ==}

  '@jridgewell/trace-mapping@0.3.9':
    resolution: {integrity: sha512-3Belt6tdc8bPgAtbcmdtNJlirVoTmEb5e2gC94PnkwEW9jI6CAHUeoG85tjWP5WquqfavoMtMwiG4P926ZKKuQ==}

  '@jsdevtools/ono@7.1.3':
    resolution: {integrity: sha512-4JQNk+3mVzK3xh2rqd6RB4J46qUR19azEHBneZyTZM+c456qOrbbM/5xcR8huNCCcbVt7+UmizG6GuUvPvKUYg==}

  '@nodelib/fs.scandir@2.1.5':
    resolution: {integrity: sha512-vq24Bq3ym5HEQm2NKCr3yXDwjc7vTsEThRDnkp2DK9p1uqLR+DHurm/NOTo0KG7HYHU7eppKZj3MyqYuMBf62g==}
    engines: {node: '>= 8'}

  '@nodelib/fs.stat@2.0.5':
    resolution: {integrity: sha512-RkhPPp2zrqDAQA/2jNhnztcPAlv64XdhIp7a7454A5ovI7Bukxgt7MX7udwAu3zg1DcpPU0rz3VV1SeaqvY4+A==}
    engines: {node: '>= 8'}

  '@nodelib/fs.walk@1.2.8':
    resolution: {integrity: sha512-oGB+UxlgWcgQkgwo8GcEGwemoTFt3FIO9ababBmaGwXIoBKZ+GTy0pP185beGg7Llih/NSHSV2XAs1lnznocSg==}
    engines: {node: '>= 8'}

  '@pkgr/core@0.1.2':
    resolution: {integrity: sha512-fdDH1LSGfZdTH2sxdpVMw31BanV28K/Gry0cVFxaNP77neJSkd82mM8ErPNYs9e+0O7SdHBLTDzDgwUuy18RnQ==}
    engines: {node: ^12.20.0 || ^14.18.0 || >=16.0.0}

  '@puppeteer/browsers@2.8.0':
    resolution: {integrity: sha512-yTwt2KWRmCQAfhvbCRjebaSX8pV1//I0Y3g+A7f/eS7gf0l4eRJoUCvcYdVtboeU4CTOZQuqYbZNS8aBYb8ROQ==}
    engines: {node: '>=18'}
    hasBin: true

  '@scarf/scarf@1.4.0':
    resolution: {integrity: sha512-xxeapPiUXdZAE3che6f3xogoJPeZgig6omHEy1rIY5WVsB3H2BHNnZH+gHG6x91SCWyQCzWGsuL2Hh3ClO5/qQ==}

  '@shikijs/engine-oniguruma@3.2.1':
    resolution: {integrity: sha512-wZZAkayEn6qu2+YjenEoFqj0OyQI64EWsNR6/71d1EkG4sxEOFooowKivsWPpaWNBu3sxAG+zPz5kzBL/SsreQ==}

  '@shikijs/types@3.2.1':
    resolution: {integrity: sha512-/NTWAk4KE2M8uac0RhOsIhYQf4pdU0OywQuYDGIGAJ6Mjunxl2cGiuLkvu4HLCMn+OTTLRWkjZITp+aYJv60yA==}

  '@shikijs/vscode-textmate@10.0.2':
    resolution: {integrity: sha512-83yeghZ2xxin3Nj8z1NMd/NCuca+gsYXswywDy5bHvwlWL8tpTQmzGeUuHd9FC3E/SBEMvzJRwWEOz5gGes9Qg==}

  '@sinclair/typebox@0.27.8':
    resolution: {integrity: sha512-+Fj43pSMwJs4KRrH/938Uf+uAELIgVBmQzg/q1YG10djyfA3TnrU8N8XzqCh/okZdszqBQTZf96idMfE5lnwTA==}

  '@sinonjs/commons@3.0.1':
    resolution: {integrity: sha512-K3mCHKQ9sVh8o1C9cxkwxaOmXoAMlDxC1mYyHrjqOWEcBjYr76t96zL2zlj5dUGZ3HSw240X1qgH3Mjf1yJWpQ==}

  '@sinonjs/fake-timers@10.3.0':
    resolution: {integrity: sha512-V4BG07kuYSUkTCSBHG8G8TNhM+F19jXFWnQtzj+we8DrkpSBCee9Z3Ms8yiGer/dlmhe35/Xdgyo3/0rQKg7YA==}

  '@smithy/abort-controller@4.0.1':
    resolution: {integrity: sha512-fiUIYgIgRjMWznk6iLJz35K2YxSLHzLBA/RC6lBrKfQ8fHbPfvk7Pk9UvpKoHgJjI18MnbPuEju53zcVy6KF1g==}
    engines: {node: '>=18.0.0'}

  '@smithy/chunked-blob-reader-native@4.0.0':
    resolution: {integrity: sha512-R9wM2yPmfEMsUmlMlIgSzOyICs0x9uu7UTHoccMyt7BWw8shcGM8HqB355+BZCPBcySvbTYMs62EgEQkNxz2ig==}
    engines: {node: '>=18.0.0'}

  '@smithy/chunked-blob-reader@5.0.0':
    resolution: {integrity: sha512-+sKqDBQqb036hh4NPaUiEkYFkTUGYzRsn3EuFhyfQfMy6oGHEUJDurLP9Ufb5dasr/XiAmPNMr6wa9afjQB+Gw==}
    engines: {node: '>=18.0.0'}

  '@smithy/config-resolver@4.0.1':
    resolution: {integrity: sha512-Igfg8lKu3dRVkTSEm98QpZUvKEOa71jDX4vKRcvJVyRc3UgN3j7vFMf0s7xLQhYmKa8kyJGQgUJDOV5V3neVlQ==}
    engines: {node: '>=18.0.0'}

  '@smithy/core@3.1.5':
    resolution: {integrity: sha512-HLclGWPkCsekQgsyzxLhCQLa8THWXtB5PxyYN+2O6nkyLt550KQKTlbV2D1/j5dNIQapAZM1+qFnpBFxZQkgCA==}
    engines: {node: '>=18.0.0'}

  '@smithy/credential-provider-imds@4.0.1':
    resolution: {integrity: sha512-l/qdInaDq1Zpznpmev/+52QomsJNZ3JkTl5yrTl02V6NBgJOQ4LY0SFw/8zsMwj3tLe8vqiIuwF6nxaEwgf6mg==}
    engines: {node: '>=18.0.0'}

  '@smithy/eventstream-codec@4.0.1':
    resolution: {integrity: sha512-Q2bCAAR6zXNVtJgifsU16ZjKGqdw/DyecKNgIgi7dlqw04fqDu0mnq+JmGphqheypVc64CYq3azSuCpAdFk2+A==}
    engines: {node: '>=18.0.0'}

  '@smithy/eventstream-serde-browser@4.0.1':
    resolution: {integrity: sha512-HbIybmz5rhNg+zxKiyVAnvdM3vkzjE6ccrJ620iPL8IXcJEntd3hnBl+ktMwIy12Te/kyrSbUb8UCdnUT4QEdA==}
    engines: {node: '>=18.0.0'}

  '@smithy/eventstream-serde-config-resolver@4.0.1':
    resolution: {integrity: sha512-lSipaiq3rmHguHa3QFF4YcCM3VJOrY9oq2sow3qlhFY+nBSTF/nrO82MUQRPrxHQXA58J5G1UnU2WuJfi465BA==}
    engines: {node: '>=18.0.0'}

  '@smithy/eventstream-serde-node@4.0.1':
    resolution: {integrity: sha512-o4CoOI6oYGYJ4zXo34U8X9szDe3oGjmHgsMGiZM0j4vtNoT+h80TLnkUcrLZR3+E6HIxqW+G+9WHAVfl0GXK0Q==}
    engines: {node: '>=18.0.0'}

  '@smithy/eventstream-serde-universal@4.0.1':
    resolution: {integrity: sha512-Z94uZp0tGJuxds3iEAZBqGU2QiaBHP4YytLUjwZWx+oUeohCsLyUm33yp4MMBmhkuPqSbQCXq5hDet6JGUgHWA==}
    engines: {node: '>=18.0.0'}

  '@smithy/fetch-http-handler@5.0.1':
    resolution: {integrity: sha512-3aS+fP28urrMW2KTjb6z9iFow6jO8n3MFfineGbndvzGZit3taZhKWtTorf+Gp5RpFDDafeHlhfsGlDCXvUnJA==}
    engines: {node: '>=18.0.0'}

  '@smithy/hash-blob-browser@4.0.1':
    resolution: {integrity: sha512-rkFIrQOKZGS6i1D3gKJ8skJ0RlXqDvb1IyAphksaFOMzkn3v3I1eJ8m7OkLj0jf1McP63rcCEoLlkAn/HjcTRw==}
    engines: {node: '>=18.0.0'}

  '@smithy/hash-node@4.0.1':
    resolution: {integrity: sha512-TJ6oZS+3r2Xu4emVse1YPB3Dq3d8RkZDKcPr71Nj/lJsdAP1c7oFzYqEn1IBc915TsgLl2xIJNuxCz+gLbLE0w==}
    engines: {node: '>=18.0.0'}

  '@smithy/hash-stream-node@4.0.1':
    resolution: {integrity: sha512-U1rAE1fxmReCIr6D2o/4ROqAQX+GffZpyMt3d7njtGDr2pUNmAKRWa49gsNVhCh2vVAuf3wXzWwNr2YN8PAXIw==}
    engines: {node: '>=18.0.0'}

  '@smithy/invalid-dependency@4.0.1':
    resolution: {integrity: sha512-gdudFPf4QRQ5pzj7HEnu6FhKRi61BfH/Gk5Yf6O0KiSbr1LlVhgjThcvjdu658VE6Nve8vaIWB8/fodmS1rBPQ==}
    engines: {node: '>=18.0.0'}

  '@smithy/is-array-buffer@2.2.0':
    resolution: {integrity: sha512-GGP3O9QFD24uGeAXYUjwSTXARoqpZykHadOmA8G5vfJPK0/DC67qa//0qvqrJzL1xc8WQWX7/yc7fwudjPHPhA==}
    engines: {node: '>=14.0.0'}

  '@smithy/is-array-buffer@4.0.0':
    resolution: {integrity: sha512-saYhF8ZZNoJDTvJBEWgeBccCg+yvp1CX+ed12yORU3NilJScfc6gfch2oVb4QgxZrGUx3/ZJlb+c/dJbyupxlw==}
    engines: {node: '>=18.0.0'}

  '@smithy/md5-js@4.0.1':
    resolution: {integrity: sha512-HLZ647L27APi6zXkZlzSFZIjpo8po45YiyjMGJZM3gyDY8n7dPGdmxIIljLm4gPt/7rRvutLTTkYJpZVfG5r+A==}
    engines: {node: '>=18.0.0'}

  '@smithy/middleware-content-length@4.0.1':
    resolution: {integrity: sha512-OGXo7w5EkB5pPiac7KNzVtfCW2vKBTZNuCctn++TTSOMpe6RZO/n6WEC1AxJINn3+vWLKW49uad3lo/u0WJ9oQ==}
    engines: {node: '>=18.0.0'}

  '@smithy/middleware-endpoint@4.0.6':
    resolution: {integrity: sha512-ftpmkTHIFqgaFugcjzLZv3kzPEFsBFSnq1JsIkr2mwFzCraZVhQk2gqN51OOeRxqhbPTkRFj39Qd2V91E/mQxg==}
    engines: {node: '>=18.0.0'}

  '@smithy/middleware-retry@4.0.7':
    resolution: {integrity: sha512-58j9XbUPLkqAcV1kHzVX/kAR16GT+j7DUZJqwzsxh1jtz7G82caZiGyyFgUvogVfNTg3TeAOIJepGc8TXF4AVQ==}
    engines: {node: '>=18.0.0'}

  '@smithy/middleware-serde@4.0.2':
    resolution: {integrity: sha512-Sdr5lOagCn5tt+zKsaW+U2/iwr6bI9p08wOkCp6/eL6iMbgdtc2R5Ety66rf87PeohR0ExI84Txz9GYv5ou3iQ==}
    engines: {node: '>=18.0.0'}

  '@smithy/middleware-stack@4.0.1':
    resolution: {integrity: sha512-dHwDmrtR/ln8UTHpaIavRSzeIk5+YZTBtLnKwDW3G2t6nAupCiQUvNzNoHBpik63fwUaJPtlnMzXbQrNFWssIA==}
    engines: {node: '>=18.0.0'}

  '@smithy/node-config-provider@4.0.1':
    resolution: {integrity: sha512-8mRTjvCtVET8+rxvmzRNRR0hH2JjV0DFOmwXPrISmTIJEfnCBugpYYGAsCj8t41qd+RB5gbheSQ/6aKZCQvFLQ==}
    engines: {node: '>=18.0.0'}

  '@smithy/node-http-handler@4.0.3':
    resolution: {integrity: sha512-dYCLeINNbYdvmMLtW0VdhW1biXt+PPCGazzT5ZjKw46mOtdgToQEwjqZSS9/EN8+tNs/RO0cEWG044+YZs97aA==}
    engines: {node: '>=18.0.0'}

  '@smithy/property-provider@4.0.1':
    resolution: {integrity: sha512-o+VRiwC2cgmk/WFV0jaETGOtX16VNPp2bSQEzu0whbReqE1BMqsP2ami2Vi3cbGVdKu1kq9gQkDAGKbt0WOHAQ==}
    engines: {node: '>=18.0.0'}

  '@smithy/protocol-http@5.0.1':
    resolution: {integrity: sha512-TE4cpj49jJNB/oHyh/cRVEgNZaoPaxd4vteJNB0yGidOCVR0jCw/hjPVsT8Q8FRmj8Bd3bFZt8Dh7xGCT+xMBQ==}
    engines: {node: '>=18.0.0'}

  '@smithy/querystring-builder@4.0.1':
    resolution: {integrity: sha512-wU87iWZoCbcqrwszsOewEIuq+SU2mSoBE2CcsLwE0I19m0B2gOJr1MVjxWcDQYOzHbR1xCk7AcOBbGFUYOKvdg==}
    engines: {node: '>=18.0.0'}

  '@smithy/querystring-parser@4.0.1':
    resolution: {integrity: sha512-Ma2XC7VS9aV77+clSFylVUnPZRindhB7BbmYiNOdr+CHt/kZNJoPP0cd3QxCnCFyPXC4eybmyE98phEHkqZ5Jw==}
    engines: {node: '>=18.0.0'}

  '@smithy/service-error-classification@4.0.1':
    resolution: {integrity: sha512-3JNjBfOWpj/mYfjXJHB4Txc/7E4LVq32bwzE7m28GN79+M1f76XHflUaSUkhOriprPDzev9cX/M+dEB80DNDKA==}
    engines: {node: '>=18.0.0'}

  '@smithy/shared-ini-file-loader@4.0.1':
    resolution: {integrity: sha512-hC8F6qTBbuHRI/uqDgqqi6J0R4GtEZcgrZPhFQnMhfJs3MnUTGSnR1NSJCJs5VWlMydu0kJz15M640fJlRsIOw==}
    engines: {node: '>=18.0.0'}

  '@smithy/signature-v4@5.0.1':
    resolution: {integrity: sha512-nCe6fQ+ppm1bQuw5iKoeJ0MJfz2os7Ic3GBjOkLOPtavbD1ONoyE3ygjBfz2ythFWm4YnRm6OxW+8p/m9uCoIA==}
    engines: {node: '>=18.0.0'}

  '@smithy/smithy-client@4.1.6':
    resolution: {integrity: sha512-UYDolNg6h2O0L+cJjtgSyKKvEKCOa/8FHYJnBobyeoeWDmNpXjwOAtw16ezyeu1ETuuLEOZbrynK0ZY1Lx9Jbw==}
    engines: {node: '>=18.0.0'}

  '@smithy/types@4.1.0':
    resolution: {integrity: sha512-enhjdwp4D7CXmwLtD6zbcDMbo6/T6WtuuKCY49Xxc6OMOmUWlBEBDREsxxgV2LIdeQPW756+f97GzcgAwp3iLw==}
    engines: {node: '>=18.0.0'}

  '@smithy/url-parser@4.0.1':
    resolution: {integrity: sha512-gPXcIEUtw7VlK8f/QcruNXm7q+T5hhvGu9tl63LsJPZ27exB6dtNwvh2HIi0v7JcXJ5emBxB+CJxwaLEdJfA+g==}
    engines: {node: '>=18.0.0'}

  '@smithy/util-base64@4.0.0':
    resolution: {integrity: sha512-CvHfCmO2mchox9kjrtzoHkWHxjHZzaFojLc8quxXY7WAAMAg43nuxwv95tATVgQFNDwd4M9S1qFzj40Ul41Kmg==}
    engines: {node: '>=18.0.0'}

  '@smithy/util-body-length-browser@4.0.0':
    resolution: {integrity: sha512-sNi3DL0/k64/LO3A256M+m3CDdG6V7WKWHdAiBBMUN8S3hK3aMPhwnPik2A/a2ONN+9doY9UxaLfgqsIRg69QA==}
    engines: {node: '>=18.0.0'}

  '@smithy/util-body-length-node@4.0.0':
    resolution: {integrity: sha512-q0iDP3VsZzqJyje8xJWEJCNIu3lktUGVoSy1KB0UWym2CL1siV3artm+u1DFYTLejpsrdGyCSWBdGNjJzfDPjg==}
    engines: {node: '>=18.0.0'}

  '@smithy/util-buffer-from@2.2.0':
    resolution: {integrity: sha512-IJdWBbTcMQ6DA0gdNhh/BwrLkDR+ADW5Kr1aZmd4k3DIF6ezMV4R2NIAmT08wQJ3yUK82thHWmC/TnK/wpMMIA==}
    engines: {node: '>=14.0.0'}

  '@smithy/util-buffer-from@4.0.0':
    resolution: {integrity: sha512-9TOQ7781sZvddgO8nxueKi3+yGvkY35kotA0Y6BWRajAv8jjmigQ1sBwz0UX47pQMYXJPahSKEKYFgt+rXdcug==}
    engines: {node: '>=18.0.0'}

  '@smithy/util-config-provider@4.0.0':
    resolution: {integrity: sha512-L1RBVzLyfE8OXH+1hsJ8p+acNUSirQnWQ6/EgpchV88G6zGBTDPdXiiExei6Z1wR2RxYvxY/XLw6AMNCCt8H3w==}
    engines: {node: '>=18.0.0'}

  '@smithy/util-defaults-mode-browser@4.0.7':
    resolution: {integrity: sha512-CZgDDrYHLv0RUElOsmZtAnp1pIjwDVCSuZWOPhIOBvG36RDfX1Q9+6lS61xBf+qqvHoqRjHxgINeQz47cYFC2Q==}
    engines: {node: '>=18.0.0'}

  '@smithy/util-defaults-mode-node@4.0.7':
    resolution: {integrity: sha512-79fQW3hnfCdrfIi1soPbK3zmooRFnLpSx3Vxi6nUlqaaQeC5dm8plt4OTNDNqEEEDkvKghZSaoti684dQFVrGQ==}
    engines: {node: '>=18.0.0'}

  '@smithy/util-endpoints@3.0.1':
    resolution: {integrity: sha512-zVdUENQpdtn9jbpD9SCFK4+aSiavRb9BxEtw9ZGUR1TYo6bBHbIoi7VkrFQ0/RwZlzx0wRBaRmPclj8iAoJCLA==}
    engines: {node: '>=18.0.0'}

  '@smithy/util-hex-encoding@4.0.0':
    resolution: {integrity: sha512-Yk5mLhHtfIgW2W2WQZWSg5kuMZCVbvhFmC7rV4IO2QqnZdbEFPmQnCcGMAX2z/8Qj3B9hYYNjZOhWym+RwhePw==}
    engines: {node: '>=18.0.0'}

  '@smithy/util-middleware@4.0.1':
    resolution: {integrity: sha512-HiLAvlcqhbzhuiOa0Lyct5IIlyIz0PQO5dnMlmQ/ubYM46dPInB+3yQGkfxsk6Q24Y0n3/JmcA1v5iEhmOF5mA==}
    engines: {node: '>=18.0.0'}

  '@smithy/util-retry@4.0.1':
    resolution: {integrity: sha512-WmRHqNVwn3kI3rKk1LsKcVgPBG6iLTBGC1iYOV3GQegwJ3E8yjzHytPt26VNzOWr1qu0xE03nK0Ug8S7T7oufw==}
    engines: {node: '>=18.0.0'}

  '@smithy/util-stream@4.1.2':
    resolution: {integrity: sha512-44PKEqQ303d3rlQuiDpcCcu//hV8sn+u2JBo84dWCE0rvgeiVl0IlLMagbU++o0jCWhYCsHaAt9wZuZqNe05Hw==}
    engines: {node: '>=18.0.0'}

  '@smithy/util-uri-escape@4.0.0':
    resolution: {integrity: sha512-77yfbCbQMtgtTylO9itEAdpPXSog3ZxMe09AEhm0dU0NLTalV70ghDZFR+Nfi1C60jnJoh/Re4090/DuZh2Omg==}
    engines: {node: '>=18.0.0'}

  '@smithy/util-utf8@2.3.0':
    resolution: {integrity: sha512-R8Rdn8Hy72KKcebgLiv8jQcQkXoLMOGGv5uI1/k0l+snqkOzQ1R0ChUBCxWMlBsFMekWjq0wRudIweFs7sKT5A==}
    engines: {node: '>=14.0.0'}

  '@smithy/util-utf8@4.0.0':
    resolution: {integrity: sha512-b+zebfKCfRdgNJDknHCob3O7FpeYQN6ZG6YLExMcasDHsCXlsXCEuiPZeLnJLpwa5dvPetGlnGCiMHuLwGvFow==}
    engines: {node: '>=18.0.0'}

  '@smithy/util-waiter@4.0.2':
    resolution: {integrity: sha512-piUTHyp2Axx3p/kc2CIJkYSv0BAaheBQmbACZgQSSfWUumWNW+R1lL+H9PDBxKJkvOeEX+hKYEFiwO8xagL8AQ==}
    engines: {node: '>=18.0.0'}

  '@swc/core-darwin-arm64@1.11.11':
    resolution: {integrity: sha512-vJcjGVDB8cZH7zyOkC0AfpFYI/7GHKG0NSsH3tpuKrmoAXJyCYspKPGid7FT53EAlWreN7+Pew+bukYf5j+Fmg==}
    engines: {node: '>=10'}
    cpu: [arm64]
    os: [darwin]

  '@swc/core-darwin-x64@1.11.11':
    resolution: {integrity: sha512-/N4dGdqEYvD48mCF3QBSycAbbQd3yoZ2YHSzYesQf8usNc2YpIhYqEH3sql02UsxTjEFOJSf1bxZABDdhbSl6A==}
    engines: {node: '>=10'}
    cpu: [x64]
    os: [darwin]

  '@swc/core-linux-arm-gnueabihf@1.11.11':
    resolution: {integrity: sha512-hsBhKK+wVXdN3x9MrL5GW0yT8o9GxteE5zHAI2HJjRQel3HtW7m5Nvwaq+q8rwMf4YQRd8ydbvwl4iUOZx7i2Q==}
    engines: {node: '>=10'}
    cpu: [arm]
    os: [linux]

  '@swc/core-linux-arm64-gnu@1.11.11':
    resolution: {integrity: sha512-YOCdxsqbnn/HMPCNM6nrXUpSndLXMUssGTtzT7ffXqr7WuzRg2e170FVDVQFIkb08E7Ku5uOnnUVAChAJQbMOQ==}
    engines: {node: '>=10'}
    cpu: [arm64]
    os: [linux]

  '@swc/core-linux-arm64-musl@1.11.11':
    resolution: {integrity: sha512-nR2tfdQRRzwqR2XYw9NnBk9Fdvff/b8IiJzDL28gRR2QiJWLaE8LsRovtWrzCOYq6o5Uu9cJ3WbabWthLo4jLw==}
    engines: {node: '>=10'}
    cpu: [arm64]
    os: [linux]

  '@swc/core-linux-x64-gnu@1.11.11':
    resolution: {integrity: sha512-b4gBp5HA9xNWNC5gsYbdzGBJWx4vKSGybGMGOVWWuF+ynx10+0sA/o4XJGuNHm8TEDuNh9YLKf6QkIO8+GPJ1g==}
    engines: {node: '>=10'}
    cpu: [x64]
    os: [linux]

  '@swc/core-linux-x64-musl@1.11.11':
    resolution: {integrity: sha512-dEvqmQVswjNvMBwXNb8q5uSvhWrJLdttBSef3s6UC5oDSwOr00t3RQPzyS3n5qmGJ8UMTdPRmsopxmqaODISdg==}
    engines: {node: '>=10'}
    cpu: [x64]
    os: [linux]

  '@swc/core-win32-arm64-msvc@1.11.11':
    resolution: {integrity: sha512-aZNZznem9WRnw2FbTqVpnclvl8Q2apOBW2B316gZK+qxbe+ktjOUnYaMhdCG3+BYggyIBDOnaJeQrXbKIMmNdw==}
    engines: {node: '>=10'}
    cpu: [arm64]
    os: [win32]

  '@swc/core-win32-ia32-msvc@1.11.11':
    resolution: {integrity: sha512-DjeJn/IfjgOddmJ8IBbWuDK53Fqw7UvOz7kyI/728CSdDYC3LXigzj3ZYs4VvyeOt+ZcQZUB2HA27edOifomGw==}
    engines: {node: '>=10'}
    cpu: [ia32]
    os: [win32]

  '@swc/core-win32-x64-msvc@1.11.11':
    resolution: {integrity: sha512-Gp/SLoeMtsU4n0uRoKDOlGrRC6wCfifq7bqLwSlAG8u8MyJYJCcwjg7ggm0rhLdC2vbiZ+lLVl3kkETp+JUvKg==}
    engines: {node: '>=10'}
    cpu: [x64]
    os: [win32]

  '@swc/core@1.11.11':
    resolution: {integrity: sha512-pCVY2Wn6dV/labNvssk9b3Owi4WOYsapcbWm90XkIj4xH/56Z6gzja9fsU+4MdPuEfC2Smw835nZHcdCFGyX6A==}
    engines: {node: '>=10'}
    peerDependencies:
      '@swc/helpers': '*'
    peerDependenciesMeta:
      '@swc/helpers':
        optional: true

  '@swc/counter@0.1.3':
    resolution: {integrity: sha512-e2BR4lsJkkRlKZ/qCHPw9ZaSxc0MVUd7gtbtaB7aMvHeJVYe8sOB8DBZkP2DtISHGSku9sCK6T6cnY0CtXrOCQ==}

  '@swc/jest@0.2.37':
    resolution: {integrity: sha512-CR2BHhmXKGxTiFr21DYPRHQunLkX3mNIFGFkxBGji6r9uyIR5zftTOVYj1e0sFNMV2H7mf/+vpaglqaryBtqfQ==}
    engines: {npm: '>= 7.0.0'}
    peerDependencies:
      '@swc/core': '*'

  '@swc/types@0.1.19':
    resolution: {integrity: sha512-WkAZaAfj44kh/UFdAQcrMP1I0nwRqpt27u+08LMBYMqmQfwwMofYoMh/48NGkMMRfC4ynpfwRbJuu8ErfNloeA==}

  '@tootallnate/quickjs-emscripten@0.23.0':
    resolution: {integrity: sha512-C5Mc6rdnsaJDjO3UpGW/CQTHtCKaYlScZTly4JIu97Jxo/odCiH0ITnDXSJPTOrEKk/ycSZ0AOgTmkDtkOsvIA==}

  '@tsconfig/node10@1.0.11':
    resolution: {integrity: sha512-DcRjDCujK/kCk/cUe8Xz8ZSpm8mS3mNNpta+jGCA6USEDfktlNvm1+IuZ9eTcDbNk41BHwpHHeW+N1lKCz4zOw==}

  '@tsconfig/node12@1.0.11':
    resolution: {integrity: sha512-cqefuRsh12pWyGsIoBKJA9luFu3mRxCA+ORZvA4ktLSzIuCUtWVxGIuXigEwO5/ywWFMZ2QEGKWvkZG1zDMTag==}

  '@tsconfig/node14@1.0.3':
    resolution: {integrity: sha512-ysT8mhdixWK6Hw3i1V2AeRqZ5WfXg1G43mqoYlM2nc6388Fq5jcXyr5mRsqViLx/GJYdoL0bfXD8nmF+Zn/Iow==}

  '@tsconfig/node16@1.0.4':
    resolution: {integrity: sha512-vxhUy4J8lyeyinH7Azl1pdd43GJhZH/tP2weN8TntQblOY+A0XbT8DJk1/oCPuOOyg/Ja757rG0CgHcWC8OfMA==}

  '@types/aws-lambda@8.10.147':
    resolution: {integrity: sha512-nD0Z9fNIZcxYX5Mai2CTmFD7wX7UldCkW2ezCF8D1T5hdiLsnTWDGRpfRYntU6VjTdLQjOvyszru7I1c1oCQew==}

  '@types/babel__core@7.20.5':
    resolution: {integrity: sha512-qoQprZvz5wQFJwMDqeseRXWv3rqMvhgpbXFfVyWhbx9X47POIA6i/+dXefEmZKoAgOaTdaIgNSMqMIU61yRyzA==}

  '@types/babel__generator@7.6.8':
    resolution: {integrity: sha512-ASsj+tpEDsEiFr1arWrlN6V3mdfjRMZt6LtK/Vp/kreFLnr5QH5+DhvD5nINYZXzwJvXeGq+05iUXcAzVrqWtw==}

  '@types/babel__template@7.4.4':
    resolution: {integrity: sha512-h/NUaSyG5EyxBIp8YRxo4RMe2/qQgvyowRwVMzhYhBCONbW8PUsg4lkFMrhgZhUe5z3L3MiLDuvyJ/CaPa2A8A==}

  '@types/babel__traverse@7.20.6':
    resolution: {integrity: sha512-r1bzfrm0tomOI8g1SzvCaQHo6Lcv6zu0EA+W2kHrt8dyrHQxGzBBL4kdkzIS+jBMV+EYcMAEAqXqYaLJq5rOZg==}

  '@types/body-parser@1.19.5':
    resolution: {integrity: sha512-fB3Zu92ucau0iQ0JMCFQE7b/dv8Ot07NI3KaZIkIUNXq82k4eBAqUaneXfleGY9JWskeS9y+u0nXMyspcuQrCg==}

  '@types/cheerio@0.22.35':
    resolution: {integrity: sha512-yD57BchKRvTV+JD53UZ6PD8KWY5g5rvvMLRnZR3EQBCZXiDT/HR+pKpMzFGlWNhFrXlo7VPZXtKvIEwZkAWOIA==}

  '@types/connect@3.4.38':
    resolution: {integrity: sha512-K6uROf1LD88uDQqJCktA4yzL1YYAK6NgfsI0v/mTgyPKWsX1CnJ0XPSDhViejru1GcRkLWb8RlzFYJRqGUbaug==}

  '@types/estree@1.0.6':
    resolution: {integrity: sha512-AYnb1nQyY49te+VRAVgmzfcgjYS91mY5P0TKUDCLEM+gNnA+3T6rWITXRLYCpahpqSQbN5cE+gHpnPyXjHWxcw==}

  '@types/express-serve-static-core@5.0.6':
    resolution: {integrity: sha512-3xhRnjJPkULekpSzgtoNYYcTWgEZkp4myc+Saevii5JPnHNvHMRlBSHDbs7Bh1iPPoVTERHEZXyhyLbMEsExsA==}

  '@types/express@5.0.1':
    resolution: {integrity: sha512-UZUw8vjpWFXuDnjFTh7/5c2TWDlQqeXHi6hcN7F2XSVT5P+WmUnnbFS3KA6Jnc6IsEqI2qCVu2bK0R0J4A8ZQQ==}

  '@types/graceful-fs@4.1.9':
    resolution: {integrity: sha512-olP3sd1qOEe5dXTSaFvQG+02VdRXcdytWLAZsAq1PecU8uqQAhkrnbli7DagjtXKW/Bl7YJbUsa8MPcuc8LHEQ==}

  '@types/hast@3.0.4':
    resolution: {integrity: sha512-WPs+bbQw5aCj+x6laNGWLH3wviHtoCv/P3+otBhbOhJgG8qtpdAMlTCxLtsTWA7LH1Oh/bFCHsBn0TPS5m30EQ==}

  '@types/http-errors@2.0.4':
    resolution: {integrity: sha512-D0CFMMtydbJAegzOyHjtiKPLlvnm3iTZyZRSZoLq2mRhDdmLfIWOCYPfQJ4cu2erKghU++QvjcUjp/5h7hESpA==}

  '@types/istanbul-lib-coverage@2.0.6':
    resolution: {integrity: sha512-2QF/t/auWm0lsy8XtKVPG19v3sSOQlJe/YHZgfjb/KBBHOGSV+J2q/S671rcq9uTBrLAXmZpqJiaQbMT+zNU1w==}

  '@types/istanbul-lib-report@3.0.3':
    resolution: {integrity: sha512-NQn7AHQnk/RSLOxrBbGyJM/aVQ+pjj5HCgasFxc0K/KhoATfQ/47AyUl15I2yBUpihjmas+a+VJBOqecrFH+uA==}

  '@types/istanbul-reports@3.0.4':
    resolution: {integrity: sha512-pk2B1NWalF9toCRu6gjBzR69syFjP4Od8WRAX+0mmf9lAjCRicLOWc+ZrxZHx/0XRjotgkF9t6iaMJ+aXcOdZQ==}

  '@types/jest@29.5.14':
    resolution: {integrity: sha512-ZN+4sdnLUbo8EVvVc2ao0GFW6oVrQRPn4K2lglySj7APvSrgzxHiNNK99us4WDMi57xxA2yggblIAMNhXOotLQ==}

  '@types/json-schema@7.0.15':
    resolution: {integrity: sha512-5+fP8P8MFNC+AyZCDxrB2pkZFPGzqQWUzpSeuuVLvm8VMcorNYavBqoFcxK8bQz4Qsbn4oUEEem4wDLfcysGHA==}

  '@types/mime@1.3.5':
    resolution: {integrity: sha512-/pyBZWSLD2n0dcHE3hq8s8ZvcETHtEuF+3E7XVt0Ig2nvsVQXdghHVcEkIWjy9A0wKfTn97a/PSDYohKIlnP/w==}

  '@types/node@22.13.10':
    resolution: {integrity: sha512-I6LPUvlRH+O6VRUqYOcMudhaIdUVWfsjnZavnsraHvpBwaEyMN29ry+0UVJhImYL16xsscu0aske3yA+uPOWfw==}

  '@types/qs@6.9.18':
    resolution: {integrity: sha512-kK7dgTYDyGqS+e2Q4aK9X3D7q234CIZ1Bv0q/7Z5IwRDoADNU81xXJK/YVyLbLTZCoIwUoDoffFeF+p/eIklAA==}

  '@types/range-parser@1.2.7':
    resolution: {integrity: sha512-hKormJbkJqzQGhziax5PItDUTMAM9uE2XXQmM37dyd4hVM+5aVl7oVxMVUiVQn2oCQFN/LKCZdvSM0pFRqbSmQ==}

  '@types/send@0.17.4':
    resolution: {integrity: sha512-x2EM6TJOybec7c52BX0ZspPodMsQUd5L6PRwOunVyVUhXiBSKf3AezDL8Dgvgt5o0UfKNfuA0eMLr2wLT4AiBA==}

  '@types/serve-static@1.15.7':
    resolution: {integrity: sha512-W8Ym+h8nhuRwaKPaDw34QUkwsGi6Rc4yYqvKFo5rm2FUEhCFbzVWrxXUxuKK8TASjWsysJY0nsmNCGhCOIsrOw==}

  '@types/stack-utils@2.0.3':
    resolution: {integrity: sha512-9aEbYZ3TbYMznPdcdr3SmIrLXwC/AKZXQeCf9Pgao5CKb8CyHuEX5jzWPTkvregvhRJHcpRO6BFoGW9ycaOkYw==}

  '@types/swagger-jsdoc@6.0.4':
    resolution: {integrity: sha512-W+Xw5epcOZrF/AooUM/PccNMSAFOKWZA5dasNyMujTwsBkU74njSJBpvCCJhHAJ95XRMzQrrW844Btu0uoetwQ==}

  '@types/swagger-ui-express@4.1.8':
    resolution: {integrity: sha512-AhZV8/EIreHFmBV5wAs0gzJUNq9JbbSXgJLQubCC0jtIo6prnI9MIRRxnU4MZX9RB9yXxF1V4R7jtLl/Wcj31g==}

  '@types/unist@3.0.3':
    resolution: {integrity: sha512-ko/gIFJRv177XgZsZcBwnqJN5x/Gien8qNOn0D5bQU/zAzVf9Zt3BlcUiLqhV9y4ARk0GbT3tnUiPNgnTXzc/Q==}

  '@types/yargs-parser@21.0.3':
    resolution: {integrity: sha512-I4q9QU9MQv4oEOz4tAHJtNz1cwuLxn2F3xcc2iV5WdqLPpUnj30aUuxt1mAxYTG+oe8CZMV/+6rU4S4gRDzqtQ==}

  '@types/yargs@17.0.33':
    resolution: {integrity: sha512-WpxBCKWPLr4xSsHgz511rFJAM+wS28w2zEO1QDNY5zM/S8ok70NNfztH0xwhqKyaK0OHCbN98LDAZuy1ctxDkA==}

  '@types/yauzl@2.10.3':
    resolution: {integrity: sha512-oJoftv0LSuaDZE3Le4DbKX+KS9G36NzOeSap90UIK0yMA/NhKJhqlSGtNDORNRaIbQfzjXDrQa0ytJ6mNRGz/Q==}

  '@typescript-eslint/eslint-plugin@8.27.0':
    resolution: {integrity: sha512-4henw4zkePi5p252c8ncBLzLce52SEUz2Ebj8faDnuUXz2UuHEONYcJ+G0oaCF+bYCWVZtrGzq3FD7YXetmnSA==}
    engines: {node: ^18.18.0 || ^20.9.0 || >=21.1.0}
    peerDependencies:
      '@typescript-eslint/parser': ^8.0.0 || ^8.0.0-alpha.0
      eslint: ^8.57.0 || ^9.0.0
      typescript: '>=4.8.4 <5.9.0'

  '@typescript-eslint/parser@8.27.0':
    resolution: {integrity: sha512-XGwIabPallYipmcOk45DpsBSgLC64A0yvdAkrwEzwZ2viqGqRUJ8eEYoPz0CWnutgAFbNMPdsGGvzjSmcWVlEA==}
    engines: {node: ^18.18.0 || ^20.9.0 || >=21.1.0}
    peerDependencies:
      eslint: ^8.57.0 || ^9.0.0
      typescript: '>=4.8.4 <5.9.0'

  '@typescript-eslint/scope-manager@8.27.0':
    resolution: {integrity: sha512-8oI9GwPMQmBryaaxG1tOZdxXVeMDte6NyJA4i7/TWa4fBwgnAXYlIQP+uYOeqAaLJ2JRxlG9CAyL+C+YE9Xknw==}
    engines: {node: ^18.18.0 || ^20.9.0 || >=21.1.0}

  '@typescript-eslint/type-utils@8.27.0':
    resolution: {integrity: sha512-wVArTVcz1oJOIEJxui/nRhV0TXzD/zMSOYi/ggCfNq78EIszddXcJb7r4RCp/oBrjt8n9A0BSxRMKxHftpDxDA==}
    engines: {node: ^18.18.0 || ^20.9.0 || >=21.1.0}
    peerDependencies:
      eslint: ^8.57.0 || ^9.0.0
      typescript: '>=4.8.4 <5.9.0'

  '@typescript-eslint/types@8.27.0':
    resolution: {integrity: sha512-/6cp9yL72yUHAYq9g6DsAU+vVfvQmd1a8KyA81uvfDE21O2DwQ/qxlM4AR8TSdAu+kJLBDrEHKC5/W2/nxsY0A==}
    engines: {node: ^18.18.0 || ^20.9.0 || >=21.1.0}

  '@typescript-eslint/typescript-estree@8.27.0':
    resolution: {integrity: sha512-BnKq8cqPVoMw71O38a1tEb6iebEgGA80icSxW7g+kndx0o6ot6696HjG7NdgfuAVmVEtwXUr3L8R9ZuVjoQL6A==}
    engines: {node: ^18.18.0 || ^20.9.0 || >=21.1.0}
    peerDependencies:
      typescript: '>=4.8.4 <5.9.0'

  '@typescript-eslint/utils@8.27.0':
    resolution: {integrity: sha512-njkodcwH1yvmo31YWgRHNb/x1Xhhq4/m81PhtvmRngD8iHPehxffz1SNCO+kwaePhATC+kOa/ggmvPoPza5i0Q==}
    engines: {node: ^18.18.0 || ^20.9.0 || >=21.1.0}
    peerDependencies:
      eslint: ^8.57.0 || ^9.0.0
      typescript: '>=4.8.4 <5.9.0'

  '@typescript-eslint/visitor-keys@8.27.0':
    resolution: {integrity: sha512-WsXQwMkILJvffP6z4U3FYJPlbf/j07HIxmDjZpbNvBJkMfvwXj5ACRkkHwBDvLBbDbtX5TdU64/rcvKJ/vuInQ==}
    engines: {node: ^18.18.0 || ^20.9.0 || >=21.1.0}

  accepts@1.3.8:
    resolution: {integrity: sha512-PYAthTa2m2VKxuvSD3DPC/Gy+U+sOA1LAuT8mkmRuvw+NACSaeXEQ+NHcVF7rONl6qcaxV3Uuemwawk+7+SJLw==}
    engines: {node: '>= 0.6'}

  acorn-jsx@5.3.2:
    resolution: {integrity: sha512-rq9s+JNhf0IChjtDXxllJ7g41oZk5SlXtp0LHwyA5cejwn7vKmKp4pPri6YEePv2PU65sAsegbXtIinmDFDXgQ==}
    peerDependencies:
      acorn: ^6.0.0 || ^7.0.0 || ^8.0.0

  acorn-walk@8.3.4:
    resolution: {integrity: sha512-ueEepnujpqee2o5aIYnvHU6C0A42MNdsIDeqy5BydrkuC5R1ZuUFnm27EeFJGoEHJQgn3uleRvmTXaJgfXbt4g==}
    engines: {node: '>=0.4.0'}

  acorn@7.4.1:
    resolution: {integrity: sha512-nQyp0o1/mNdbTO1PO6kHkwSrmgZ0MT/jCCpNiwbUjGoRN4dlBhqJtoQuCnEOKzgTVwg0ZWiCoQy6SxMebQVh8A==}
    engines: {node: '>=0.4.0'}
    hasBin: true

  acorn@8.14.1:
    resolution: {integrity: sha512-OvQ/2pUDKmgfCg++xsTX1wGxfTaszcHVcTctW4UJB4hibJx2HXxxO5UmVgyjMa+ZDsiaf5wWLXYpRWMmBI0QHg==}
    engines: {node: '>=0.4.0'}
    hasBin: true

  agent-base@7.1.3:
    resolution: {integrity: sha512-jRR5wdylq8CkOe6hei19GGZnxM6rBGwFl3Bg0YItGDimvjGtAvdZk4Pu6Cl4u4Igsws4a1fd1Vq3ezrhn4KmFw==}
    engines: {node: '>= 14'}

  ajv@6.12.6:
    resolution: {integrity: sha512-j3fVLgvTo527anyYyJOGTYJbG+vnnQYvE0m5mmkc1TK+nxAppkCLMIL0aZ4dblVCNoGShhm+kzE4ZUykBoMg4g==}

  ansi-escapes@4.3.2:
    resolution: {integrity: sha512-gKXj5ALrKWQLsYG9jlTRmR/xKluxHV+Z9QEwNIgCfM1/uwPMCuzVVnh5mwTd+OuBZcwSIMbqssNWRm1lE51QaQ==}
    engines: {node: '>=8'}

  ansi-escapes@7.0.0:
    resolution: {integrity: sha512-GdYO7a61mR0fOlAsvC9/rIHf7L96sBc6dEWzeOu+KAea5bZyQRPIpojrVoI4AXGJS/ycu/fBTdLrUkA4ODrvjw==}
    engines: {node: '>=18'}

  ansi-regex@5.0.1:
    resolution: {integrity: sha512-quJQXlTSUGL2LH9SUXo8VwsY4soanhgo6LNSm84E1LBcE8s3O0wpdiRzyR9z/ZZJMlMWv37qOOb9pdJlMUEKFQ==}
    engines: {node: '>=8'}

  ansi-regex@6.1.0:
    resolution: {integrity: sha512-7HSX4QQb4CspciLpVFwyRe79O3xsIZDDLER21kERQ71oaPodF8jL725AgJMFAYbooIqolJoRLuM81SpeUkpkvA==}
    engines: {node: '>=12'}

  ansi-styles@4.3.0:
    resolution: {integrity: sha512-zbB9rCJAT1rbjiVDb2hqKFHNYLxgtk8NURxZ3IZwD3F6NtxbXZQCnnSi1Lkx+IDohdPlFp222wVALIheZJQSEg==}
    engines: {node: '>=8'}

  ansi-styles@5.2.0:
    resolution: {integrity: sha512-Cxwpt2SfTzTtXcfOlzGEee8O+c+MmUgGrNiBcXnuWxuFJHe6a5Hz7qwhwe5OgaSYI0IJvkLqWX1ASG+cJOkEiA==}
    engines: {node: '>=10'}

  ansi-styles@6.2.1:
    resolution: {integrity: sha512-bN798gFfQX+viw3R7yrGWRqnrN2oRkEkUjjl4JNn4E8GxxbjtG3FbrEIIY3l8/hrwUwIeCZvi4QuOTP4MErVug==}
    engines: {node: '>=12'}

  anymatch@3.1.3:
    resolution: {integrity: sha512-KMReFUr0B4t+D+OBkjR3KYqvocp2XaSzO55UcB6mgQMd3KbcE+mWTyvVV7D/zsdEbNnV6acZUutkiHQXvTr1Rw==}
    engines: {node: '>= 8'}

  arg@4.1.3:
    resolution: {integrity: sha512-58S9QDqG0Xx27YwPSt9fJxivjYl432YCwfDMfZ+71RAqUrZef7LrKQZ3LHLOwCS4FLNBplP533Zx895SeOCHvA==}

  argparse@1.0.10:
    resolution: {integrity: sha512-o5Roy6tNG4SL/FOkCAN6RzjiakZS25RLYFrcMttJqbdd8BWrnA+fGz57iN5Pb06pvBGvl5gQ0B48dJlslXvoTg==}

  argparse@2.0.1:
    resolution: {integrity: sha512-8+9WqebbFzpX9OR+Wa6O29asIogeRMzcGtAINdpMHHyAg10f05aSFVBbcEqGf/PXw1EjAZ+q2/bEBg3DvurK3Q==}

  array-flatten@1.1.1:
    resolution: {integrity: sha512-PCVAQswWemu6UdxsDFFX/+gVeYqKAod3D3UVm91jHwynguOwAvYPhx8nNlM++NqRcK6CxxpUafjmhIdKiHibqg==}

  ast-types@0.13.4:
    resolution: {integrity: sha512-x1FCFnFifvYDDzTaLII71vG5uvDwgtmDTEVWAxrgeiR8VjMONcCXJx7E+USjDtHlwFmt9MysbqgF9b9Vjr6w+w==}
    engines: {node: '>=4'}

  async@3.2.6:
    resolution: {integrity: sha512-htCUDlxyyCLMgaM3xXg0C0LW2xqfuQ6p05pCEIsXuyQ+a1koYKTuBMzRNwmybfLgvJDMd0r1LTn4+E0Ti6C2AA==}

  available-typed-arrays@1.0.7:
    resolution: {integrity: sha512-wvUjBtSGN7+7SjNpq/9M2Tg350UZD3q62IFZLbRAR1bSMlCo1ZaeW+BJ+D090e4hIIZLBcTDWe4Mh4jvUDajzQ==}
    engines: {node: '>= 0.4'}

  aws-cdk-lib@2.185.0:
    resolution: {integrity: sha512-RNcQeNnInumDF1hq3gAf+/A6jhvYDof5a7418gEs/y6359gTYZpTCQkgItC50iV3MmkgerrBAdOE7CDEtQNDWw==}
    engines: {node: '>= 14.15.0'}
    peerDependencies:
      constructs: ^10.0.0
    bundledDependencies:
      - '@balena/dockerignore'
      - case
      - fs-extra
      - ignore
      - jsonschema
      - minimatch
      - punycode
      - semver
      - table
      - yaml
      - mime-types

  aws-cdk@2.1005.0:
    resolution: {integrity: sha512-4ejfGGrGCEl0pg1xcqkxK0lpBEZqNI48wtrXhk6dYOFYPYMZtqn1kdla29ONN+eO2unewkNF4nLP1lPYhlf9Pg==}
    engines: {node: '>= 14.15.0'}
    hasBin: true

  aws-lambda@1.0.7:
    resolution: {integrity: sha512-9GNFMRrEMG5y3Jvv+V4azWvc+qNWdWLTjDdhf/zgMlz8haaaLWv0xeAIWxz9PuWUBawsVxy0zZotjCdR3Xq+2w==}
    hasBin: true

  aws-sdk@2.1692.0:
    resolution: {integrity: sha512-x511uiJ/57FIsbgUe5csJ13k3uzu25uWQE+XqfBis/sB0SFoiElJWXRkgEAUh0U6n40eT3ay5Ue4oPkRMu1LYw==}
    engines: {node: '>= 10.0.0'}

  b4a@1.6.7:
    resolution: {integrity: sha512-OnAYlL5b7LEkALw87fUVafQw5rVR9RjwGd4KUwNQ6DrrNmaVaUCgLipfVlzrPQ4tWOR9P0IXGNOx50jYCCdSJg==}

  babel-jest@29.7.0:
    resolution: {integrity: sha512-BrvGY3xZSwEcCzKvKsCi2GgHqDqsYkOP4/by5xCgIwGXQxIEh+8ew3gmrE1y7XRR6LHZIj6yLYnUi/mm2KXKBg==}
    engines: {node: ^14.15.0 || ^16.10.0 || >=18.0.0}
    peerDependencies:
      '@babel/core': ^7.8.0

  babel-plugin-istanbul@6.1.1:
    resolution: {integrity: sha512-Y1IQok9821cC9onCx5otgFfRm7Lm+I+wwxOx738M/WLPZ9Q42m4IG5W0FNX8WLL2gYMZo3JkuXIH2DOpWM+qwA==}
    engines: {node: '>=8'}

  babel-plugin-jest-hoist@29.6.3:
    resolution: {integrity: sha512-ESAc/RJvGTFEzRwOTT4+lNDk/GNHMkKbNzsvT0qKRfDyyYTskxB5rnU2njIDYVxXCBHHEI1c0YwHob3WaYujOg==}
    engines: {node: ^14.15.0 || ^16.10.0 || >=18.0.0}

  babel-preset-current-node-syntax@1.1.0:
    resolution: {integrity: sha512-ldYss8SbBlWva1bs28q78Ju5Zq1F+8BrqBZZ0VFhLBvhh6lCpC2o3gDJi/5DRLs9FgYZCnmPYIVFU4lRXCkyUw==}
    peerDependencies:
      '@babel/core': ^7.0.0

  babel-preset-jest@29.6.3:
    resolution: {integrity: sha512-0B3bhxR6snWXJZtR/RliHTDPRgn1sNHOR0yVtq/IiQFyuOVjFS+wuio/R4gSNkyYmKmJB4wGZv2NZanmKmTnNA==}
    engines: {node: ^14.15.0 || ^16.10.0 || >=18.0.0}
    peerDependencies:
      '@babel/core': ^7.0.0

  balanced-match@1.0.2:
    resolution: {integrity: sha512-3oSeUO0TMV67hN1AmbXsK4yaqU7tjiHlbxRDZOpH0KW9+CeX4bRAaX0Anxt0tx2MrpRpWwQaPwIlISEJhYU5Pw==}

  bare-events@2.5.4:
    resolution: {integrity: sha512-+gFfDkR8pj4/TrWCGUGWmJIkBwuxPS5F+a5yWjOHQt2hHvNZd5YLzadjmDUtFmMM4y429bnKLa8bYBMHcYdnQA==}

  bare-fs@4.0.1:
    resolution: {integrity: sha512-ilQs4fm/l9eMfWY2dY0WCIUplSUp7U0CT1vrqMg1MUdeZl4fypu5UP0XcDBK5WBQPJAKP1b7XEodISmekH/CEg==}
    engines: {bare: '>=1.7.0'}

  bare-os@3.6.0:
    resolution: {integrity: sha512-BUrFS5TqSBdA0LwHop4OjPJwisqxGy6JsWVqV6qaFoe965qqtaKfDzHY5T2YA1gUL0ZeeQeA+4BBc1FJTcHiPw==}
    engines: {bare: '>=1.14.0'}

  bare-path@3.0.0:
    resolution: {integrity: sha512-tyfW2cQcB5NN8Saijrhqn0Zh7AnFNsnczRcuWODH0eYAXBsJ5gVxAUuNr7tsHSC6IZ77cA0SitzT+s47kot8Mw==}

  bare-stream@2.6.5:
    resolution: {integrity: sha512-jSmxKJNJmHySi6hC42zlZnq00rga4jjxcgNZjY9N5WlOe/iOoGRtdwGsHzQv2RlH2KOYMwGUXhf2zXd32BA9RA==}
    peerDependencies:
      bare-buffer: '*'
      bare-events: '*'
    peerDependenciesMeta:
      bare-buffer:
        optional: true
      bare-events:
        optional: true

  base64-js@1.5.1:
    resolution: {integrity: sha512-AKpaYlHn8t4SVbOHCy+b5+KKgvR4vrsD8vbvrbiQJps7fKDTkjkDry6ji0rUJjC0kzbNePLwzxq8iypo41qeWA==}

  basic-ftp@5.0.5:
    resolution: {integrity: sha512-4Bcg1P8xhUuqcii/S0Z9wiHIrQVPMermM1any+MX5GeGD7faD3/msQUDGLol9wOcz4/jbg/WJnGqoJF6LiBdtg==}
    engines: {node: '>=10.0.0'}

  bignumber.js@9.1.2:
    resolution: {integrity: sha512-2/mKyZH9K85bzOEfhXDBFZTGd1CTs+5IHpeFQo9luiBG7hghdC851Pj2WAhb6E3R6b9tZj/XKhbg4fum+Kepug==}

  binary-extensions@2.3.0:
    resolution: {integrity: sha512-Ceh+7ox5qe7LJuLHoY0feh3pHuUDHAcRUeyL2VYghZwfpkNIy/+8Ocg0a3UuSoYzavmylwuLWQOf3hl0jjMMIw==}
    engines: {node: '>=8'}

  body-parser@1.20.3:
    resolution: {integrity: sha512-7rAxByjUMqQ3/bHJy7D6OGXvx/MMc4IqBn/X0fcM1QUcAItpZrBEYhWGem+tzXH90c+G01ypMcYJBO9Y30203g==}
    engines: {node: '>= 0.8', npm: 1.2.8000 || >= 1.4.16}

  boolbase@1.0.0:
    resolution: {integrity: sha512-JZOSA7Mo9sNGB8+UjSgzdLtokWAky1zbztM3WRLCbZ70/3cTANmQmOdR7y2g+J0e2WXywy1yS468tY+IruqEww==}

  bowser@2.11.0:
    resolution: {integrity: sha512-AlcaJBi/pqqJBIQ8U9Mcpc9i8Aqxn88Skv5d+xBX006BY5u8N3mGLHa5Lgppa7L/HfwgwLgZ6NYs+Ag6uUmJRA==}

  brace-expansion@1.1.11:
    resolution: {integrity: sha512-iCuPHDFgrHX7H2vEI/5xpz07zSHB00TpugqhmYtVmMO6518mCuRMoOYFldEBl0g187ufozdaHgWKcYFb61qGiA==}

  brace-expansion@2.0.1:
    resolution: {integrity: sha512-XnAIvQ8eM+kC6aULx6wuQiwVsnzsi9d3WxzV3FpWTGA19F621kwdbsAcFKXgKUHZWsy+mY6iL1sHTxWEFCytDA==}

  braces@3.0.3:
    resolution: {integrity: sha512-yQbXgO/OSZVD2IsiLlro+7Hf6Q18EJrKSEsdoMzKePKXct3gvD8oLcOQdIzGupr5Fj+EDe8gO/lxc1BzfMpxvA==}
    engines: {node: '>=8'}

  browserslist@4.24.4:
    resolution: {integrity: sha512-KDi1Ny1gSePi1vm0q4oxSF8b4DR44GF4BbmS2YdhPLOEqd8pDviZOGH/GsmRwoWJ2+5Lr085X7naowMwKHDG1A==}
    engines: {node: ^6 || ^7 || ^8 || ^9 || ^10 || ^11 || ^12 || >=13.7}
    hasBin: true

  bs-logger@0.2.6:
    resolution: {integrity: sha512-pd8DCoxmbgc7hyPKOvxtqNcjYoOsABPQdcCUjGp3d42VR2CX1ORhk2A87oqqu5R1kk+76nsxZupkmyd+MVtCog==}
    engines: {node: '>= 6'}

  bser@2.1.1:
    resolution: {integrity: sha512-gQxTNE/GAfIIrmHLUE3oJyp5FO6HRBfhjnw4/wMmA63ZGDJnWBmgY/lyQBpnDUkGmAhbSe39tx2d/iTOAfglwQ==}

  buffer-crc32@0.2.13:
    resolution: {integrity: sha512-VO9Ht/+p3SN7SKWqcrgEzjGbRSJYTx+Q1pTQC0wrWqHx0vpJraQ6GtHx8tvcg1rlK1byhU5gccxgOgj7B0TDkQ==}

  buffer-equal-constant-time@1.0.1:
    resolution: {integrity: sha512-zRpUiDwd/xk6ADqPMATG8vc9VPrkck7T07OIx0gnjmJAnHnTVXNQG3vfvWNuiZIkwu9KrKdA1iJKfsfTVxE6NA==}

  buffer-from@1.1.2:
    resolution: {integrity: sha512-E+XQCRwSbaaiChtv6k6Dwgc+bx+Bs6vuKJHHl5kox/BaKbhiXzqQOwK4cO22yElGp2OCmjwVhT3HmxgyPGnJfQ==}

  buffer@4.9.2:
    resolution: {integrity: sha512-xq+q3SRMOxGivLhBNaUdC64hDTQwejJ+H0T/NB1XMtTVEwNTrfFF3gAxiyW0Bu/xWEGhjVKgUcMhCrUy2+uCWg==}

  bytes@3.1.2:
    resolution: {integrity: sha512-/Nf7TyzTx6S3yRJObOAV7956r8cr2+Oj8AC5dt8wSP3BQAoeX58NoHyCU8P8zGkNXStjTSi6fzO6F0pBdcYbEg==}
    engines: {node: '>= 0.8'}

  call-bind-apply-helpers@1.0.2:
    resolution: {integrity: sha512-Sp1ablJ0ivDkSzjcaJdxEunN5/XvksFJ2sMBFfq6x0ryhQV/2b/KwFe21cMpmHtPOSij8K99/wSfoEuTObmuMQ==}
    engines: {node: '>= 0.4'}

  call-bind@1.0.8:
    resolution: {integrity: sha512-oKlSFMcMwpUg2ednkhQ454wfWiU/ul3CkJe/PEHcTKuiX6RpbehUiFMXu13HalGZxfUwCQzZG747YXBn1im9ww==}
    engines: {node: '>= 0.4'}

  call-bound@1.0.4:
    resolution: {integrity: sha512-+ys997U96po4Kx/ABpBCqhA9EuxJaQWDQg7295H4hBphv3IZg0boBKuwYpt4YXp6MZ5AmZQnU/tyMTlRpaSejg==}
    engines: {node: '>= 0.4'}

  call-me-maybe@1.0.2:
    resolution: {integrity: sha512-HpX65o1Hnr9HH25ojC1YGs7HCQLq0GCOibSaWER0eNpgJ/Z1MZv2mTc7+xh6WOPxbRVcmgbv4hGU+uSQ/2xFZQ==}

  callsites@3.1.0:
    resolution: {integrity: sha512-P8BjAsXvZS+VIDUI11hHCQEv74YT67YUi5JJFNWIqL235sBmjX4+qx9Muvls5ivyNENctx46xQLQ3aTuE7ssaQ==}
    engines: {node: '>=6'}

  camelcase@5.3.1:
    resolution: {integrity: sha512-L28STB170nwWS63UjtlEOE3dldQApaJXZkOI1uMFfzf3rRuPegHaHesyee+YxQ+W6SvRDQV6UrdOdRiR153wJg==}
    engines: {node: '>=6'}

  camelcase@6.3.0:
    resolution: {integrity: sha512-Gmy6FhYlCY7uOElZUSbxo2UCDH8owEk996gkbrpsgGtrJLM3J7jGxl9Ic7Qwwj4ivOE5AWZWRMecDdF7hqGjFA==}
    engines: {node: '>=10'}

<<<<<<< HEAD
  caniuse-lite@1.0.30001706:
    resolution: {integrity: sha512-3ZczoTApMAZwPKYWmwVbQMFpXBDds3/0VciVoUwPUbldlYyVLmRVuRs/PcUZtHpbLRpzzDvrvnFuREsGt6lUug==}
=======
  caniuse-lite@1.0.30001705:
    resolution: {integrity: sha512-S0uyMMiYvA7CxNgomYBwwwPUnWzFD83f3B1ce5jHUfHTH//QL6hHsreI8RVC5606R4ssqravelYO5TU6t8sEyg==}
>>>>>>> 3ffd4175

  chalk@4.1.2:
    resolution: {integrity: sha512-oKnbhFyRIXpUuez8iBMmyEa4nbj4IOQyuhc/wy9kY7/WVPcwIO9VA668Pu8RkO7+0G76SLROeyw9CpQ061i4mA==}
    engines: {node: '>=10'}

  chalk@5.4.1:
    resolution: {integrity: sha512-zgVZuo2WcZgfUEmsn6eO3kINexW8RAE4maiQ8QNs8CtpPCSyMiYsULR3HQYkm3w8FIA3SberyMJMSldGsW+U3w==}
    engines: {node: ^12.17.0 || ^14.13 || >=16.0.0}

  char-regex@1.0.2:
    resolution: {integrity: sha512-kWWXztvZ5SBQV+eRgKFeh8q5sLuZY2+8WUIzlxWVTg+oGwY14qylx1KbKzHd8P6ZYkAg0xyIDU9JMHhyJMZ1jw==}
    engines: {node: '>=10'}

  cheerio-select@2.1.0:
    resolution: {integrity: sha512-9v9kG0LvzrlcungtnJtpGNxY+fzECQKhK4EGJX2vByejiMX84MFNQw4UxPJl3bFbTMw+Dfs37XaIkCwTZfLh4g==}

  cheerio@1.0.0:
    resolution: {integrity: sha512-quS9HgjQpdaXOvsZz82Oz7uxtXiy6UIsIQcpBj7HRw2M63Skasm9qlDocAM7jNuaxdhpPU7c4kJN+gA5MCu4ww==}
    engines: {node: '>=18.17'}

  chokidar@3.6.0:
    resolution: {integrity: sha512-7VT13fmjotKpGipCW9JEQAusEPE+Ei8nl6/g4FBAmIm0GOOLMua9NDDo/DWp0ZAxCr3cPq5ZpBqmPAQgDda2Pw==}
    engines: {node: '>= 8.10.0'}

  chromium-bidi@2.1.2:
    resolution: {integrity: sha512-vtRWBK2uImo5/W2oG6/cDkkHSm+2t6VHgnj+Rcwhb0pP74OoUb4GipyRX/T/y39gYQPhioP0DPShn+A7P6CHNw==}
    peerDependencies:
      devtools-protocol: '*'

  ci-info@3.9.0:
    resolution: {integrity: sha512-NIxF55hv4nSqQswkAeiOi1r83xy8JldOFDTWiug55KBu9Jnblncd2U6ViHmYgHf01TPZS77NJBhBMKdWj9HQMQ==}
    engines: {node: '>=8'}

  cjs-module-lexer@1.4.3:
    resolution: {integrity: sha512-9z8TZaGM1pfswYeXrUpzPrkx8UnWYdhJclsiYMm6x/w5+nN+8Tf/LnAgfLGQCm59qAOxU8WwHEq2vNwF6i4j+Q==}

  cli-cursor@5.0.0:
    resolution: {integrity: sha512-aCj4O5wKyszjMmDT4tZj93kxyydN/K5zPWSCe6/0AV/AA1pqe5ZBIw0a2ZfPQV7lL5/yb5HsUreJ6UFAF1tEQw==}
    engines: {node: '>=18'}

  cli-truncate@4.0.0:
    resolution: {integrity: sha512-nPdaFdQ0h/GEigbPClz11D0v/ZJEwxmeVZGeMo3Z5StPtUTkA9o1lD6QwoirYiSDzbcwn2XcjwmCp68W1IS4TA==}
    engines: {node: '>=18'}

  cliui@8.0.1:
    resolution: {integrity: sha512-BSeNnyus75C4//NQ9gQt1/csTXyo/8Sb+afLAkzAptFuMsod9HFokGNudZpi/oQV73hnVK+sR+5PVRMd+Dr7YQ==}
    engines: {node: '>=12'}

  co@4.6.0:
    resolution: {integrity: sha512-QVb0dM5HvG+uaxitm8wONl7jltx8dqhfU33DcqtOZcLSVIKSDDLDi7+0LbAKiyI8hD9u42m2YxXSkMGWThaecQ==}
    engines: {iojs: '>= 1.0.0', node: '>= 0.12.0'}

  collect-v8-coverage@1.0.2:
    resolution: {integrity: sha512-lHl4d5/ONEbLlJvaJNtsF/Lz+WvB07u2ycqTYbdrq7UypDXailES4valYb2eWiJFxZlVmpGekfqoxQhzyFdT4Q==}

  color-convert@2.0.1:
    resolution: {integrity: sha512-RRECPsj7iu/xb5oKYcsFHSppFNnsj/52OVTRKb4zP5onXwVF3zVmmToNcOfGC+CRDpfK/U584fMg38ZHCaElKQ==}
    engines: {node: '>=7.0.0'}

  color-name@1.1.4:
    resolution: {integrity: sha512-dOy+3AuW3a2wNbZHIuMZpTcgjGuLU/uBL/ubcZF9OXbDo8ff4O8yVp5Bf0efS8uEoYo5q4Fx7dY9OgQGXgAsQA==}

  colorette@2.0.20:
    resolution: {integrity: sha512-IfEDxwoWIjkeXL1eXcDiow4UbKjhLdq6/EuSVR9GMN7KVH3r9gQ83e73hsz1Nd1T3ijd5xv1wcWRYO+D6kCI2w==}

  commander@13.1.0:
    resolution: {integrity: sha512-/rFeCpNJQbhSZjGVwO9RFV3xPqbnERS8MmIQzCtD/zl6gpJuV/bMLuN92oG3F7d8oDEHHRrujSXNUr8fpjntKw==}
    engines: {node: '>=18'}

  commander@3.0.2:
    resolution: {integrity: sha512-Gar0ASD4BDyKC4hl4DwHqDrmvjoxWKZigVnAbn5H1owvm4CxCPdb0HQDehwNYMJpla5+M2tPmPARzhtYuwpHow==}

  commander@6.2.0:
    resolution: {integrity: sha512-zP4jEKbe8SHzKJYQmq8Y9gYjtO/POJLgIdKgV7B9qNmABVFVc+ctqSX6iXh4mCpJfRBOabiZ2YKPg8ciDw6C+Q==}
    engines: {node: '>= 6'}

  commander@9.5.0:
    resolution: {integrity: sha512-KRs7WVDKg86PWiuAqhDrAQnTXZKraVcCc6vFdL14qrZ/DcWwuRo7VoiYXalXO7S5GKpqYiVEwCbgFDfxNHKJBQ==}
    engines: {node: ^12.20.0 || >=14}

  concat-map@0.0.1:
    resolution: {integrity: sha512-/Srv4dswyQNBfohGpz9o6Yb3Gz3SrUDqBH5rTuhGR7ahtlbYKnVxw2bCFMRljaA7EXHaXZ8wsHdodFvbkhKmqg==}

  constructs@10.4.2:
    resolution: {integrity: sha512-wsNxBlAott2qg8Zv87q3eYZYgheb9lchtBfjHzzLHtXbttwSrHPs1NNQbBrmbb1YZvYg2+Vh0Dor76w4mFxJkA==}

  content-disposition@0.5.4:
    resolution: {integrity: sha512-FveZTNuGw04cxlAiWbzi6zTAL/lhehaWbTtgluJh4/E95DqMwTmha3KZN1aAWA8cFIhHzMZUvLevkw5Rqk+tSQ==}
    engines: {node: '>= 0.6'}

  content-type@1.0.5:
    resolution: {integrity: sha512-nTjqfcBFEipKdXCv4YDQWCfmcLZKm81ldF0pAopTvyrFGVbcR6P/VAAd5G7N+0tTr8QqiU0tFadD6FK4NtJwOA==}
    engines: {node: '>= 0.6'}

  convert-source-map@2.0.0:
    resolution: {integrity: sha512-Kvp459HrV2FEJ1CAsi1Ku+MY3kasH19TFykTz2xWmMeq6bk2NU3XXvfJ+Q61m0xktWwt+1HSYf3JZsTms3aRJg==}

  cookie-signature@1.0.6:
    resolution: {integrity: sha512-QADzlaHc8icV8I7vbaJXJwod9HWYp8uCqf1xa4OfNu1T7JVxQIrUgOWtHdNDtPiywmFbiS12VjotIXLrKM3orQ==}

  cookie@0.7.1:
    resolution: {integrity: sha512-6DnInpx7SJ2AK3+CTUE/ZM0vWTUboZCegxhC2xiIydHR9jNuTAASBrfEpHhiGOZw/nX51bHt6YQl8jsGo4y/0w==}
    engines: {node: '>= 0.6'}

  cosmiconfig@9.0.0:
    resolution: {integrity: sha512-itvL5h8RETACmOTFc4UfIyB2RfEHi71Ax6E/PivVxq9NseKbOWpeyHEOIbmAw1rs8Ak0VursQNww7lf7YtUwzg==}
    engines: {node: '>=14'}
    peerDependencies:
      typescript: '>=4.9.5'
    peerDependenciesMeta:
      typescript:
        optional: true

  create-jest@29.7.0:
    resolution: {integrity: sha512-Adz2bdH0Vq3F53KEMJOoftQFutWCukm6J24wbPWRO4k1kMY7gS7ds/uoJkNuV8wDCtWWnuwGcJwpWcih+zEW1Q==}
    engines: {node: ^14.15.0 || ^16.10.0 || >=18.0.0}
    hasBin: true

  create-require@1.1.1:
    resolution: {integrity: sha512-dcKFX3jn0MpIaXjisoRvexIJVEKzaq7z2rZKxf+MSr9TkdmHmsU4m2lcLojrj/FHl8mk5VxMmYA+ftRkP/3oKQ==}

  cross-spawn@7.0.6:
    resolution: {integrity: sha512-uV2QOWP2nWzsy2aMp8aRibhi9dlzF5Hgh5SHaB9OiTGEyDTiJJyx0uy51QXdyWbtAHNua4XJzUKca3OzKUd3vA==}
    engines: {node: '>= 8'}

  css-select@5.1.0:
    resolution: {integrity: sha512-nwoRF1rvRRnnCqqY7updORDsuqKzqYJ28+oSMaJMMgOauh3fvwHqMS7EZpIPqK8GL+g9mKxF1vP/ZjSeNjEVHg==}

  css-what@6.1.0:
    resolution: {integrity: sha512-HTUrgRJ7r4dsZKU6GjmpfRK1O76h97Z8MfS1G0FozR+oF2kG6Vfe8JE6zwrkbxigziPHinCJ+gCPjA9EaBDtRw==}
    engines: {node: '>= 6'}

  csv-writer@1.6.0:
    resolution: {integrity: sha512-NOx7YDFWEsM/fTRAJjRpPp8t+MKRVvniAg9wQlUKx20MFrPs73WLJhFf5iteqrxNYnsy924K3Iroh3yNHeYd2g==}

  data-uri-to-buffer@6.0.2:
    resolution: {integrity: sha512-7hvf7/GW8e86rW0ptuwS3OcBGDjIi6SZva7hCyWC0yYry2cOPmLIjXAUHI6DK2HsnwJd9ifmt57i8eV2n4YNpw==}
    engines: {node: '>= 14'}

  date-fns@4.1.0:
    resolution: {integrity: sha512-Ukq0owbQXxa/U3EGtsdVBkR1w7KOQ5gIBqdH2hkvknzZPYvBxb/aa6E8L7tmjFtkwZBu3UXBbjIgPo/Ez4xaNg==}

  debug@2.6.9:
    resolution: {integrity: sha512-bC7ElrdJaJnPbAP+1EotYvqZsb3ecl5wi6Bfi6BJTUcNowp6cvspg0jXznRTKDjm/E7AdgFBVeAPVMNcKGsHMA==}
    peerDependencies:
      supports-color: '*'
    peerDependenciesMeta:
      supports-color:
        optional: true

  debug@4.4.0:
    resolution: {integrity: sha512-6WTZ/IxCY/T6BALoZHaE4ctp9xm+Z5kY/pzYaCHRFeyVhojxlrm+46y68HA6hr0TcwEssoxNiDEUJQjfPZ/RYA==}
    engines: {node: '>=6.0'}
    peerDependencies:
      supports-color: '*'
    peerDependenciesMeta:
      supports-color:
        optional: true

  dedent@1.5.3:
    resolution: {integrity: sha512-NHQtfOOW68WD8lgypbLA5oT+Bt0xXJhiYvoR6SmmNXZfpzOGXwdKWmcwG8N7PwVVWV3eF/68nmD9BaJSsTBhyQ==}
    peerDependencies:
      babel-plugin-macros: ^3.1.0
    peerDependenciesMeta:
      babel-plugin-macros:
        optional: true

  deep-is@0.1.4:
    resolution: {integrity: sha512-oIPzksmTg4/MriiaYGO+okXDT7ztn/w3Eptv/+gSIdMdKsJo0u4CfYNFJPy+4SKMuCqGw2wxnA+URMg3t8a/bQ==}

  deepmerge@4.3.1:
    resolution: {integrity: sha512-3sUqbMEc77XqpdNO7FRyRog+eW3ph+GYCbj+rK+uYyRMuwsVy0rMiVtPn+QJlKFvWP/1PYpapqYn0Me2knFn+A==}
    engines: {node: '>=0.10.0'}

  define-data-property@1.1.4:
    resolution: {integrity: sha512-rBMvIzlpA8v6E+SJZoo++HAYqsLrkg7MSfIinMPFhmkorw7X+dOXVJQs+QT69zGkzMyfDnIMN2Wid1+NbL3T+A==}
    engines: {node: '>= 0.4'}

  define-lazy-prop@2.0.0:
    resolution: {integrity: sha512-Ds09qNh8yw3khSjiJjiUInaGX9xlqZDY7JVryGxdxV7NPeuqQfplOpQ66yJFZut3jLa5zOwkXw1g9EI2uKh4Og==}
    engines: {node: '>=8'}

  degenerator@5.0.1:
    resolution: {integrity: sha512-TllpMR/t0M5sqCXfj85i4XaAzxmS5tVA16dqvdkMwGmzI+dXLXnw3J+3Vdv7VKw+ThlTMboK6i9rnZ6Nntj5CQ==}
    engines: {node: '>= 14'}

  depd@2.0.0:
    resolution: {integrity: sha512-g7nH6P6dyDioJogAAGprGpCtVImJhpPk/roCzdb3fIh61/s/nPsfR6onyMwkCAR/OlC3yBC0lESvUoQEAssIrw==}
    engines: {node: '>= 0.8'}

  destroy@1.2.0:
    resolution: {integrity: sha512-2sJGJTaXIIaR1w4iJSNoN0hnMY7Gpc/n8D4qSCJw8QqFWXf7cuAgnEHxBpweaVcPevC2l3KpjYCx3NypQQgaJg==}
    engines: {node: '>= 0.8', npm: 1.2.8000 || >= 1.4.16}

  detect-newline@3.1.0:
    resolution: {integrity: sha512-TLz+x/vEXm/Y7P7wn1EJFNLxYpUD4TgMosxY6fAVJUnJMbupHBOncxyWUG9OpTaH9EBD7uFI5LfEgmMOc54DsA==}
    engines: {node: '>=8'}

  devtools-protocol@0.0.1413902:
    resolution: {integrity: sha512-yRtvFD8Oyk7C9Os3GmnFZLu53yAfsnyw1s+mLmHHUK0GQEc9zthHWvS1r67Zqzm5t7v56PILHIVZ7kmFMaL2yQ==}

  diff-sequences@29.6.3:
    resolution: {integrity: sha512-EjePK1srD3P08o2j4f0ExnylqRs5B9tJjcp9t1krH2qRi8CCdsYfwe9JgSLurFBWwq4uOlipzfk5fHNvwFKr8Q==}
    engines: {node: ^14.15.0 || ^16.10.0 || >=18.0.0}

  diff@4.0.2:
    resolution: {integrity: sha512-58lmxKSA4BNyLz+HHMUzlOEpg09FV+ev6ZMe3vJihgdxzgcwZ8VoEEPmALCZG9LmqfVoNMMKpttIYTVG6uDY7A==}
    engines: {node: '>=0.3.1'}

  doctrine@3.0.0:
    resolution: {integrity: sha512-yS+Q5i3hBf7GBkd4KG8a7eBNNWNGLTaEwwYWUijIYM7zrlYDM0BFXHjjPWlWZ1Rg7UaddZeIDmi9jF3HmqiQ2w==}
    engines: {node: '>=6.0.0'}

  dom-serializer@2.0.0:
    resolution: {integrity: sha512-wIkAryiqt/nV5EQKqQpo3SToSOV9J0DnbJqwK7Wv/Trc92zIAYZ4FlMu+JPFW1DfGFt81ZTCGgDEabffXeLyJg==}

  domelementtype@2.3.0:
    resolution: {integrity: sha512-OLETBj6w0OsagBwdXnPdN0cnMfF9opN69co+7ZrbfPGrdpPVNBUj02spi6B1N7wChLQiPn4CSH/zJvXw56gmHw==}

  domhandler@5.0.3:
    resolution: {integrity: sha512-cgwlv/1iFQiFnU96XXgROh8xTeetsnJiDsTc7TYCLFd9+/WNkIqPTxiM/8pSd8VIrhXGTf1Ny1q1hquVqDJB5w==}
    engines: {node: '>= 4'}

  domutils@3.2.2:
    resolution: {integrity: sha512-6kZKyUajlDuqlHKVX1w7gyslj9MPIXzIFiz/rGu35uC1wMi+kMhQwGhl4lt9unC9Vb9INnY9Z3/ZA3+FhASLaw==}

  dotenv@16.4.7:
    resolution: {integrity: sha512-47qPchRCykZC03FhkYAhrvwU4xDBFIj1QPqaarj6mdM/hgUzfPHcpkHJOn3mJAufFeeAxAzeGsr5X0M4k6fLZQ==}
    engines: {node: '>=12'}

  dunder-proto@1.0.1:
    resolution: {integrity: sha512-KIN/nDJBQRcXw0MLVhZE9iQHmG68qAVIBg9CqmUYjmQIhgij9U5MFvrqkUL5FbtyyzZuOeOt0zdeRe4UY7ct+A==}
    engines: {node: '>= 0.4'}

  ecdsa-sig-formatter@1.0.11:
    resolution: {integrity: sha512-nagl3RYrbNv6kQkeJIpt6NJZy8twLB/2vtz6yN9Z4vRKHN4/QZJIEbqohALSgwKdnksuY3k5Addp5lg8sVoVcQ==}

  ee-first@1.1.1:
    resolution: {integrity: sha512-WMwm9LhRUo+WUaRN+vRuETqG89IgZphVSNkdFgeb6sS/E4OrDIN7t48CAewSHXc6C8lefD8KKfr5vY61brQlow==}

  ejs@3.1.10:
    resolution: {integrity: sha512-UeJmFfOrAQS8OJWPZ4qtgHyWExa088/MtK5UEyoJGFH67cDEXkZSviOiKRCZ4Xij0zxI3JECgYs3oKx+AizQBA==}
    engines: {node: '>=0.10.0'}
    hasBin: true

<<<<<<< HEAD
  electron-to-chromium@1.5.123:
    resolution: {integrity: sha512-refir3NlutEZqlKaBLK0tzlVLe5P2wDKS7UQt/3SpibizgsRAPOsqQC3ffw1nlv3ze5gjRQZYHoPymgVZkplFA==}
=======
  electron-to-chromium@1.5.120:
    resolution: {integrity: sha512-oTUp3gfX1gZI+xfD2djr2rzQdHCwHzPQrrK0CD7WpTdF0nPdQ/INcRVjWgLdCT4a9W3jFObR9DAfsuyFQnI8CQ==}
>>>>>>> 3ffd4175

  emittery@0.13.1:
    resolution: {integrity: sha512-DeWwawk6r5yR9jFgnDKYt4sLS0LmHJJi3ZOnb5/JdbYwj3nW+FxQnHIjhBKz8YLC7oRNPVM9NQ47I3CVx34eqQ==}
    engines: {node: '>=12'}

  emoji-regex@10.4.0:
    resolution: {integrity: sha512-EC+0oUMY1Rqm4O6LLrgjtYDvcVYTy7chDnM4Q7030tP4Kwj3u/pR6gP9ygnp2CJMK5Gq+9Q2oqmrFJAz01DXjw==}

  emoji-regex@8.0.0:
    resolution: {integrity: sha512-MSjYzcWNOA0ewAHpz0MxpYFvwg6yjy1NG3xteoqz644VCo/RPgnr1/GGt+ic3iJTzQ8Eu3TdM14SawnVUmGE6A==}

  encodeurl@1.0.2:
    resolution: {integrity: sha512-TPJXq8JqFaVYm2CWmPvnP2Iyo4ZSM7/QKcSmuMLDObfpH5fi7RUGmd/rTDf+rut/saiDiQEeVTNgAmJEdAOx0w==}
    engines: {node: '>= 0.8'}

  encodeurl@2.0.0:
    resolution: {integrity: sha512-Q0n9HRi4m6JuGIV1eFlmvJB7ZEVxu93IrMyiMsGC0lrMJMWzRgx6WGquyfQgZVb31vhGgXnfmPNNXmxnOkRBrg==}
    engines: {node: '>= 0.8'}

  encoding-sniffer@0.2.0:
    resolution: {integrity: sha512-ju7Wq1kg04I3HtiYIOrUrdfdDvkyO9s5XM8QAj/bN61Yo/Vb4vgJxy5vi4Yxk01gWHbrofpPtpxM8bKger9jhg==}

  end-of-stream@1.4.4:
    resolution: {integrity: sha512-+uw1inIHVPQoaVuHzRyXd21icM+cnt4CzD5rW+NC1wjOUSTOs+Te7FOv7AhN7vS9x/oIyhLP5PR1H+phQAHu5Q==}

  entities@4.5.0:
    resolution: {integrity: sha512-V0hjH4dGPh9Ao5p0MoRY6BVqtwCjhz6vI5LT8AJ55H+4g9/4vbHx1I54fS0XuclLhDHArPQCiMjDxjaL8fPxhw==}
    engines: {node: '>=0.12'}

  env-paths@2.2.1:
    resolution: {integrity: sha512-+h1lkLKhZMTYjog1VEpJNG7NZJWcuc2DDk/qsqSTRRCOXiLjeQ1d1/udrUGhqMxUgAlwKNZ0cf2uqan5GLuS2A==}
    engines: {node: '>=6'}

  environment@1.1.0:
    resolution: {integrity: sha512-xUtoPkMggbz0MPyPiIWr1Kp4aeWJjDZ6SMvURhimjdZgsRuDplF5/s9hcgGhyXMhs+6vpnuoiZ2kFiu3FMnS8Q==}
    engines: {node: '>=18'}

  error-ex@1.3.2:
    resolution: {integrity: sha512-7dFHNmqeFSEt2ZBsCriorKnn3Z2pj+fd9kmI6QoWw4//DL+icEBfc0U7qJCisqrTsKTjw4fNFy2pW9OqStD84g==}

  es-define-property@1.0.1:
    resolution: {integrity: sha512-e3nRfgfUZ4rNGL232gUgX06QNyyez04KdjFrF+LTRoOXmrOgFKDg4BCdsjW8EnT69eqdYGmRpJwiPVYNrCaW3g==}
    engines: {node: '>= 0.4'}

  es-errors@1.3.0:
    resolution: {integrity: sha512-Zf5H2Kxt2xjTvbJvP2ZWLEICxA6j+hAmMzIlypy4xcBg1vKVnx89Wy0GbS+kf5cwCVFFzdCFh2XSCFNULS6csw==}
    engines: {node: '>= 0.4'}

  es-object-atoms@1.1.1:
    resolution: {integrity: sha512-FGgH2h8zKNim9ljj7dankFPcICIK9Cp5bm+c2gQSYePhpaG5+esrLODihIorn+Pe6FGJzWhXQotPv73jTaldXA==}
    engines: {node: '>= 0.4'}

  escalade@3.2.0:
    resolution: {integrity: sha512-WUj2qlxaQtO4g6Pq5c29GTcWGDyd8itL8zTlipgECz3JesAiiOKotd8JU6otB3PACgG6xkJUyVhboMS+bje/jA==}
    engines: {node: '>=6'}

  escape-html@1.0.3:
    resolution: {integrity: sha512-NiSupZ4OeuGwr68lGIeym/ksIZMJodUGOSCZ/FSnTxcrekbvqrgdUxlJOMpijaKZVjAJrWrGs/6Jy8OMuyj9ow==}

  escape-string-regexp@2.0.0:
    resolution: {integrity: sha512-UpzcLCXolUWcNu5HtVMHYdXJjArjsF9C0aNnquZYY4uW/Vu0miy5YoWvbV345HauVvcAUnpRuhMMcqTcGOY2+w==}
    engines: {node: '>=8'}

  escape-string-regexp@4.0.0:
    resolution: {integrity: sha512-TtpcNJ3XAzx3Gq8sWRzJaVajRs0uVxA2YAkdb1jm2YkPz4G6egUFAyA3n5vtEIZefPk5Wa4UXbKuS5fKkJWdgA==}
    engines: {node: '>=10'}

  escodegen@2.1.0:
    resolution: {integrity: sha512-2NlIDTwUWJN0mRPQOdtQBzbUHvdGY2P1VXSyU83Q3xKxM7WHX2Ql8dKq782Q9TgQUNOLEzEYu9bzLNj1q88I5w==}
    engines: {node: '>=6.0'}
    hasBin: true

  eslint-config-prettier@10.1.1:
    resolution: {integrity: sha512-4EQQr6wXwS+ZJSzaR5ZCrYgLxqvUjdXctaEtBqHcbkW944B1NQyO4qpdHQbXBONfwxXdkAY81HH4+LUfrg+zPw==}
    hasBin: true
    peerDependencies:
      eslint: '>=7.0.0'

  eslint-plugin-prettier@5.2.3:
    resolution: {integrity: sha512-qJ+y0FfCp/mQYQ/vWQ3s7eUlFEL4PyKfAJxsnYTJ4YT73nsJBWqmEpFryxV9OeUiqmsTsYJ5Y+KDNaeP31wrRw==}
    engines: {node: ^14.18.0 || >=16.0.0}
    peerDependencies:
      '@types/eslint': '>=8.0.0'
      eslint: '>=8.0.0'
      eslint-config-prettier: '*'
      prettier: '>=3.0.0'
    peerDependenciesMeta:
      '@types/eslint':
        optional: true
      eslint-config-prettier:
        optional: true

  eslint-plugin-simple-import-sort@12.1.1:
    resolution: {integrity: sha512-6nuzu4xwQtE3332Uz0to+TxDQYRLTKRESSc2hefVT48Zc8JthmN23Gx9lnYhu0FtkRSL1oxny3kJ2aveVhmOVA==}
    peerDependencies:
      eslint: '>=5.0.0'

  eslint-plugin-unused-imports@4.1.4:
    resolution: {integrity: sha512-YptD6IzQjDardkl0POxnnRBhU1OEePMV0nd6siHaRBbd+lyh6NAhFEobiznKU7kTsSsDeSD62Pe7kAM1b7dAZQ==}
    peerDependencies:
      '@typescript-eslint/eslint-plugin': ^8.0.0-0 || ^7.0.0 || ^6.0.0 || ^5.0.0
      eslint: ^9.0.0 || ^8.0.0
    peerDependenciesMeta:
      '@typescript-eslint/eslint-plugin':
        optional: true

  eslint-scope@8.3.0:
    resolution: {integrity: sha512-pUNxi75F8MJ/GdeKtVLSbYg4ZI34J6C0C7sbL4YOp2exGwen7ZsuBqKzUhXd0qMQ362yET3z+uPwKeg/0C2XCQ==}
    engines: {node: ^18.18.0 || ^20.9.0 || >=21.1.0}

  eslint-visitor-keys@3.4.3:
    resolution: {integrity: sha512-wpc+LXeiyiisxPlEkUzU6svyS1frIO3Mgxj1fdy7Pm8Ygzguax2N3Fa/D/ag1WqbOprdI+uY6wMUl8/a2G+iag==}
    engines: {node: ^12.22.0 || ^14.17.0 || >=16.0.0}

  eslint-visitor-keys@4.2.0:
    resolution: {integrity: sha512-UyLnSehNt62FFhSwjZlHmeokpRK59rcz29j+F1/aDgbkbRTk7wIc9XzdoasMUbRNKDM0qQt/+BJ4BrpFeABemw==}
    engines: {node: ^18.18.0 || ^20.9.0 || >=21.1.0}

  eslint@9.22.0:
    resolution: {integrity: sha512-9V/QURhsRN40xuHXWjV64yvrzMjcz7ZyNoF2jJFmy9j/SLk0u1OLSZgXi28MrXjymnjEGSR80WCdab3RGMDveQ==}
    engines: {node: ^18.18.0 || ^20.9.0 || >=21.1.0}
    hasBin: true
    peerDependencies:
      jiti: '*'
    peerDependenciesMeta:
      jiti:
        optional: true

  espree@10.3.0:
    resolution: {integrity: sha512-0QYC8b24HWY8zjRnDTL6RiHfDbAWn63qb4LMj1Z4b076A4une81+z03Kg7l7mn/48PUTqoLptSXez8oknU8Clg==}
    engines: {node: ^18.18.0 || ^20.9.0 || >=21.1.0}

  esprima@4.0.1:
    resolution: {integrity: sha512-eGuFFw7Upda+g4p+QHvnW0RyTX/SVeJBDM/gCtMARO0cLuT2HcEKnTPvhjV6aGeqrCB/sbNop0Kszm0jsaWU4A==}
    engines: {node: '>=4'}
    hasBin: true

  esquery@1.6.0:
    resolution: {integrity: sha512-ca9pw9fomFcKPvFLXhBKUK90ZvGibiGOvRJNbjljY7s7uq/5YO4BOzcYtJqExdx99rF6aAcnRxHmcUHcz6sQsg==}
    engines: {node: '>=0.10'}

  esrecurse@4.3.0:
    resolution: {integrity: sha512-KmfKL3b6G+RXvP8N1vr3Tq1kL/oCFgn2NYXEtqP8/L3pKapUA4G8cFVaoF3SU323CD4XypR/ffioHmkti6/Tag==}
    engines: {node: '>=4.0'}

  estraverse@5.3.0:
    resolution: {integrity: sha512-MMdARuVEQziNTeJD8DgMqmhwR11BRQ/cBP+pLtYdSTnf3MIO8fFeiINEbX36ZdNlfU/7A9f3gUw49B3oQsvwBA==}
    engines: {node: '>=4.0'}

  esutils@2.0.3:
    resolution: {integrity: sha512-kVscqXk4OCp68SZ0dkgEKVi6/8ij300KBWTJq32P/dYeWTSwK41WyTxalN1eRmA5Z9UU/LX9D7FWSmV9SAYx6g==}
    engines: {node: '>=0.10.0'}

  etag@1.8.1:
    resolution: {integrity: sha512-aIL5Fx7mawVa300al2BnEE4iNvo1qETxLrPI/o05L7z6go7fCw1J6EQmbK4FmJ2AS7kgVF/KEZWufBfdClMcPg==}
    engines: {node: '>= 0.6'}

  eventemitter3@5.0.1:
    resolution: {integrity: sha512-GWkBvjiSZK87ELrYOSESUYeVIc9mvLLf/nXalMOS5dYrgZq9o5OVkbZAVM06CVxYsCwH9BDZFPlQTlPA1j4ahA==}

  events@1.1.1:
    resolution: {integrity: sha512-kEcvvCBByWXGnZy6JUlgAp2gBIUjfCAV6P6TgT1/aaQKcmuAEC4OZTV1I4EWQLz2gxZw76atuVyvHhTxvi0Flw==}
    engines: {node: '>=0.4.x'}

  execa@5.1.1:
    resolution: {integrity: sha512-8uSpZZocAZRBAPIEINJj3Lo9HyGitllczc27Eh5YYojjMFMn8yHMDMaUHE2Jqfq05D/wucwI4JGURyXt1vchyg==}
    engines: {node: '>=10'}

  execa@8.0.1:
    resolution: {integrity: sha512-VyhnebXciFV2DESc+p6B+y0LjSm0krU4OgJN44qFAhBY0TJ+1V61tYD2+wHusZ6F9n5K+vl8k0sTy7PEfV4qpg==}
    engines: {node: '>=16.17'}

  exit@0.1.2:
    resolution: {integrity: sha512-Zk/eNKV2zbjpKzrsQ+n1G6poVbErQxJ0LBOJXaKZ1EViLzH+hrLu9cdXI4zw9dBQJslwBEpbQ2P1oS7nDxs6jQ==}
    engines: {node: '>= 0.8.0'}

  expect@29.7.0:
    resolution: {integrity: sha512-2Zks0hf1VLFYI1kbh0I5jP3KHHyCHpkfyHBzsSXRFgl/Bg9mWYfMW8oD+PdMPlEwy5HNsR9JutYy6pMeOh61nw==}
    engines: {node: ^14.15.0 || ^16.10.0 || >=18.0.0}

  express@4.21.2:
    resolution: {integrity: sha512-28HqgMZAmih1Czt9ny7qr6ek2qddF4FclbMzwhCREB6OFfH+rXAnuNCwo1/wFvrtbgsQDb4kSbX9de9lFbrXnA==}
    engines: {node: '>= 0.10.0'}

  extend@3.0.2:
    resolution: {integrity: sha512-fjquC59cD7CyW6urNXK0FBufkZcoiGG80wTuPujX590cB5Ttln20E2UB4S/WARVqhXffZl2LNgS+gQdPIIim/g==}

  extract-zip@2.0.1:
    resolution: {integrity: sha512-GDhU9ntwuKyGXdZBUgTIe+vXnWj0fppUEtMDL0+idd5Sta8TGpHssn/eusA9mrPr9qNDym6SxAYZjNvCn/9RBg==}
    engines: {node: '>= 10.17.0'}
    hasBin: true

  fast-deep-equal@3.1.3:
    resolution: {integrity: sha512-f3qQ9oQy9j2AhBe/H9VC91wLmKBCCU/gDOnKNAYG5hswO7BLKj09Hc5HYNz9cGI++xlpDCIgDaitVs03ATR84Q==}

  fast-diff@1.3.0:
    resolution: {integrity: sha512-VxPP4NqbUjj6MaAOafWeUn2cXWLcCtljklUtZf0Ind4XQ+QPtmA0b18zZy0jIQx+ExRVCR/ZQpBmik5lXshNsw==}

  fast-fifo@1.3.2:
    resolution: {integrity: sha512-/d9sfos4yxzpwkDkuN7k2SqFKtYNmCTzgfEpz82x34IM9/zc8KGxQoXg1liNC/izpRM/MBdt44Nmx41ZWqk+FQ==}

  fast-glob@3.3.3:
    resolution: {integrity: sha512-7MptL8U0cqcFdzIzwOTHoilX9x5BrNqye7Z/LuC7kCMRio1EMSyqRK3BEAUD7sXRq4iT4AzTVuZdhgQ2TCvYLg==}
    engines: {node: '>=8.6.0'}

  fast-json-stable-stringify@2.1.0:
    resolution: {integrity: sha512-lhd/wF+Lk98HZoTCtlVraHtfh5XYijIjalXck7saUtuanSDyLMxnHhSXEDJqHxD7msR8D0uCmqlkwjCV8xvwHw==}

  fast-levenshtein@2.0.6:
    resolution: {integrity: sha512-DCXu6Ifhqcks7TZKY3Hxp3y6qphY5SJZmrWMDrKcERSOXWQdMhU9Ig/PYrzyw/ul9jOIyh0N4M0tbC5hodg8dw==}

  fast-xml-parser@4.4.1:
    resolution: {integrity: sha512-xkjOecfnKGkSsOwtZ5Pz7Us/T6mrbPQrq0nh+aCO5V9nk5NLWmasAHumTKjiPJPWANe+kAZ84Jc8ooJkzZ88Sw==}
    hasBin: true

  fastq@1.19.1:
    resolution: {integrity: sha512-GwLTyxkCXjXbxqIhTsMI2Nui8huMPtnxg7krajPJAjnEG/iiOS7i+zCtWGZR9G0NBKbXKh6X9m9UIsYX/N6vvQ==}

  fb-watchman@2.0.2:
    resolution: {integrity: sha512-p5161BqbuCaSnB8jIbzQHOlpgsPmK5rJVDfDKO91Axs5NC1uu3HRQm6wt9cd9/+GtQQIO53JdGXXoyDpTAsgYA==}

  fd-slicer@1.1.0:
    resolution: {integrity: sha512-cE1qsB/VwyQozZ+q1dGxR8LBYNZeofhEdUNGSMbQD3Gw2lAzX9Zb3uIU6Ebc/Fmyjo9AWWfnn0AUCHqtevs/8g==}

  file-entry-cache@8.0.0:
    resolution: {integrity: sha512-XXTUwCvisa5oacNGRP9SfNtYBNAMi+RPwBFmblZEF7N7swHYQS6/Zfk7SRwx4D5j3CH211YNRco1DEMNVfZCnQ==}
    engines: {node: '>=16.0.0'}

  filelist@1.0.4:
    resolution: {integrity: sha512-w1cEuf3S+DrLCQL7ET6kz+gmlJdbq9J7yXCSjK/OZCPA+qEN1WyF4ZAf0YYJa4/shHJra2t/d/r8SV4Ji+x+8Q==}

  fill-range@7.1.1:
    resolution: {integrity: sha512-YsGpe3WHLK8ZYi4tWDg2Jy3ebRz2rXowDxnld4bkQB00cc/1Zw9AWnC0i9ztDJitivtQvaI9KaLyKrc+hBW0yg==}
    engines: {node: '>=8'}

  finalhandler@1.3.1:
    resolution: {integrity: sha512-6BN9trH7bp3qvnrRyzsBz+g3lZxTNZTbVO2EV1CS0WIcDbawYVdYvGflME/9QP0h0pYlCDBCTjYa9nZzMDpyxQ==}
    engines: {node: '>= 0.8'}

  find-up@4.1.0:
    resolution: {integrity: sha512-PpOwAdQ/YlXQ2vj8a3h8IipDuYRi3wceVQQGYWxNINccq40Anw7BlsEXCMbt1Zt+OLA6Fq9suIpIWD0OsnISlw==}
    engines: {node: '>=8'}

  find-up@5.0.0:
    resolution: {integrity: sha512-78/PXT1wlLLDgTzDs7sjq9hzz0vXD+zn+7wypEe4fXQxCmdmqfGsEPQxmiCSQI3ajFV91bVSsvNtrJRiW6nGng==}
    engines: {node: '>=10'}

  flat-cache@4.0.1:
    resolution: {integrity: sha512-f7ccFPK3SXFHpx15UIGyRJ/FJQctuKZ0zVuN3frBo4HnK3cay9VEW0R6yPYFHC0AgqhukPzKjq22t5DmAyqGyw==}
    engines: {node: '>=16'}

  flatted@3.3.3:
    resolution: {integrity: sha512-GX+ysw4PBCz0PzosHDepZGANEuFCMLrnRTiEy9McGjmkCQYwRq4A/X786G/fjM/+OjsWSU1ZrY5qyARZmO/uwg==}

  for-each@0.3.5:
    resolution: {integrity: sha512-dKx12eRCVIzqCxFGplyFKJMPvLEWgmNtUrpTiJIR5u97zEhRG8ySrtboPHZXx7daLxQVrl643cTzbab2tkQjxg==}
    engines: {node: '>= 0.4'}

  forwarded@0.2.0:
    resolution: {integrity: sha512-buRG0fpBtRHSTCOASe6hD258tEubFoRLb4ZNA6NxMVHNw2gOcwHo9wyablzMzOA5z9xA9L1KNjk/Nt6MT9aYow==}
    engines: {node: '>= 0.6'}

  fresh@0.5.2:
    resolution: {integrity: sha512-zJ2mQYM18rEFOudeV4GShTGIQ7RbzA7ozbU9I/XBpm7kqgMywgmylMwXHxZJmkVoYkna9d2pVXVXPdYTP9ej8Q==}
    engines: {node: '>= 0.6'}

  fs-extra@10.1.0:
    resolution: {integrity: sha512-oRXApq54ETRj4eMiFzGnHWGy+zo5raudjuxN0b8H7s/RU2oW0Wvsx9O0ACRN/kRq9E8Vu/ReskGB5o3ji+FzHQ==}
    engines: {node: '>=12'}

  fs.realpath@1.0.0:
    resolution: {integrity: sha512-OO0pH2lK6a0hZnAdau5ItzHPI6pUlvI7jMVnxUQRtw4owF2wk8lOSabtGDCTP4Ggrg2MbGnWO9X8K1t4+fGMDw==}

  fsevents@2.3.2:
    resolution: {integrity: sha512-xiqMQR4xAeHTuB9uWm+fFRcIOgKBMiOBP+eXiyT7jsgVCq1bkVygt00oASowB7EdtpOHaaPgKt812P9ab+DDKA==}
    engines: {node: ^8.16.0 || ^10.6.0 || >=11.0.0}
    os: [darwin]

  fsevents@2.3.3:
    resolution: {integrity: sha512-5xoDfX+fL7faATnagmWPpbFtwh/R77WmMMqqHGS65C3vvB0YHrgF+B1YmZ3441tMj5n63k0212XNoJwzlhffQw==}
    engines: {node: ^8.16.0 || ^10.6.0 || >=11.0.0}
    os: [darwin]

  function-bind@1.1.2:
    resolution: {integrity: sha512-7XHNxH7qX9xG5mIwxkhumTox/MIRNcOgDrxWsMt2pAr23WHp6MrRlN7FBSFpCpr+oVO0F744iUgR82nJMfG2SA==}

  gaxios@6.7.1:
    resolution: {integrity: sha512-LDODD4TMYx7XXdpwxAVRAIAuB0bzv0s+ywFonY46k126qzQHT9ygyoa9tncmOiQmmDrik65UYsEkv3lbfqQ3yQ==}
    engines: {node: '>=14'}

  gcp-metadata@6.1.1:
    resolution: {integrity: sha512-a4tiq7E0/5fTjxPAaH4jpjkSv/uCaU2p5KC6HVGrvl0cDjA8iBZv4vv1gyzlmK0ZUKqwpOyQMKzZQe3lTit77A==}
    engines: {node: '>=14'}

  gensync@1.0.0-beta.2:
    resolution: {integrity: sha512-3hN7NaskYvMDLQY55gnW3NQ+mesEAepTqlg+VEbj7zzqEMBVNhzcGYYeqFo/TlYz6eQiFcp1HcsCZO+nGgS8zg==}
    engines: {node: '>=6.9.0'}

  get-caller-file@2.0.5:
    resolution: {integrity: sha512-DyFP3BM/3YHTQOCUL/w0OZHR0lpKeGrxotcHWcqNEdnltqFwXVfhEBQ94eIo34AfQpo0rGki4cyIiftY06h2Fg==}
    engines: {node: 6.* || 8.* || >= 10.*}

  get-east-asian-width@1.3.0:
    resolution: {integrity: sha512-vpeMIQKxczTD/0s2CdEWHcb0eeJe6TFjxb+J5xgX7hScxqrGuyjmv4c1D4A/gelKfyox0gJJwIHF+fLjeaM8kQ==}
    engines: {node: '>=18'}

  get-intrinsic@1.3.0:
    resolution: {integrity: sha512-9fSjSaos/fRIVIp+xSJlE6lfwhES7LNtKaCBIamHsjr2na1BiABJPo0mOjjz8GJDURarmCPGqaiVg5mfjb98CQ==}
    engines: {node: '>= 0.4'}

  get-package-type@0.1.0:
    resolution: {integrity: sha512-pjzuKtY64GYfWizNAJ0fr9VqttZkNiK2iS430LtIHzjBEr6bX8Am2zm4sW4Ro5wjWW5cAlRL1qAMTcXbjNAO2Q==}
    engines: {node: '>=8.0.0'}

  get-proto@1.0.1:
    resolution: {integrity: sha512-sTSfBjoXBp89JvIKIefqw7U2CCebsc74kiY6awiGogKtoSGbgjYE/G/+l9sF3MWFPNc9IcoOC4ODfKHfxFmp0g==}
    engines: {node: '>= 0.4'}

  get-stream@5.2.0:
    resolution: {integrity: sha512-nBF+F1rAZVCu/p7rjzgA+Yb4lfYXrpl7a6VmJrU8wF9I1CKvP/QwPNZHnOlwbTkY6dvtFIzFMSyQXbLoTQPRpA==}
    engines: {node: '>=8'}

  get-stream@6.0.1:
    resolution: {integrity: sha512-ts6Wi+2j3jQjqi70w5AlN8DFnkSwC+MqmxEzdEALB2qXZYV3X/b1CTfgPLGJNMeAWxdPfU8FO1ms3NUfaHCPYg==}
    engines: {node: '>=10'}

  get-stream@8.0.1:
    resolution: {integrity: sha512-VaUJspBffn/LMCJVoMvSAdmscJyS1auj5Zulnn5UoYcY531UWmdwhRWkcGKnGU93m5HSXP9LP2usOryrBtQowA==}
    engines: {node: '>=16'}

  get-uri@6.0.4:
    resolution: {integrity: sha512-E1b1lFFLvLgak2whF2xDBcOy6NLVGZBqqjJjsIhvopKfWWEi64pLVTWWehV8KlLerZkfNTA95sTe2OdJKm1OzQ==}
    engines: {node: '>= 14'}

  glob-parent@5.1.2:
    resolution: {integrity: sha512-AOIgSQCepiJYwP3ARnGx+5VnTu2HBYdzbGP45eLw1vr3zB3vZLeyed1sC9hnbcOc9/SrMyM5RPQrkGz4aS9Zow==}
    engines: {node: '>= 6'}

  glob-parent@6.0.2:
    resolution: {integrity: sha512-XxwI8EOhVQgWp6iDL+3b0r86f4d6AX6zSU55HfB4ydCEuXLXc5FcYeOu+nnGftS4TEju/11rt4KJPTMgbfmv4A==}
    engines: {node: '>=10.13.0'}

  glob-to-regexp@0.4.1:
    resolution: {integrity: sha512-lkX1HJXwyMcprw/5YUZc2s7DrpAiHB21/V+E1rHUrVNokkvB6bqMzT0VfV6/86ZNabt1k14YOIaT7nDvOX3Iiw==}

  glob@7.1.6:
    resolution: {integrity: sha512-LwaxwyZ72Lk7vZINtNNrywX0ZuLyStrdDtabefZKAY5ZGJhVtgdznluResxNmPitE0SAO+O26sWTHeKSI2wMBA==}
    deprecated: Glob versions prior to v9 are no longer supported

  glob@7.2.3:
    resolution: {integrity: sha512-nFR0zLpU2YCaRxwoCJvL6UvCH2JFyFVIvwTLsIf21AuHlMskA1hhTdk+LlYJtOlYt9v6dvszD2BGRqBL+iQK9Q==}
    deprecated: Glob versions prior to v9 are no longer supported

  globals@11.12.0:
    resolution: {integrity: sha512-WOBp/EEGUiIsJSp7wcv/y6MO+lV9UoncWqxuFfm8eBwzWNgyfBd6Gz+IeKQ9jCmyhoH99g15M3T+QaVHFjizVA==}
    engines: {node: '>=4'}

  globals@14.0.0:
    resolution: {integrity: sha512-oahGvuMGQlPw/ivIYBjVSrWAfWLBeku5tpPE2fOPLi+WHffIWbuh2tCjhyQhTBPMf5E9jDEH4FOmTYgYwbKwtQ==}
    engines: {node: '>=18'}

  globals@16.0.0:
    resolution: {integrity: sha512-iInW14XItCXET01CQFqudPOWP2jYMl7T+QRQT+UNcR/iQncN/F0UNpgd76iFkBPgNQb4+X3LV9tLJYzwh+Gl3A==}
    engines: {node: '>=18'}

  google-auth-library@9.15.1:
    resolution: {integrity: sha512-Jb6Z0+nvECVz+2lzSMt9u98UsoakXxA2HGHMCxh+so3n90XgYWkq5dur19JAJV7ONiJY22yBTyJB1TSkvPq9Ng==}
    engines: {node: '>=14'}

  google-logging-utils@0.0.2:
    resolution: {integrity: sha512-NEgUnEcBiP5HrPzufUkBzJOD/Sxsco3rLNo1F1TNf7ieU8ryUzBhqba8r756CjLX7rn3fHl6iLEwPYuqpoKgQQ==}
    engines: {node: '>=14'}

  googleapis-common@7.2.0:
    resolution: {integrity: sha512-/fhDZEJZvOV3X5jmD+fKxMqma5q2Q9nZNSF3kn1F18tpxmA86BcTxAGBQdM0N89Z3bEaIs+HVznSmFJEAmMTjA==}
    engines: {node: '>=14.0.0'}

  googleapis@146.0.0:
    resolution: {integrity: sha512-NewqvhnBZOJsugCAOo636O0BGE/xY7Cg/v8Rjm1+5LkJCjcqAzLleJ6igd5vrRExJLSKrY9uHy9iKE7r0PrfhQ==}
    engines: {node: '>=14.0.0'}

  gopd@1.2.0:
    resolution: {integrity: sha512-ZUKRh6/kUFoAiTAtTYPZJ3hw9wNxx+BIBOijnlG9PnrJsCcSjs1wyyD6vJpaYtgnzDrKYRSqf3OO6Rfa93xsRg==}
    engines: {node: '>= 0.4'}

  graceful-fs@4.2.11:
    resolution: {integrity: sha512-RbJ5/jmFcNNCcDV5o9eTnBLJ/HszWV0P73bc+Ff4nS/rJj+YaS6IGyiOL0VoBYX+l1Wrl3k63h/KrH+nhJ0XvQ==}

  graphemer@1.4.0:
    resolution: {integrity: sha512-EtKwoO6kxCL9WO5xipiHTZlSzBm7WLT627TqC/uVRd0HKmq8NXyebnNYxDoBi7wt8eTWrUrKXCOVaFq9x1kgag==}

  gtoken@7.1.0:
    resolution: {integrity: sha512-pCcEwRi+TKpMlxAQObHDQ56KawURgyAf6jtIY046fJ5tIv3zDe/LEIubckAO8fj6JnAxLdmWkUfNyulQ2iKdEw==}
    engines: {node: '>=14.0.0'}

  has-flag@3.0.0:
    resolution: {integrity: sha512-sKJf1+ceQBr4SMkvQnBDNDtf4TXpVhVGateu0t918bl30FnbE2m4vNLX+VWe/dpjlb+HugGYzW7uQXH98HPEYw==}
    engines: {node: '>=4'}

  has-flag@4.0.0:
    resolution: {integrity: sha512-EykJT/Q1KjTWctppgIAgfSO0tKVuZUjhgMr17kqTumMl6Afv3EISleU7qZUzoXDFTAHTDC4NOoG/ZxU3EvlMPQ==}
    engines: {node: '>=8'}

  has-property-descriptors@1.0.2:
    resolution: {integrity: sha512-55JNKuIW+vq4Ke1BjOTjM2YctQIvCT7GFzHwmfZPGo5wnrgkid0YQtnAleFSqumZm4az3n2BS+erby5ipJdgrg==}

  has-symbols@1.1.0:
    resolution: {integrity: sha512-1cDNdwJ2Jaohmb3sg4OmKaMBwuC48sYni5HUw2DvsC8LjGTLK9h+eb1X6RyuOHe4hT0ULCW68iomhjUoKUqlPQ==}
    engines: {node: '>= 0.4'}

  has-tostringtag@1.0.2:
    resolution: {integrity: sha512-NqADB8VjPFLM2V0VvHUewwwsw0ZWBaIdgo+ieHtK3hasLz4qeCRjYcqfB6AQrBggRKppKF8L52/VqdVsO47Dlw==}
    engines: {node: '>= 0.4'}

  hasown@2.0.2:
    resolution: {integrity: sha512-0hJU9SCPvmMzIBdZFqNPXWa6dqh7WdH0cII9y+CyS8rG3nL48Bclra9HmKhVVUHyPWNH5Y7xDwAB7bfgSjkUMQ==}
    engines: {node: '>= 0.4'}

  html-escaper@2.0.2:
    resolution: {integrity: sha512-H2iMtd0I4Mt5eYiapRdIDjp+XzelXQ0tFE4JS7YFwFevXXMmOp9myNrUvCg0D6ws8iqkRPBfKHgbwig1SmlLfg==}

  htmlparser2@9.1.0:
    resolution: {integrity: sha512-5zfg6mHUoaer/97TxnGpxmbR7zJtPwIYFMZ/H5ucTlPZhKvtum05yiPK3Mgai3a0DyVxv7qYqoweaEd2nrYQzQ==}

  http-errors@2.0.0:
    resolution: {integrity: sha512-FtwrG/euBzaEjYeRqOgly7G0qviiXoJWnvEH2Z1plBdXgbyjv34pHTSb9zoeHMyDy33+DWy5Wt9Wo+TURtOYSQ==}
    engines: {node: '>= 0.8'}

  http-proxy-agent@7.0.2:
    resolution: {integrity: sha512-T1gkAiYYDWYx3V5Bmyu7HcfcvL7mUrTWiM6yOfa3PIphViJ/gFPbvidQ+veqSOHci/PxBcDabeUNCzpOODJZig==}
    engines: {node: '>= 14'}

  https-proxy-agent@7.0.6:
    resolution: {integrity: sha512-vK9P5/iUfdl95AI+JVyUuIcVtd4ofvtrOr3HNtM2yxC9bnMbEdp3x01OhQNnjb8IJYi38VlTE3mBXwcfvywuSw==}
    engines: {node: '>= 14'}

  human-signals@2.1.0:
    resolution: {integrity: sha512-B4FFZ6q/T2jhhksgkbEW3HBvWIfDW85snkQgawt07S7J5QXTk6BkNV+0yAeZrM5QpMAdYlocGoljn0sJ/WQkFw==}
    engines: {node: '>=10.17.0'}

  human-signals@5.0.0:
    resolution: {integrity: sha512-AXcZb6vzzrFAUE61HnN4mpLqd/cSIwNQjtNWR0euPm6y0iqx3G4gOXaIDdtdDwZmhwe82LA6+zinmW4UBWVePQ==}
    engines: {node: '>=16.17.0'}

  husky@9.1.7:
    resolution: {integrity: sha512-5gs5ytaNjBrh5Ow3zrvdUUY+0VxIuWVL4i9irt6friV+BqdCfmV11CQTWMiBYWHbXhco+J1kHfTOUkePhCDvMA==}
    engines: {node: '>=18'}
    hasBin: true

  iconv-lite@0.4.24:
    resolution: {integrity: sha512-v3MXnZAcvnywkTUEZomIActle7RXXeedOR31wwl7VlyoXO4Qi9arvSenNQWne1TcRwhCL1HwLI21bEqdpj8/rA==}
    engines: {node: '>=0.10.0'}

  iconv-lite@0.6.3:
    resolution: {integrity: sha512-4fCk79wshMdzMp2rH06qWrJE4iolqLhCUH+OiuIgU++RB0+94NlDL81atO7GX55uUKueo0txHNtvEyI6D7WdMw==}
    engines: {node: '>=0.10.0'}

  ieee754@1.1.13:
    resolution: {integrity: sha512-4vf7I2LYV/HaWerSo3XmlMkp5eZ83i+/CDluXi/IGTs/O1sejBNhTtnxzmRZfvOUqj7lZjqHkeTvpgSFDlWZTg==}

  ignore-by-default@1.0.1:
    resolution: {integrity: sha512-Ius2VYcGNk7T90CppJqcIkS5ooHUZyIQK+ClZfMfMNFEF9VSE73Fq+906u/CWu92x4gzZMWOwfFYckPObzdEbA==}

  ignore@5.3.2:
    resolution: {integrity: sha512-hsBTNUqQTDwkWtcdYI2i06Y/nUBEsNEDJKjWdigLvegy8kDuJAS8uRlpkkcQpyEXL0Z/pjDy5HBmMjRCJ2gq+g==}
    engines: {node: '>= 4'}

  import-fresh@3.3.1:
    resolution: {integrity: sha512-TR3KfrTZTYLPB6jUjfx6MF9WcWrHL9su5TObK4ZkYgBdWKPOFoSoQIdEuTuR82pmtxH2spWG9h6etwfr1pLBqQ==}
    engines: {node: '>=6'}

  import-local@3.2.0:
    resolution: {integrity: sha512-2SPlun1JUPWoM6t3F0dw0FkCF/jWY8kttcY4f599GLTSjh2OCuuhdTkJQsEcZzBqbXZGKMK2OqW1oZsjtf/gQA==}
    engines: {node: '>=8'}
    hasBin: true

  imurmurhash@0.1.4:
    resolution: {integrity: sha512-JmXMZ6wuvDmLiHEml9ykzqO6lwFbof0GG4IkcGaENdCRDDmMVnny7s5HsIgHCbaq0w2MyPhDqkhTUgS2LU2PHA==}
    engines: {node: '>=0.8.19'}

  inflight@1.0.6:
    resolution: {integrity: sha512-k92I/b08q4wvFscXCLvqfsHCrjrF7yiXsQuIVvVE7N82W3+aqpzuUdBbfhWcy/FZR3/4IgflMgKLOsvPDrGCJA==}
    deprecated: This module is not supported, and leaks memory. Do not use it. Check out lru-cache if you want a good and tested way to coalesce async requests by a key value, which is much more comprehensive and powerful.

  inherits@2.0.4:
    resolution: {integrity: sha512-k/vGaX4/Yla3WzyMCvTQOXYeIHvqOKtnqBduzTHpzpQZzAskKMhZ2K+EnBiSM9zGSoIFeMpXKxa4dYeZIQqewQ==}

  ip-address@9.0.5:
    resolution: {integrity: sha512-zHtQzGojZXTwZTHQqra+ETKd4Sn3vgi7uBmlPoXVWZqYvuKmtI0l/VZTjqGmJY9x88GGOaZ9+G9ES8hC4T4X8g==}
    engines: {node: '>= 12'}

  ipaddr.js@1.9.1:
    resolution: {integrity: sha512-0KI/607xoxSToH7GjN1FfSbLoU0+btTicjsQSWQlh/hZykN8KpmMf7uYwPW3R+akZ6R/w18ZlXSHBYXiYUPO3g==}
    engines: {node: '>= 0.10'}

  is-arguments@1.2.0:
    resolution: {integrity: sha512-7bVbi0huj/wrIAOzb8U1aszg9kdi3KN/CyU19CTI7tAoZYEZoL9yCDXpbXN+uPsuWnP02cyug1gleqq+TU+YCA==}
    engines: {node: '>= 0.4'}

  is-arrayish@0.2.1:
    resolution: {integrity: sha512-zz06S8t0ozoDXMG+ube26zeCTNXcKIPJZJi8hBrF4idCLms4CG9QtK7qBl1boi5ODzFpjswb5JPmHCbMpjaYzg==}

  is-binary-path@2.1.0:
    resolution: {integrity: sha512-ZMERYes6pDydyuGidse7OsHxtbI7WVeUEozgR/g7rd0xUimYNlvZRE/K2MgZTjWy725IfelLeVcEM97mmtRGXw==}
    engines: {node: '>=8'}

  is-callable@1.2.7:
    resolution: {integrity: sha512-1BC0BVFhS/p0qtw6enp8e+8OD0UrK0oFLztSjNzhcKA3WDuJxxAPXzPuPtKkjEY9UUoEWlX/8fgKeu2S8i9JTA==}
    engines: {node: '>= 0.4'}

  is-core-module@2.16.1:
    resolution: {integrity: sha512-UfoeMA6fIJ8wTYFEUjelnaGI67v6+N7qXJEvQuIGa99l4xsCruSYOVSQ0uPANn4dAzm8lkYPaKLrrijLq7x23w==}
    engines: {node: '>= 0.4'}

  is-docker@2.2.1:
    resolution: {integrity: sha512-F+i2BKsFrH66iaUFc0woD8sLy8getkwTwtOBjvs56Cx4CgJDeKQeqfz8wAYiSb8JOprWhHH5p77PbmYCvvUuXQ==}
    engines: {node: '>=8'}
    hasBin: true

  is-extglob@2.1.1:
    resolution: {integrity: sha512-SbKbANkN603Vi4jEZv49LeVJMn4yGwsbzZworEoyEiutsN3nJYdbO36zfhGJ6QEDpOZIFkDtnq5JRxmvl3jsoQ==}
    engines: {node: '>=0.10.0'}

  is-fullwidth-code-point@3.0.0:
    resolution: {integrity: sha512-zymm5+u+sCsSWyD9qNaejV3DFvhCKclKdizYaJUuHA83RLjb7nSuGnddCHGv0hk+KY7BMAlsWeK4Ueg6EV6XQg==}
    engines: {node: '>=8'}

  is-fullwidth-code-point@4.0.0:
    resolution: {integrity: sha512-O4L094N2/dZ7xqVdrXhh9r1KODPJpFms8B5sGdJLPy664AgvXsreZUyCQQNItZRDlYug4xStLjNp/sz3HvBowQ==}
    engines: {node: '>=12'}

  is-fullwidth-code-point@5.0.0:
    resolution: {integrity: sha512-OVa3u9kkBbw7b8Xw5F9P+D/T9X+Z4+JruYVNapTjPYZYUznQ5YfWeFkOj606XYYW8yugTfC8Pj0hYqvi4ryAhA==}
    engines: {node: '>=18'}

  is-generator-fn@2.1.0:
    resolution: {integrity: sha512-cTIB4yPYL/Grw0EaSzASzg6bBy9gqCofvWN8okThAYIxKJZC+udlRAmGbM0XLeniEJSs8uEgHPGuHSe1XsOLSQ==}
    engines: {node: '>=6'}

  is-generator-function@1.1.0:
    resolution: {integrity: sha512-nPUB5km40q9e8UfN/Zc24eLlzdSf9OfKByBw9CIdw4H1giPMeA0OIJvbchsCu4npfI2QcMVBsGEBHKZ7wLTWmQ==}
    engines: {node: '>= 0.4'}

  is-glob@4.0.3:
    resolution: {integrity: sha512-xelSayHH36ZgE7ZWhli7pW34hNbNl8Ojv5KVmkJD4hBdD3th8Tfk9vYasLM+mXWOZhFkgZfxhLSnrwRr4elSSg==}
    engines: {node: '>=0.10.0'}

  is-number@7.0.0:
    resolution: {integrity: sha512-41Cifkg6e8TylSpdtTpeLVMqvSBEVzTttHvERD741+pnZ8ANv0004MRL43QKPDlK9cGvNp6NZWZUBlbGXYxxng==}
    engines: {node: '>=0.12.0'}

  is-regex@1.2.1:
    resolution: {integrity: sha512-MjYsKHO5O7mCsmRGxWcLWheFqN9DJ/2TmngvjKXihe6efViPqc274+Fx/4fYj/r03+ESvBdTXK0V6tA3rgez1g==}
    engines: {node: '>= 0.4'}

  is-stream@2.0.1:
    resolution: {integrity: sha512-hFoiJiTl63nn+kstHGBtewWSKnQLpyb155KHheA1l39uvtO9nWIop1p3udqPcUd/xbF1VLMO4n7OI6p7RbngDg==}
    engines: {node: '>=8'}

  is-stream@3.0.0:
    resolution: {integrity: sha512-LnQR4bZ9IADDRSkvpqMGvt/tEJWclzklNgSw48V5EAaAeDd6qGvN8ei6k5p0tvxSR171VmGyHuTiAOfxAbr8kA==}
    engines: {node: ^12.20.0 || ^14.13.1 || >=16.0.0}

  is-typed-array@1.1.15:
    resolution: {integrity: sha512-p3EcsicXjit7SaskXHs1hA91QxgTw46Fv6EFKKGS5DRFLD8yKnohjF3hxoju94b/OcMZoQukzpPpBE9uLVKzgQ==}
    engines: {node: '>= 0.4'}

  is-wsl@2.2.0:
    resolution: {integrity: sha512-fKzAra0rGJUUBwGBgNkHZuToZcn+TtXHpeCgmkMJMMYx1sQDYaCSyjJBSCa2nH1DGm7s3n1oBnohoVTBaN7Lww==}
    engines: {node: '>=8'}

  isarray@1.0.0:
    resolution: {integrity: sha512-VLghIWNM6ELQzo7zwmcg0NmTVyWKYjvIeM83yjp0wRDTmUnrM678fQbcKBo6n2CJEF0szoG//ytg+TKla89ALQ==}

  isexe@2.0.0:
    resolution: {integrity: sha512-RHxMLp9lnKHGHRng9QFhRCMbYAcVpn69smSGcq3f36xjgVVWThj4qqLbTLlq7Ssj8B+fIQ1EuCEGI2lKsyQeIw==}

  istanbul-lib-coverage@3.2.2:
    resolution: {integrity: sha512-O8dpsF+r0WV/8MNRKfnmrtCWhuKjxrq2w+jpzBL5UZKTi2LeVWnWOmWRxFlesJONmc+wLAGvKQZEOanko0LFTg==}
    engines: {node: '>=8'}

  istanbul-lib-instrument@5.2.1:
    resolution: {integrity: sha512-pzqtp31nLv/XFOzXGuvhCb8qhjmTVo5vjVk19XE4CRlSWz0KoeJ3bw9XsA7nOp9YBf4qHjwBxkDzKcME/J29Yg==}
    engines: {node: '>=8'}

  istanbul-lib-instrument@6.0.3:
    resolution: {integrity: sha512-Vtgk7L/R2JHyyGW07spoFlB8/lpjiOLTjMdms6AFMraYt3BaJauod/NGrfnVG/y4Ix1JEuMRPDPEj2ua+zz1/Q==}
    engines: {node: '>=10'}

  istanbul-lib-report@3.0.1:
    resolution: {integrity: sha512-GCfE1mtsHGOELCU8e/Z7YWzpmybrx/+dSTfLrvY8qRmaY6zXTKWn6WQIjaAFw069icm6GVMNkgu0NzI4iPZUNw==}
    engines: {node: '>=10'}

  istanbul-lib-source-maps@4.0.1:
    resolution: {integrity: sha512-n3s8EwkdFIJCG3BPKBYvskgXGoy88ARzvegkitk60NxRdwltLOTaH7CUiMRXvwYorl0Q712iEjcWB+fK/MrWVw==}
    engines: {node: '>=10'}

  istanbul-reports@3.1.7:
    resolution: {integrity: sha512-BewmUXImeuRk2YY0PVbxgKAysvhRPUQE0h5QRM++nVWyubKGV0l8qQ5op8+B2DOmwSe63Jivj0BjkPQVf8fP5g==}
    engines: {node: '>=8'}

  jake@10.9.2:
    resolution: {integrity: sha512-2P4SQ0HrLQ+fw6llpLnOaGAvN2Zu6778SJMrCUwns4fOoG9ayrTiZk3VV8sCPkVZF8ab0zksVpS8FDY5pRCNBA==}
    engines: {node: '>=10'}
    hasBin: true

  jest-changed-files@29.7.0:
    resolution: {integrity: sha512-fEArFiwf1BpQ+4bXSprcDc3/x4HSzL4al2tozwVpDFpsxALjLYdyiIK4e5Vz66GQJIbXJ82+35PtysofptNX2w==}
    engines: {node: ^14.15.0 || ^16.10.0 || >=18.0.0}

  jest-circus@29.7.0:
    resolution: {integrity: sha512-3E1nCMgipcTkCocFwM90XXQab9bS+GMsjdpmPrlelaxwD93Ad8iVEjX/vvHPdLPnFf+L40u+5+iutRdA1N9myw==}
    engines: {node: ^14.15.0 || ^16.10.0 || >=18.0.0}

  jest-cli@29.7.0:
    resolution: {integrity: sha512-OVVobw2IubN/GSYsxETi+gOe7Ka59EFMR/twOU3Jb2GnKKeMGJB5SGUUrEz3SFVmJASUdZUzy83sLNNQ2gZslg==}
    engines: {node: ^14.15.0 || ^16.10.0 || >=18.0.0}
    hasBin: true
    peerDependencies:
      node-notifier: ^8.0.1 || ^9.0.0 || ^10.0.0
    peerDependenciesMeta:
      node-notifier:
        optional: true

  jest-config@29.7.0:
    resolution: {integrity: sha512-uXbpfeQ7R6TZBqI3/TxCU4q4ttk3u0PJeC+E0zbfSoSjq6bJ7buBPxzQPL0ifrkY4DNu4JUdk0ImlBUYi840eQ==}
    engines: {node: ^14.15.0 || ^16.10.0 || >=18.0.0}
    peerDependencies:
      '@types/node': '*'
      ts-node: '>=9.0.0'
    peerDependenciesMeta:
      '@types/node':
        optional: true
      ts-node:
        optional: true

  jest-diff@29.7.0:
    resolution: {integrity: sha512-LMIgiIrhigmPrs03JHpxUh2yISK3vLFPkAodPeo0+BuF7wA2FoQbkEg1u8gBYBThncu7e1oEDUfIXVuTqLRUjw==}
    engines: {node: ^14.15.0 || ^16.10.0 || >=18.0.0}

  jest-docblock@29.7.0:
    resolution: {integrity: sha512-q617Auw3A612guyaFgsbFeYpNP5t2aoUNLwBUbc/0kD1R4t9ixDbyFTHd1nok4epoVFpr7PmeWHrhvuV3XaJ4g==}
    engines: {node: ^14.15.0 || ^16.10.0 || >=18.0.0}

  jest-each@29.7.0:
    resolution: {integrity: sha512-gns+Er14+ZrEoC5fhOfYCY1LOHHr0TI+rQUHZS8Ttw2l7gl+80eHc/gFf2Ktkw0+SIACDTeWvpFcv3B04VembQ==}
    engines: {node: ^14.15.0 || ^16.10.0 || >=18.0.0}

  jest-environment-node@29.7.0:
    resolution: {integrity: sha512-DOSwCRqXirTOyheM+4d5YZOrWcdu0LNZ87ewUoywbcb2XR4wKgqiG8vNeYwhjFMbEkfju7wx2GYH0P2gevGvFw==}
    engines: {node: ^14.15.0 || ^16.10.0 || >=18.0.0}

  jest-get-type@29.6.3:
    resolution: {integrity: sha512-zrteXnqYxfQh7l5FHyL38jL39di8H8rHoecLH3JNxH3BwOrBsNeabdap5e0I23lD4HHI8W5VFBZqG4Eaq5LNcw==}
    engines: {node: ^14.15.0 || ^16.10.0 || >=18.0.0}

  jest-haste-map@29.7.0:
    resolution: {integrity: sha512-fP8u2pyfqx0K1rGn1R9pyE0/KTn+G7PxktWidOBTqFPLYX0b9ksaMFkhK5vrS3DVun09pckLdlx90QthlW7AmA==}
    engines: {node: ^14.15.0 || ^16.10.0 || >=18.0.0}

  jest-html-reporters@3.1.7:
    resolution: {integrity: sha512-GTmjqK6muQ0S0Mnksf9QkL9X9z2FGIpNSxC52E0PHDzjPQ1XDu2+XTI3B3FS43ZiUzD1f354/5FfwbNIBzT7ew==}

  jest-leak-detector@29.7.0:
    resolution: {integrity: sha512-kYA8IJcSYtST2BY9I+SMC32nDpBT3J2NvWJx8+JCuCdl/CR1I4EKUJROiP8XtCcxqgTTBGJNdbB1A8XRKbTetw==}
    engines: {node: ^14.15.0 || ^16.10.0 || >=18.0.0}

  jest-matcher-utils@29.7.0:
    resolution: {integrity: sha512-sBkD+Xi9DtcChsI3L3u0+N0opgPYnCRPtGcQYrgXmR+hmt/fYfWAL0xRXYU8eWOdfuLgBe0YCW3AFtnRLagq/g==}
    engines: {node: ^14.15.0 || ^16.10.0 || >=18.0.0}

  jest-message-util@29.7.0:
    resolution: {integrity: sha512-GBEV4GRADeP+qtB2+6u61stea8mGcOT4mCtrYISZwfu9/ISHFJ/5zOMXYbpBE9RsS5+Gb63DW4FgmnKJ79Kf6w==}
    engines: {node: ^14.15.0 || ^16.10.0 || >=18.0.0}

  jest-mock@29.7.0:
    resolution: {integrity: sha512-ITOMZn+UkYS4ZFh83xYAOzWStloNzJFO2s8DWrE4lhtGD+AorgnbkiKERe4wQVBydIGPx059g6riW5Btp6Llnw==}
    engines: {node: ^14.15.0 || ^16.10.0 || >=18.0.0}

  jest-pnp-resolver@1.2.3:
    resolution: {integrity: sha512-+3NpwQEnRoIBtx4fyhblQDPgJI0H1IEIkX7ShLUjPGA7TtUTvI1oiKi3SR4oBR0hQhQR80l4WAe5RrXBwWMA8w==}
    engines: {node: '>=6'}
    peerDependencies:
      jest-resolve: '*'
    peerDependenciesMeta:
      jest-resolve:
        optional: true

  jest-regex-util@29.6.3:
    resolution: {integrity: sha512-KJJBsRCyyLNWCNBOvZyRDnAIfUiRJ8v+hOBQYGn8gDyF3UegwiP4gwRR3/SDa42g1YbVycTidUF3rKjyLFDWbg==}
    engines: {node: ^14.15.0 || ^16.10.0 || >=18.0.0}

  jest-resolve-dependencies@29.7.0:
    resolution: {integrity: sha512-un0zD/6qxJ+S0et7WxeI3H5XSe9lTBBR7bOHCHXkKR6luG5mwDDlIzVQ0V5cZCuoTgEdcdwzTghYkTWfubi+nA==}
    engines: {node: ^14.15.0 || ^16.10.0 || >=18.0.0}

  jest-resolve@29.7.0:
    resolution: {integrity: sha512-IOVhZSrg+UvVAshDSDtHyFCCBUl/Q3AAJv8iZ6ZjnZ74xzvwuzLXid9IIIPgTnY62SJjfuupMKZsZQRsCvxEgA==}
    engines: {node: ^14.15.0 || ^16.10.0 || >=18.0.0}

  jest-runner@29.7.0:
    resolution: {integrity: sha512-fsc4N6cPCAahybGBfTRcq5wFR6fpLznMg47sY5aDpsoejOcVYFb07AHuSnR0liMcPTgBsA3ZJL6kFOjPdoNipQ==}
    engines: {node: ^14.15.0 || ^16.10.0 || >=18.0.0}

  jest-runtime@29.7.0:
    resolution: {integrity: sha512-gUnLjgwdGqW7B4LvOIkbKs9WGbn+QLqRQQ9juC6HndeDiezIwhDP+mhMwHWCEcfQ5RUXa6OPnFF8BJh5xegwwQ==}
    engines: {node: ^14.15.0 || ^16.10.0 || >=18.0.0}

  jest-snapshot@29.7.0:
    resolution: {integrity: sha512-Rm0BMWtxBcioHr1/OX5YCP8Uov4riHvKPknOGs804Zg9JGZgmIBkbtlxJC/7Z4msKYVbIJtfU+tKb8xlYNfdkw==}
    engines: {node: ^14.15.0 || ^16.10.0 || >=18.0.0}

  jest-util@29.7.0:
    resolution: {integrity: sha512-z6EbKajIpqGKU56y5KBUgy1dt1ihhQJgWzUlZHArA/+X2ad7Cb5iF+AK1EWVL/Bo7Rz9uurpqw6SiBCefUbCGA==}
    engines: {node: ^14.15.0 || ^16.10.0 || >=18.0.0}

  jest-validate@29.7.0:
    resolution: {integrity: sha512-ZB7wHqaRGVw/9hST/OuFUReG7M8vKeq0/J2egIGLdvjHCmYqGARhzXmtgi+gVeZ5uXFF219aOc3Ls2yLg27tkw==}
    engines: {node: ^14.15.0 || ^16.10.0 || >=18.0.0}

  jest-watcher@29.7.0:
    resolution: {integrity: sha512-49Fg7WXkU3Vl2h6LbLtMQ/HyB6rXSIX7SqvBLQmssRBGN9I0PNvPmAmCWSOY6SOvrjhI/F7/bGAv9RtnsPA03g==}
    engines: {node: ^14.15.0 || ^16.10.0 || >=18.0.0}

  jest-worker@29.7.0:
    resolution: {integrity: sha512-eIz2msL/EzL9UFTFFx7jBTkeZfku0yUAyZZZmJ93H2TYEiroIx2PQjEXcwYtYl8zXCxb+PAmA2hLIt/6ZEkPHw==}
    engines: {node: ^14.15.0 || ^16.10.0 || >=18.0.0}

  jest@29.7.0:
    resolution: {integrity: sha512-NIy3oAFp9shda19hy4HK0HRTWKtPJmGdnvywu01nOqNC2vZg+Z+fvJDxpMQA88eb2I9EcafcdjYgsDthnYTvGw==}
    engines: {node: ^14.15.0 || ^16.10.0 || >=18.0.0}
    hasBin: true
    peerDependencies:
      node-notifier: ^8.0.1 || ^9.0.0 || ^10.0.0
    peerDependenciesMeta:
      node-notifier:
        optional: true

  jmespath@0.16.0:
    resolution: {integrity: sha512-9FzQjJ7MATs1tSpnco1K6ayiYE3figslrXA72G2HQ/n76RzvYlofyi5QM+iX4YRs/pu3yzxlVQSST23+dMDknw==}
    engines: {node: '>= 0.6.0'}

  js-tokens@4.0.0:
    resolution: {integrity: sha512-RdJUflcE3cUzKiMqQgsCu06FPu9UdIJO0beYbPhHN4k6apgJtifcoCtT9bcxOpYBtpD2kCM6Sbzg4CausW/PKQ==}

  js-yaml@3.14.1:
    resolution: {integrity: sha512-okMH7OXXJ7YrN9Ok3/SXrnu4iX9yOk+25nqX4imS2npuvTYDmo/QEZoqwZkYaIDk3jVvBOTOIEgEhaLOynBS9g==}
    hasBin: true

  js-yaml@4.1.0:
    resolution: {integrity: sha512-wpxZs9NoxZaJESJGIZTyDEaYpl0FKSA+FB9aJiyemKhMwkxQg63h4T1KJgUGHpTqPDNRcmmYLugrRjJlBtWvRA==}
    hasBin: true

  jsbn@1.1.0:
    resolution: {integrity: sha512-4bYVV3aAMtDTTu4+xsDYa6sy9GyJ69/amsu9sYF2zqjiEoZA5xJi3BrfX3uY+/IekIu7MwdObdbDWpoZdBv3/A==}

  jsesc@3.1.0:
    resolution: {integrity: sha512-/sM3dO2FOzXjKQhJuo0Q173wf2KOo8t4I8vHy6lF9poUp7bKT0/NHE8fPX23PwfhnykfqnC2xRxOnVw5XuGIaA==}
    engines: {node: '>=6'}
    hasBin: true

  json-bigint@1.0.0:
    resolution: {integrity: sha512-SiPv/8VpZuWbvLSMtTDU8hEfrZWg/mH/nV/b4o0CYbSxu1UIQPLdwKOCIyLQX+VIPO5vrLX3i8qtqFyhdPSUSQ==}

  json-buffer@3.0.1:
    resolution: {integrity: sha512-4bV5BfR2mqfQTJm+V5tPPdf+ZpuhiIvTuAB5g8kcrXOZpTT/QwwVRWBywX1ozr6lEuPdbHxwaJlm9G6mI2sfSQ==}

  json-parse-even-better-errors@2.3.1:
    resolution: {integrity: sha512-xyFwyhro/JEof6Ghe2iz2NcXoj2sloNsWr/XsERDK/oiPCfaNhl5ONfp+jQdAZRQQ0IJWNzH9zIZF7li91kh2w==}

  json-schema-traverse@0.4.1:
    resolution: {integrity: sha512-xbbCH5dCYU5T8LcEhhuh7HJ88HXuW3qsI3Y0zOZFKfZEHcpWiHU/Jxzk629Brsab/mMiHQti9wMP+845RPe3Vg==}

  json-stable-stringify-without-jsonify@1.0.1:
    resolution: {integrity: sha512-Bdboy+l7tA3OGW6FjyFHWkP5LuByj1Tk33Ljyq0axyzdk9//JSi2u3fP1QSmd1KNwq6VOKYGlAu87CisVir6Pw==}

  json5@2.2.3:
    resolution: {integrity: sha512-XmOWe7eyHYH14cLdVPoyg+GOH3rYX++KpzrylJwSW98t3Nk+U8XOl8FWKOgwtzdb8lXGf6zYwDUzeHMWfxasyg==}
    engines: {node: '>=6'}
    hasBin: true

  jsonc-parser@3.3.1:
    resolution: {integrity: sha512-HUgH65KyejrUFPvHFPbqOY0rsFip3Bo5wb4ngvdi1EpCYWUQDC5V+Y7mZws+DLkr4M//zQJoanu1SP+87Dv1oQ==}

  jsonfile@6.1.0:
    resolution: {integrity: sha512-5dgndWOriYSm5cnYaJNhalLNDKOqFwyDB/rr1E9ZsGciGvKPs8R2xYGCacuf3z6K1YKDz182fd+fY3cn3pMqXQ==}

  jwa@2.0.0:
    resolution: {integrity: sha512-jrZ2Qx916EA+fq9cEAeCROWPTfCwi1IVHqT2tapuqLEVVDKFDENFw1oL+MwrTvH6msKxsd1YTDVw6uKEcsrLEA==}

  jws@4.0.0:
    resolution: {integrity: sha512-KDncfTmOZoOMTFG4mBlG0qUIOlc03fmzH+ru6RgYVZhPkyiy/92Owlt/8UEN+a4TXR1FQetfIpJE8ApdvdVxTg==}

  keyv@4.5.4:
    resolution: {integrity: sha512-oxVHkHR/EJf2CNXnWxRLW6mg7JyCCUcG0DtEGmL2ctUo1PNTin1PUil+r/+4r5MpVgC/fn1kjsx7mjSujKqIpw==}

  kleur@3.0.3:
    resolution: {integrity: sha512-eTIzlVOSUR+JxdDFepEYcBMtZ9Qqdef+rnzWdRZuMbOywu5tO2w2N7rqjoANZ5k9vywhL6Br1VRjUIgTQx4E8w==}
    engines: {node: '>=6'}

  leven@3.1.0:
    resolution: {integrity: sha512-qsda+H8jTaUaN/x5vzW2rzc+8Rw4TAQ/4KjB46IwK5VH+IlVeeeje/EoZRpiXvIqjFgK84QffqPztGI3VBLG1A==}
    engines: {node: '>=6'}

  levn@0.4.1:
    resolution: {integrity: sha512-+bT2uH4E5LGE7h/n3evcS/sQlJXCpIp6ym8OWJ5eV6+67Dsql/LaaT7qJBAt2rzfoa/5QBGBhxDix1dMt2kQKQ==}
    engines: {node: '>= 0.8.0'}

  lilconfig@3.1.3:
    resolution: {integrity: sha512-/vlFKAoH5Cgt3Ie+JLhRbwOsCQePABiU3tJ1egGvyQ+33R/vcwM2Zl2QR/LzjsBeItPt3oSVXapn+m4nQDvpzw==}
    engines: {node: '>=14'}

  lines-and-columns@1.2.4:
    resolution: {integrity: sha512-7ylylesZQ/PV29jhEDl3Ufjo6ZX7gCqJr5F7PKrqc93v7fzSymt1BpwEU8nAUXs8qzzvqhbjhK5QZg6Mt/HkBg==}

  linkify-it@5.0.0:
    resolution: {integrity: sha512-5aHCbzQRADcdP+ATqnDuhhJ/MRIqDkZX5pyjFHRRysS8vZ5AbqGEoFIb6pYHPZ+L/OC2Lc+xT8uHVVR5CAK/wQ==}

  lint-staged@15.5.0:
    resolution: {integrity: sha512-WyCzSbfYGhK7cU+UuDDkzUiytbfbi0ZdPy2orwtM75P3WTtQBzmG40cCxIa8Ii2+XjfxzLH6Be46tUfWS85Xfg==}
    engines: {node: '>=18.12.0'}
    hasBin: true

  listr2@8.2.5:
    resolution: {integrity: sha512-iyAZCeyD+c1gPyE9qpFu8af0Y+MRtmKOncdGoA2S5EY8iFq99dmmvkNnHiWo+pj0s7yH7l3KPIgee77tKpXPWQ==}
    engines: {node: '>=18.0.0'}

  locate-path@5.0.0:
    resolution: {integrity: sha512-t7hw9pI+WvuwNJXwk5zVHpyhIqzg2qTlklJOf0mVxGSbe3Fp2VieZcduNYjaLDoy6p9uGpQEGWG87WpMKlNq8g==}
    engines: {node: '>=8'}

  locate-path@6.0.0:
    resolution: {integrity: sha512-iPZK6eYjbxRu3uB4/WZ3EsEIMJFMqAoopl3R+zuq0UjcAm/MO6KCweDgPfP3elTztoKP3KtnVHxTn2NHBSDVUw==}
    engines: {node: '>=10'}

  lodash.get@4.4.2:
    resolution: {integrity: sha512-z+Uw/vLuy6gQe8cfaFWD7p0wVv8fJl3mbzXh33RS+0oW2wvUqiRXiQ69gLWSLpgB5/6sU+r6BlQR0MBILadqTQ==}
    deprecated: This package is deprecated. Use the optional chaining (?.) operator instead.

  lodash.isequal@4.5.0:
    resolution: {integrity: sha512-pDo3lu8Jhfjqls6GkMgpahsF9kCyayhgykjyLMNFTKWrpVdAQtYyB4muAMWozBB4ig/dtWAmsMxLEI8wuz+DYQ==}
    deprecated: This package is deprecated. Use require('node:util').isDeepStrictEqual instead.

  lodash.memoize@4.1.2:
    resolution: {integrity: sha512-t7j+NzmgnQzTAYXcsHYLgimltOV1MXHtlOWf6GjL9Kj8GK5FInw5JotxvbOs+IvV1/Dzo04/fCGfLVs7aXb4Ag==}

  lodash.merge@4.6.2:
    resolution: {integrity: sha512-0KpjqXRVvrYyCsX1swR/XTK0va6VQkQM6MNo7PqW77ByjAhoARA8EfrP1N4+KlKj8YS0ZUCtRT/YUuhyYDujIQ==}

  lodash.mergewith@4.6.2:
    resolution: {integrity: sha512-GK3g5RPZWTRSeLSpgP8Xhra+pnjBC56q9FZYe1d5RN3TJ35dbkGy3YqBSMbyCrlbi+CM9Z3Jk5yTL7RCsqboyQ==}

  log-update@6.1.0:
    resolution: {integrity: sha512-9ie8ItPR6tjY5uYJh8K/Zrv/RMZ5VOlOWvtZdEHYSTFKZfIBPQa9tOAEeAWhd+AnIneLJ22w5fjOYtoutpWq5w==}
    engines: {node: '>=18'}

  lru-cache@5.1.1:
    resolution: {integrity: sha512-KpNARQA3Iwv+jTA0utUVVbrh+Jlrr1Fv0e56GGzAFOXN7dk/FviaDW8LHmK52DlcH4WP2n6gI8vN1aesBFgo9w==}

  lru-cache@7.18.3:
    resolution: {integrity: sha512-jumlc0BIUrS3qJGgIkWZsyfAM7NCWiBcCDhnd+3NNM5KbBmLTgHVfWBcg6W+rLUsIpzpERPsvwUP7CckAQSOoA==}
    engines: {node: '>=12'}

  lunr@2.3.9:
    resolution: {integrity: sha512-zTU3DaZaF3Rt9rhN3uBMGQD3dD2/vFQqnvZCDv4dl5iOzq2IZQqTxu90r4E5J+nP70J3ilqVCrbho2eWaeW8Ow==}

  make-dir@4.0.0:
    resolution: {integrity: sha512-hXdUTZYIVOt1Ex//jAQi+wTZZpUpwBj/0QsOzqegb3rGMMeJiSEu5xLHnYfBrRV4RH2+OCSOO95Is/7x1WJ4bw==}
    engines: {node: '>=10'}

  make-error@1.3.6:
    resolution: {integrity: sha512-s8UhlNe7vPKomQhC1qFelMokr/Sc3AgNbso3n74mVPA5LTZwkB9NlXf4XPamLxJE8h0gh73rM94xvwRT2CVInw==}

  makeerror@1.0.12:
    resolution: {integrity: sha512-JmqCvUhmt43madlpFzG4BQzG2Z3m6tvQDNKdClZnO3VbIudJYmxsT0FNJMeiB2+JTSlTQTSbU8QdesVmwJcmLg==}

  markdown-it@14.1.0:
    resolution: {integrity: sha512-a54IwgWPaeBCAAsv13YgmALOF1elABB08FxO9i+r4VFk5Vl4pKokRPeX8u5TCgSsPi6ec1otfLjdOpVcgbpshg==}
    hasBin: true

  math-intrinsics@1.1.0:
    resolution: {integrity: sha512-/IXtbwEk5HTPyEwyKX6hGkYXxM9nbj64B+ilVJnC/R6B0pH5G4V3b0pVbL7DBj4tkhBAppbQUlf6F6Xl9LHu1g==}
    engines: {node: '>= 0.4'}

  mdurl@2.0.0:
    resolution: {integrity: sha512-Lf+9+2r+Tdp5wXDXC4PcIBjTDtq4UKjCPMQhKIuzpJNW0b96kVqSwW0bT7FhRSfmAiFYgP+SCRvdrDozfh0U5w==}

  media-typer@0.3.0:
    resolution: {integrity: sha512-dq+qelQ9akHpcOl/gUVRTxVIOkAJ1wR3QAvb4RsVjS8oVoFjDGTc679wJYmUmknUF5HwMLOgb5O+a3KxfWapPQ==}
    engines: {node: '>= 0.6'}

  merge-descriptors@1.0.3:
    resolution: {integrity: sha512-gaNvAS7TZ897/rVaZ0nMtAyxNyi/pdbjbAwUpFQpN70GqnVfOiXpeUUMKRBmzXaSQ8DdTX4/0ms62r2K+hE6mQ==}

  merge-stream@2.0.0:
    resolution: {integrity: sha512-abv/qOcuPfk3URPfDzmZU1LKmuw8kT+0nIHvKrKgFrwifol/doWcdA4ZqsWQ8ENrFKkd67Mfpo/LovbIUsbt3w==}

  merge2@1.4.1:
    resolution: {integrity: sha512-8q7VEgMJW4J8tcfVPy8g09NcQwZdbwFEqhe/WZkoIzjn/3TGDwtOCYtXGxA3O8tPzpczCCDgv+P2P5y00ZJOOg==}
    engines: {node: '>= 8'}

  methods@1.1.2:
    resolution: {integrity: sha512-iclAHeNqNm68zFtnZ0e+1L2yUIdvzNoauKU4WBA3VvH/vPFieF7qfRlwUZU+DA9P9bPXIS90ulxoUoCH23sV2w==}
    engines: {node: '>= 0.6'}

  micromatch@4.0.8:
    resolution: {integrity: sha512-PXwfBhYu0hBCPw8Dn0E+WDYb7af3dSLVWKi3HGv84IdF4TyFoC0ysxFd0Goxw7nSv4T/PzEJQxsYsEiFCKo2BA==}
    engines: {node: '>=8.6'}

  mime-db@1.52.0:
    resolution: {integrity: sha512-sPU4uV7dYlvtWJxwwxHD0PuihVNiE7TyAbQ5SWxDCB9mUYvOgroQOwYQQOKPJ8CIbE+1ETVlOoK1UC2nU3gYvg==}
    engines: {node: '>= 0.6'}

  mime-types@2.1.35:
    resolution: {integrity: sha512-ZDY+bPm5zTTF+YpCrAU9nK0UgICYPT0QtT1NZWFv4s++TNkcgVaT0g6+4R2uI4MjQjzysHB1zxuWL50hzaeXiw==}
    engines: {node: '>= 0.6'}

  mime@1.6.0:
    resolution: {integrity: sha512-x0Vn8spI+wuJ1O6S7gnbaQg8Pxh4NNHb7KSINmEWKiPE4RKOplvijn+NkmYmmRgP68mc70j2EbeTFRsrswaQeg==}
    engines: {node: '>=4'}
    hasBin: true

  mimic-fn@2.1.0:
    resolution: {integrity: sha512-OqbOk5oEQeAZ8WXWydlu9HJjz9WVdEIvamMCcXmuqUYjTknH/sqsWvhQ3vgwKFRR1HpjvNBKQ37nbJgYzGqGcg==}
    engines: {node: '>=6'}

  mimic-fn@4.0.0:
    resolution: {integrity: sha512-vqiC06CuhBTUdZH+RYl8sFrL096vA45Ok5ISO6sE/Mr1jRbGH4Csnhi8f3wKVl7x8mO4Au7Ir9D3Oyv1VYMFJw==}
    engines: {node: '>=12'}

  mimic-function@5.0.1:
    resolution: {integrity: sha512-VP79XUPxV2CigYP3jWwAUFSku2aKqBH7uTAapFWCBqutsbmDo96KY5o8uh6U+/YSIn5OxJnXp73beVkpqMIGhA==}
    engines: {node: '>=18'}

  minimatch@3.1.2:
    resolution: {integrity: sha512-J7p63hRiAjw1NDEww1W7i37+ByIrOWO5XQQAzZ3VOcL0PNybwpfmV/N05zFAzwQ9USyEcX6t3UO+K5aqBQOIHw==}

  minimatch@5.1.6:
    resolution: {integrity: sha512-lKwV/1brpG6mBUFHtb7NUmtABCb2WZZmm2wNiOA5hAb8VdCS4B3dtMWyvcoViccwAW/COERjXLt0zP1zXUN26g==}
    engines: {node: '>=10'}

  minimatch@9.0.5:
    resolution: {integrity: sha512-G6T0ZX48xgozx7587koeX9Ys2NYy6Gmv//P89sEte9V9whIapMNF4idKxnW2QtCcLiTWlb/wfCabAtAFWhhBow==}
    engines: {node: '>=16 || 14 >=14.17'}

  mitt@3.0.1:
    resolution: {integrity: sha512-vKivATfr97l2/QBCYAkXYDbrIWPM2IIKEl7YPhjCvKlG3kE2gm+uBo6nEXK3M5/Ffh/FLpKExzOQ3JJoJGFKBw==}

  ms@2.0.0:
    resolution: {integrity: sha512-Tpp60P6IUJDTuOq/5Z8cdskzJujfwqfOTkrwIwj7IRISpnkJnT6SyJ4PCPnGMoFjC9ddhal5KVIYtAt97ix05A==}

  ms@2.1.3:
    resolution: {integrity: sha512-6FlzubTLZG3J2a/NVCAleEhjzq5oxgHyaCU9yYXvcLsvoVaHJq/s5xXI6/XXP6tz7R9xAOtHnSO/tXtF3WRTlA==}

  natural-compare@1.4.0:
    resolution: {integrity: sha512-OWND8ei3VtNC9h7V60qff3SVobHr996CTwgxubgyQYEpg290h9J0buyECNNJexkFm5sOajh5G116RYA1c8ZMSw==}

  negotiator@0.6.3:
    resolution: {integrity: sha512-+EUsqGPLsM+j/zdChZjsnX51g4XrHFOIXwfnCVPGlQk/k5giakcKsuxCObBRu6DSm9opw/O6slWbJdghQM4bBg==}
    engines: {node: '>= 0.6'}

  netmask@2.0.2:
    resolution: {integrity: sha512-dBpDMdxv9Irdq66304OLfEmQ9tbNRFnFTuZiLo+bD+r332bBmMJ8GBLXklIXXgxd3+v9+KUnZaUR5PJMa75Gsg==}
    engines: {node: '>= 0.4.0'}

  node-fetch@2.7.0:
    resolution: {integrity: sha512-c4FRfUm/dbcWZ7U+1Wq0AwCyFL+3nt2bEw05wfxSz+DWpWsitgmSgYmy2dQdWyKC1694ELPqMs/YzUSNozLt8A==}
    engines: {node: 4.x || >=6.0.0}
    peerDependencies:
      encoding: ^0.1.0
    peerDependenciesMeta:
      encoding:
        optional: true

  node-int64@0.4.0:
    resolution: {integrity: sha512-O5lz91xSOeoXP6DulyHfllpq+Eg00MWitZIbtPfoSEvqIHdl5gfcY6hYzDWnj0qD5tz52PI08u9qUvSVeUBeHw==}

  node-releases@2.0.19:
    resolution: {integrity: sha512-xxOWJsBKtzAq7DY0J+DTzuz58K8e7sJbdgwkbMWQe8UYB6ekmsQ45q0M/tJDsGaZmbC+l7n57UV8Hl5tHxO9uw==}

  nodemon@3.1.9:
    resolution: {integrity: sha512-hdr1oIb2p6ZSxu3PB2JWWYS7ZQ0qvaZsc3hK8DR8f02kRzc8rjYmxAIvdz+aYC+8F2IjNaB7HMcSDg8nQpJxyg==}
    engines: {node: '>=10'}
    hasBin: true

  normalize-path@3.0.0:
    resolution: {integrity: sha512-6eZs5Ls3WtCisHWp9S2GUy8dqkpGi4BVSz3GaqiE6ezub0512ESztXUwUB6C6IKbQkY2Pnb/mD4WYojCRwcwLA==}
    engines: {node: '>=0.10.0'}

  npm-run-path@4.0.1:
    resolution: {integrity: sha512-S48WzZW777zhNIrn7gxOlISNAqi9ZC/uQFnRdbeIHhZhCA6UqpkOT8T1G7BvfdgP4Er8gF4sUbaS0i7QvIfCWw==}
    engines: {node: '>=8'}

  npm-run-path@5.3.0:
    resolution: {integrity: sha512-ppwTtiJZq0O/ai0z7yfudtBpWIoxM8yE6nHi1X47eFR2EWORqfbu6CnPlNsjeN683eT0qG6H/Pyf9fCcvjnnnQ==}
    engines: {node: ^12.20.0 || ^14.13.1 || >=16.0.0}

  nth-check@2.1.1:
    resolution: {integrity: sha512-lqjrjmaOoAnWfMmBPL+XNnynZh2+swxiX3WUE0s4yEHI6m+AwrK2UZOimIRl3X/4QctVqS8AiZjFqyOGrMXb/w==}

  object-inspect@1.13.4:
    resolution: {integrity: sha512-W67iLl4J2EXEGTbfeHCffrjDfitvLANg0UlX3wFUUSTx92KXRFegMHUVgSqE+wvhAbi4WqjGg9czysTV2Epbew==}
    engines: {node: '>= 0.4'}

  on-finished@2.4.1:
    resolution: {integrity: sha512-oVlzkg3ENAhCk2zdv7IJwd/QUD4z2RxRwpkcGY8psCVcCYZNq4wYnVWALHM+brtuJjePWiYF/ClmuDr8Ch5+kg==}
    engines: {node: '>= 0.8'}

  once@1.4.0:
    resolution: {integrity: sha512-lNaJgI+2Q5URQBkccEKHTQOPaXdUxnZZElQTZY0MFUAuaEqe1E+Nyvgdz/aIyNi6Z9MzO5dv1H8n58/GELp3+w==}

  onetime@5.1.2:
    resolution: {integrity: sha512-kbpaSSGJTWdAY5KPVeMOKXSrPtr8C8C7wodJbcsd51jRnmD+GZu8Y0VoU6Dm5Z4vWr0Ig/1NKuWRKf7j5aaYSg==}
    engines: {node: '>=6'}

  onetime@6.0.0:
    resolution: {integrity: sha512-1FlR+gjXK7X+AsAHso35MnyN5KqGwJRi/31ft6x0M194ht7S+rWAvd7PHss9xSKMzE0asv1pyIHaJYq+BbacAQ==}
    engines: {node: '>=12'}

  onetime@7.0.0:
    resolution: {integrity: sha512-VXJjc87FScF88uafS3JllDgvAm+c/Slfz06lorj2uAY34rlUu0Nt+v8wreiImcrgAjjIHp1rXpTDlLOGw29WwQ==}
    engines: {node: '>=18'}

  only-allow@1.2.1:
    resolution: {integrity: sha512-M7CJbmv7UCopc0neRKdzfoGWaVZC+xC1925GitKH9EAqYFzX9//25Q7oX4+jw0tiCCj+t5l6VZh8UPH23NZkMA==}
    hasBin: true

  open@8.4.2:
    resolution: {integrity: sha512-7x81NCL719oNbsq/3mh+hVrAWmFuEYUqrq/Iw3kUzH8ReypT9QQ0BLoJS7/G9k6N81XjW4qHWtjWwe/9eLy1EQ==}
    engines: {node: '>=12'}

  openapi-types@12.1.3:
    resolution: {integrity: sha512-N4YtSYJqghVu4iek2ZUvcN/0aqH1kRDuNqzcycDxhOUpg7GdvLa2F3DgS6yBNhInhv2r/6I0Flkn7CqL8+nIcw==}

  optionator@0.9.4:
    resolution: {integrity: sha512-6IpQ7mKUxRcZNLIObR0hz7lxsapSSIYNZJwXPGeF0mTVqGKFIXj1DQcMoT22S3ROcLyY/rz0PWaWZ9ayWmad9g==}
    engines: {node: '>= 0.8.0'}

  p-limit@2.3.0:
    resolution: {integrity: sha512-//88mFWSJx8lxCzwdAABTJL2MyWB12+eIY7MDL2SqLmAkeKU9qxRvWuSyTjm3FUmpBEMuFfckAIqEaVGUDxb6w==}
    engines: {node: '>=6'}

  p-limit@3.1.0:
    resolution: {integrity: sha512-TYOanM3wGwNGsZN2cVTYPArw454xnXj5qmWF1bEoAc4+cU/ol7GVh7odevjp1FNHduHc3KZMcFduxU5Xc6uJRQ==}
    engines: {node: '>=10'}

  p-locate@4.1.0:
    resolution: {integrity: sha512-R79ZZ/0wAxKGu3oYMlz8jy/kbhsNrS7SKZ7PxEHBgJ5+F2mtFW2fK2cOtBh1cHYkQsbzFV7I+EoRKe6Yt0oK7A==}
    engines: {node: '>=8'}

  p-locate@5.0.0:
    resolution: {integrity: sha512-LaNjtRWUBY++zB5nE/NwcaoMylSPk+S+ZHNB1TzdbMJMny6dynpAGt7X/tl/QYq3TIeE6nxHppbo2LGymrG5Pw==}
    engines: {node: '>=10'}

  p-try@2.2.0:
    resolution: {integrity: sha512-R4nPAVTAU0B9D35/Gk3uJf/7XYbQcyohSKdvAxIRSNghFl4e71hVoGnBNQz9cWaXxO2I10KTC+3jMdvvoKw6dQ==}
    engines: {node: '>=6'}

  pac-proxy-agent@7.2.0:
    resolution: {integrity: sha512-TEB8ESquiLMc0lV8vcd5Ql/JAKAoyzHFXaStwjkzpOpC5Yv+pIzLfHvjTSdf3vpa2bMiUQrg9i6276yn8666aA==}
    engines: {node: '>= 14'}

  pac-resolver@7.0.1:
    resolution: {integrity: sha512-5NPgf87AT2STgwa2ntRMr45jTKrYBGkVU36yT0ig/n/GMAa3oPqhZfIQ2kMEimReg0+t9kZViDVZ83qfVUlckg==}
    engines: {node: '>= 14'}

  parent-module@1.0.1:
    resolution: {integrity: sha512-GQ2EWRpQV8/o+Aw8YqtfZZPfNRWZYkbidE9k5rpl/hC3vtHHBfGm2Ifi6qWV+coDGkrUKZAxE3Lot5kcsRlh+g==}
    engines: {node: '>=6'}

  parse-json@5.2.0:
    resolution: {integrity: sha512-ayCKvm/phCGxOkYRSCM82iDwct8/EonSEgCSxWxD7ve6jHggsFl4fZVQBPRNgQoKiuV/odhFrGzQXZwbifC8Rg==}
    engines: {node: '>=8'}

  parse5-htmlparser2-tree-adapter@7.1.0:
    resolution: {integrity: sha512-ruw5xyKs6lrpo9x9rCZqZZnIUntICjQAd0Wsmp396Ul9lN/h+ifgVV1x1gZHi8euej6wTfpqX8j+BFQxF0NS/g==}

  parse5-parser-stream@7.1.2:
    resolution: {integrity: sha512-JyeQc9iwFLn5TbvvqACIF/VXG6abODeB3Fwmv/TGdLk2LfbWkaySGY72at4+Ty7EkPZj854u4CrICqNk2qIbow==}

  parse5@7.2.1:
    resolution: {integrity: sha512-BuBYQYlv1ckiPdQi/ohiivi9Sagc9JG+Ozs0r7b/0iK3sKmrb0b9FdWdBbOdx6hBCM/F9Ir82ofnBhtZOjCRPQ==}

  parseurl@1.3.3:
    resolution: {integrity: sha512-CiyeOxFT/JZyN5m0z9PfXw4SCBJ6Sygz1Dpl0wqjlhDEGGBP1GnsUVEL0p63hoG1fcj3fHynXi9NYO4nWOL+qQ==}
    engines: {node: '>= 0.8'}

  path-exists@4.0.0:
    resolution: {integrity: sha512-ak9Qy5Q7jYb2Wwcey5Fpvg2KoAc/ZIhLSLOSBmRmygPsGwkVVt0fZa0qrtMz+m6tJTAHfZQ8FnmB4MG4LWy7/w==}
    engines: {node: '>=8'}

  path-is-absolute@1.0.1:
    resolution: {integrity: sha512-AVbw3UJ2e9bq64vSaS9Am0fje1Pa8pbGqTTsmXfaIiMpnr5DlDhfJOuLj9Sf95ZPVDAUerDfEk88MPmPe7UCQg==}
    engines: {node: '>=0.10.0'}

  path-key@3.1.1:
    resolution: {integrity: sha512-ojmeN0qd+y0jszEtoY48r0Peq5dwMEkIlCOu6Q5f41lfkswXuKtYrhgoTpLnyIcHm24Uhqx+5Tqm2InSwLhE6Q==}
    engines: {node: '>=8'}

  path-key@4.0.0:
    resolution: {integrity: sha512-haREypq7xkM7ErfgIyA0z+Bj4AGKlMSdlQE2jvJo6huWD1EdkKYV+G/T4nq0YEF2vgTT8kqMFKo1uHn950r4SQ==}
    engines: {node: '>=12'}

  path-parse@1.0.7:
    resolution: {integrity: sha512-LDJzPVEEEPR+y48z93A0Ed0yXb8pAByGWo/k5YYdYgpY2/2EsOsksJrq7lOHxryrVOn1ejG6oAp8ahvOIQD8sw==}

  path-to-regexp@0.1.12:
    resolution: {integrity: sha512-RA1GjUVMnvYFxuqovrEqZoxxW5NUZqbwKtYz/Tt7nXerk0LbLblQmrsgdeOxV5SFHf0UDggjS/bSeOZwt1pmEQ==}

  pend@1.2.0:
    resolution: {integrity: sha512-F3asv42UuXchdzt+xXqfW1OGlVBe+mxa2mqI0pg5yAHZPvFmY3Y6drSf/GQ1A86WgWEN9Kzh/WrgKa6iGcHXLg==}

  picocolors@1.1.1:
    resolution: {integrity: sha512-xceH2snhtb5M9liqDsmEw56le376mTZkEX/jEb/RxNFyegNul7eNslCXP9FDj/Lcu0X8KEyMceP2ntpaHrDEVA==}

  picomatch@2.3.1:
    resolution: {integrity: sha512-JU3teHTNjmE2VCGFzuY8EXzCDVwEqB2a8fsIvwaStHhAWJEeVd1o1QD80CU6+ZdEXXSLbSsuLwJjkCBWqRQUVA==}
    engines: {node: '>=8.6'}

  pidtree@0.6.0:
    resolution: {integrity: sha512-eG2dWTVw5bzqGRztnHExczNxt5VGsE6OwTeCG3fdUf9KBsZzO3R5OIIIzWR+iZA0NtZ+RDVdaoE2dK1cn6jH4g==}
    engines: {node: '>=0.10'}
    hasBin: true

  pirates@4.0.6:
    resolution: {integrity: sha512-saLsH7WeYYPiD25LDuLRRY/i+6HaPYr6G1OUlN39otzkSTxKnubR9RTxS3/Kk50s1g2JTgFwWQDQyplC5/SHZg==}
    engines: {node: '>= 6'}

  pkg-dir@4.2.0:
    resolution: {integrity: sha512-HRDzbaKjC+AOWVXxAU/x54COGeIv9eb+6CkDSQoNTt4XyWoIJvuPsXizxu/Fr23EiekbtZwmh1IcIG/l/a10GQ==}
    engines: {node: '>=8'}

  possible-typed-array-names@1.1.0:
    resolution: {integrity: sha512-/+5VFTchJDoVj3bhoqi6UeymcD00DAwb1nJwamzPvHEszJ4FpF6SNNbUbOS8yI56qHzdV8eK0qEfOSiodkTdxg==}
    engines: {node: '>= 0.4'}

  prelude-ls@1.2.1:
    resolution: {integrity: sha512-vkcDPrRZo1QZLbn5RLGPpg/WmIQ65qoWWhcGKf/b5eplkkarX0m9z8ppCat4mlOqUsWpyNuYgO3VRyrYHSzX5g==}
    engines: {node: '>= 0.8.0'}

  prettier-linter-helpers@1.0.0:
    resolution: {integrity: sha512-GbK2cP9nraSSUF9N2XwUwqfzlAFlMNYYl+ShE/V+H8a9uNl/oUqB1w2EL54Jh0OlyRSd8RfWYJ3coVS4TROP2w==}
    engines: {node: '>=6.0.0'}

  prettier@3.5.3:
    resolution: {integrity: sha512-QQtaxnoDJeAkDvDKWCLiwIXkTgRhwYDEQCghU9Z6q03iyek/rxRh/2lC3HB7P8sWT2xC/y5JDctPLBIGzHKbhw==}
    engines: {node: '>=14'}
    hasBin: true

  pretty-format@29.7.0:
    resolution: {integrity: sha512-Pdlw/oPxN+aXdmM9R00JVC9WVFoCLTKJvDVLgmJ+qAffBMxsV85l/Lu7sNx4zSzPyoL2euImuEwHhOXdEgNFZQ==}
    engines: {node: ^14.15.0 || ^16.10.0 || >=18.0.0}

  progress@2.0.3:
    resolution: {integrity: sha512-7PiHtLll5LdnKIMw100I+8xJXR5gW2QwWYkT6iJva0bXitZKa/XMrSbdmg3r2Xnaidz9Qumd0VPaMrZlF9V9sA==}
    engines: {node: '>=0.4.0'}

  prompts@2.4.2:
    resolution: {integrity: sha512-NxNv/kLguCA7p3jE8oL2aEBsrJWgAakBpgmgK6lpPWV+WuOmY6r2/zbAVnP+T8bQlA0nzHXSJSJW0Hq7ylaD2Q==}
    engines: {node: '>= 6'}

  proxy-addr@2.0.7:
    resolution: {integrity: sha512-llQsMLSUDUPT44jdrU/O37qlnifitDP+ZwrmmZcoSKyLKvtZxpyV0n2/bD/N4tBAAZ/gJEdZU7KMraoK1+XYAg==}
    engines: {node: '>= 0.10'}

  proxy-agent@6.5.0:
    resolution: {integrity: sha512-TmatMXdr2KlRiA2CyDu8GqR8EjahTG3aY3nXjdzFyoZbmB8hrBsTyMezhULIXKnC0jpfjlmiZ3+EaCzoInSu/A==}
    engines: {node: '>= 14'}

  proxy-from-env@1.1.0:
    resolution: {integrity: sha512-D+zkORCbA9f1tdWRK0RaCR3GPv50cMxcrz4X8k5LTSUD1Dkw47mKJEZQNunItRTkWwgtaUSo1RVFRIG9ZXiFYg==}

  pstree.remy@1.1.8:
    resolution: {integrity: sha512-77DZwxQmxKnu3aR542U+X8FypNzbfJ+C5XQDk3uWjWxn6151aIMGthWYRXTqT1E5oJvg+ljaa2OJi+VfvCOQ8w==}

  pump@3.0.2:
    resolution: {integrity: sha512-tUPXtzlGM8FE3P0ZL6DVs/3P58k9nk8/jZeQCurTJylQA8qFYzHFfhBJkuqyE0FifOsQ0uKWekiZ5g8wtr28cw==}

  punycode.js@2.3.1:
    resolution: {integrity: sha512-uxFIHU0YlHYhDQtV4R9J6a52SLx28BCjT+4ieh7IGbgwVJWO+km431c4yRlREUAsAmt/uMjQUyQHNEPf0M39CA==}
    engines: {node: '>=6'}

  punycode@1.3.2:
    resolution: {integrity: sha512-RofWgt/7fL5wP1Y7fxE7/EmTLzQVnB0ycyibJ0OOHIlJqTNzglYFxVwETOcIoJqJmpDXJ9xImDv+Fq34F/d4Dw==}

  punycode@2.3.1:
    resolution: {integrity: sha512-vYt7UD1U9Wg6138shLtLOvdAu+8DsC/ilFtEVHcH+wydcSpNE20AfSOduf6MkRFahL5FY7X1oU7nKVZFtfq8Fg==}
    engines: {node: '>=6'}

  puppeteer-core@24.4.0:
    resolution: {integrity: sha512-eFw66gCnWo0X8Hyf9KxxJtms7a61NJVMiSaWfItsFPzFBsjsWdmcNlBdsA1WVwln6neoHhsG+uTVesKmTREn/g==}
    engines: {node: '>=18'}

  puppeteer@24.4.0:
    resolution: {integrity: sha512-E4JhJzjS8AAI+6N/b+Utwarhz6zWl3+MR725fal+s3UlOlX2eWdsvYYU+Q5bXMjs9eZEGkNQroLkn7j11s2k1Q==}
    engines: {node: '>=18'}
    hasBin: true

  pure-rand@6.1.0:
    resolution: {integrity: sha512-bVWawvoZoBYpp6yIoQtQXHZjmz35RSVHnUOTefl8Vcjr8snTPY1wnpSPMWekcFwbxI6gtmT7rSYPFvz71ldiOA==}

  qs@6.13.0:
    resolution: {integrity: sha512-+38qI9SOr8tfZ4QmJNplMUxqjbe7LKvvZgWdExBOmd+egZTtjLB67Gu0HRX3u/XOq7UU2Nx6nsjvS16Z9uwfpg==}
    engines: {node: '>=0.6'}

  qs@6.14.0:
    resolution: {integrity: sha512-YWWTjgABSKcvs/nWBi9PycY/JiPJqOD4JA6o9Sej2AtvSGarXxKC3OQSk4pAarbdQlKAh5D4FCQkJNkW+GAn3w==}
    engines: {node: '>=0.6'}

  querystring@0.2.0:
    resolution: {integrity: sha512-X/xY82scca2tau62i9mDyU9K+I+djTMUsvwf7xnUX5GLvVzgJybOJf4Y6o9Zx3oJK/LSXg5tTZBjwzqVPaPO2g==}
    engines: {node: '>=0.4.x'}
    deprecated: The querystring API is considered Legacy. new code should use the URLSearchParams API instead.

  queue-microtask@1.2.3:
    resolution: {integrity: sha512-NuaNSa6flKT5JaSYQzJok04JzTL1CA6aGhv5rfLW3PgqA+M2ChpZQnAC8h8i4ZFkBS8X5RqkDBHA7r4hej3K9A==}

  range-parser@1.2.1:
    resolution: {integrity: sha512-Hrgsx+orqoygnmhFbKaHE6c296J+HTAQXoxEF6gNupROmmGJRoyzfG3ccAveqCBrwr/2yxQ5BVd/GTl5agOwSg==}
    engines: {node: '>= 0.6'}

  raw-body@2.5.2:
    resolution: {integrity: sha512-8zGqypfENjCIqGhgXToC8aB2r7YrBX+AQAfIPs/Mlk+BtPTztOvTS01NRW/3Eh60J+a48lt8qsCzirQ6loCVfA==}
    engines: {node: '>= 0.8'}

  react-is@18.3.1:
    resolution: {integrity: sha512-/LLMVyas0ljjAtoYiPqYiL8VWXzUUdThrmU5+n20DZv+a+ClRoevUzw5JxU+Ieh5/c87ytoTBV9G1FiKfNJdmg==}

  readdirp@3.6.0:
    resolution: {integrity: sha512-hOS089on8RduqdbhvQ5Z37A0ESjsqz6qnRcffsMU3495FuTdqSm+7bhJ29JvIOsBDEEnan5DPu9t3To9VRlMzA==}
    engines: {node: '>=8.10.0'}

  reflect-metadata@0.2.2:
    resolution: {integrity: sha512-urBwgfrvVP/eAyXx4hluJivBKzuEbSQs9rKWCrCkbSxNv8mxPcUZKeuoF3Uy4mJl3Lwprp6yy5/39VWigZ4K6Q==}

  require-directory@2.1.1:
    resolution: {integrity: sha512-fGxEI7+wsG9xrvdjsrlmL22OMTTiHRwAMroiEeMgq8gzoLC/PQr7RsRDSTLUg/bZAZtF+TVIkHc6/4RIKrui+Q==}
    engines: {node: '>=0.10.0'}

  resolve-cwd@3.0.0:
    resolution: {integrity: sha512-OrZaX2Mb+rJCpH/6CpSqt9xFVpN++x01XnN2ie9g6P5/3xelLAkXWVADpdz1IHD/KFfEXyE6V0U01OQ3UO2rEg==}
    engines: {node: '>=8'}

  resolve-from@4.0.0:
    resolution: {integrity: sha512-pb/MYmXstAkysRFx8piNI1tGFNQIFA3vkE3Gq4EuA1dF6gHp/+vgZqsCGJapvy8N3Q+4o7FwvquPJcnZ7RYy4g==}
    engines: {node: '>=4'}

  resolve-from@5.0.0:
    resolution: {integrity: sha512-qYg9KP24dD5qka9J47d0aVky0N+b4fTU89LN9iDnjB5waksiC49rvMB0PrUJQGoTmH50XPiqOvAjDfaijGxYZw==}
    engines: {node: '>=8'}

  resolve.exports@2.0.3:
    resolution: {integrity: sha512-OcXjMsGdhL4XnbShKpAcSqPMzQoYkYyhbEaeSko47MjRP9NfEQMhZkXL1DoFlt9LWQn4YttrdnV6X2OiyzBi+A==}
    engines: {node: '>=10'}

  resolve@1.22.10:
    resolution: {integrity: sha512-NPRy+/ncIMeDlTAsuqwKIiferiawhefFJtkNSW0qZJEqMEb+qBt/77B/jGeeek+F0uOeN05CDa6HXbbIgtVX4w==}
    engines: {node: '>= 0.4'}
    hasBin: true

  restore-cursor@5.1.0:
    resolution: {integrity: sha512-oMA2dcrw6u0YfxJQXm342bFKX/E4sG9rbTzO9ptUcR/e8A33cHuvStiYOwH7fszkZlZ1z/ta9AAoPk2F4qIOHA==}
    engines: {node: '>=18'}

  reusify@1.1.0:
    resolution: {integrity: sha512-g6QUff04oZpHs0eG5p83rFLhHeV00ug/Yf9nZM6fLeUrPguBTkTQOdpAWWspMh55TZfVQDPaN3NQJfbVRAxdIw==}
    engines: {iojs: '>=1.0.0', node: '>=0.10.0'}

  rfdc@1.4.1:
    resolution: {integrity: sha512-q1b3N5QkRUWUl7iyylaaj3kOpIT0N2i9MqIEQXP73GVsN9cw3fdx8X63cEmWhJGi2PPCF23Ijp7ktmd39rawIA==}

  run-parallel@1.2.0:
    resolution: {integrity: sha512-5l4VyZR86LZ/lDxZTR6jqL8AFE2S0IFLMP26AbjsLVADxHdhB/c0GUsH+y39UfCi3dzz8OlQuPmnaJOMoDHQBA==}

  safe-buffer@5.2.1:
    resolution: {integrity: sha512-rp3So07KcdmmKbGvgaNxQSJr7bGVSVk5S9Eq1F+ppbRo70+YeaDxkw5Dd8NPN+GD6bjnYm2VuPuCXmpuYvmCXQ==}

  safe-regex-test@1.1.0:
    resolution: {integrity: sha512-x/+Cz4YrimQxQccJf5mKEbIa1NzeCRNI5Ecl/ekmlYaampdNLPalVyIcCZNNH3MvmqBugV5TMYZXv0ljslUlaw==}
    engines: {node: '>= 0.4'}

  safer-buffer@2.1.2:
    resolution: {integrity: sha512-YZo3K82SD7Riyi0E1EQPojLz7kpepnSQI9IyPbHHg1XXXevb5dJI7tpyN2ADxGcQbHG7vcyRHk0cbwqcQriUtg==}

  sax@1.2.1:
    resolution: {integrity: sha512-8I2a3LovHTOpm7NV5yOyO8IHqgVsfK4+UuySrXU8YXkSRX7k6hCV9b3HrkKCr3nMpgj+0bmocaJJWpvp1oc7ZA==}

  semver@6.3.1:
    resolution: {integrity: sha512-BR7VvDCVHO+q2xBEWskxS6DJE1qRnb7DxzUrogb71CWoSficBxYsiAGd+Kl0mmq/MprG9yArRkyrQxTO6XjMzA==}
    hasBin: true

  semver@7.7.1:
    resolution: {integrity: sha512-hlq8tAfn0m/61p4BVRcPzIGr6LKiMwo4VM6dGi6pt4qcRkmNzTcWq6eCEjEh+qXjkMDvPlOFFSGwQjoEa6gyMA==}
    engines: {node: '>=10'}
    hasBin: true

  send@0.19.0:
    resolution: {integrity: sha512-dW41u5VfLXu8SJh5bwRmyYUbAoSB3c9uQh6L8h/KtsFREPWpbX1lrljJo186Jc4nmci/sGUZ9a0a0J2zgfq2hw==}
    engines: {node: '>= 0.8.0'}

  serve-static@1.16.2:
    resolution: {integrity: sha512-VqpjJZKadQB/PEbEwvFdO43Ax5dFBZ2UECszz8bQ7pi7wt//PWe1P6MN7eCnjsatYtBT6EuiClbjSWP2WrIoTw==}
    engines: {node: '>= 0.8.0'}

  set-function-length@1.2.2:
    resolution: {integrity: sha512-pgRc4hJ4/sNjWCSS9AmnS40x3bNMDTknHgL5UaMBTMyJnU90EgWh1Rz+MC9eFu4BuN/UwZjKQuY/1v3rM7HMfg==}
    engines: {node: '>= 0.4'}

  setprototypeof@1.2.0:
    resolution: {integrity: sha512-E5LDX7Wrp85Kil5bhZv46j8jOeboKq5JMmYM3gVGdGH8xFpPWXUMsNrlODCrkoxMEeNi/XZIwuRvY4XNwYMJpw==}

  shebang-command@2.0.0:
    resolution: {integrity: sha512-kHxr2zZpYtdmrN1qDjrrX/Z1rR1kG8Dx+gkpK1G4eXmvXswmcE1hTWBWYUzlraYw1/yZp6YuDY77YtvbN0dmDA==}
    engines: {node: '>=8'}

  shebang-regex@3.0.0:
    resolution: {integrity: sha512-7++dFhtcx3353uBaq8DDR4NuxBetBzC7ZQOhmTQInHEd6bSrXdiEyzCvG07Z44UYdLShWUyXt5M/yhz8ekcb1A==}
    engines: {node: '>=8'}

  side-channel-list@1.0.0:
    resolution: {integrity: sha512-FCLHtRD/gnpCiCHEiJLOwdmFP+wzCmDEkc9y7NsYxeF4u7Btsn1ZuwgwJGxImImHicJArLP4R0yX4c2KCrMrTA==}
    engines: {node: '>= 0.4'}

  side-channel-map@1.0.1:
    resolution: {integrity: sha512-VCjCNfgMsby3tTdo02nbjtM/ewra6jPHmpThenkTYh8pG9ucZ/1P8So4u4FGBek/BjpOVsDCMoLA/iuBKIFXRA==}
    engines: {node: '>= 0.4'}

  side-channel-weakmap@1.0.2:
    resolution: {integrity: sha512-WPS/HvHQTYnHisLo9McqBHOJk2FkHO/tlpvldyrnem4aeQp4hai3gythswg6p01oSoTl58rcpiFAjF2br2Ak2A==}
    engines: {node: '>= 0.4'}

  side-channel@1.1.0:
    resolution: {integrity: sha512-ZX99e6tRweoUXqR+VBrslhda51Nh5MTQwou5tnUDgbtyM0dBgmhEDtWGP/xbKn6hqfPRHujUNwz5fy/wbbhnpw==}
    engines: {node: '>= 0.4'}

  signal-exit@3.0.7:
    resolution: {integrity: sha512-wnD2ZE+l+SPC/uoS0vXeE9L1+0wuaMqKlfz9AMUo38JsyLSBWSFcHR1Rri62LZc12vLr1gb3jl7iwQhgwpAbGQ==}

  signal-exit@4.1.0:
    resolution: {integrity: sha512-bzyZ1e88w9O1iNJbKnOlvYTrWPDl46O1bG0D3XInv+9tkPrxrN8jUUTiFlDkkmKWgn1M6CfIA13SuGqOa9Korw==}
    engines: {node: '>=14'}

  simple-update-notifier@2.0.0:
    resolution: {integrity: sha512-a2B9Y0KlNXl9u/vsW6sTIu9vGEpfKu2wRV6l1H3XEas/0gUIzGzBoP/IouTcUQbm9JWZLH3COxyn03TYlFax6w==}
    engines: {node: '>=10'}

  sisteransi@1.0.5:
    resolution: {integrity: sha512-bLGGlR1QxBcynn2d5YmDX4MGjlZvy2MRBDRNHLJ8VI6l6+9FUiyTFNJ0IveOSP0bcXgVDPRcfGqA0pjaqUpfVg==}

  slash@3.0.0:
    resolution: {integrity: sha512-g9Q1haeby36OSStwb4ntCGGGaKsaVSjQ68fBxoQcutl5fS1vuY18H3wSt3jFyFtrkx+Kz0V1G85A4MyAdDMi2Q==}
    engines: {node: '>=8'}

  slice-ansi@5.0.0:
    resolution: {integrity: sha512-FC+lgizVPfie0kkhqUScwRu1O/lF6NOgJmlCgK+/LYxDCTk8sGelYaHDhFcDN+Sn3Cv+3VSa4Byeo+IMCzpMgQ==}
    engines: {node: '>=12'}

  slice-ansi@7.1.0:
    resolution: {integrity: sha512-bSiSngZ/jWeX93BqeIAbImyTbEihizcwNjFoRUIY/T1wWQsfsm2Vw1agPKylXvQTU7iASGdHhyqRlqQzfz+Htg==}
    engines: {node: '>=18'}

  smart-buffer@4.2.0:
    resolution: {integrity: sha512-94hK0Hh8rPqQl2xXc3HsaBoOXKV20MToPkcXvwbISWLEs+64sBq5kFgn2kJDHb1Pry9yrP0dxrCI9RRci7RXKg==}
    engines: {node: '>= 6.0.0', npm: '>= 3.0.0'}

  socks-proxy-agent@8.0.5:
    resolution: {integrity: sha512-HehCEsotFqbPW9sJ8WVYB6UbmIMv7kUUORIF2Nncq4VQvBfNBLibW9YZR5dlYCSUhwcD628pRllm7n+E+YTzJw==}
    engines: {node: '>= 14'}

  socks@2.8.4:
    resolution: {integrity: sha512-D3YaD0aRxR3mEcqnidIs7ReYJFVzWdd6fXJYUM8ixcQcJRGTka/b3saV0KflYhyVJXKhb947GndU35SxYNResQ==}
    engines: {node: '>= 10.0.0', npm: '>= 3.0.0'}

  source-map-support@0.5.13:
    resolution: {integrity: sha512-SHSKFHadjVA5oR4PPqhtAVdcBWwRYVd6g6cAXnIbRiIwc2EhPrTuKUBdSLvlEKyIP3GCf89fltvcZiP9MMFA1w==}

  source-map-support@0.5.21:
    resolution: {integrity: sha512-uBHU3L3czsIyYXKX88fdrGovxdSCoTGDRZ6SYXtSRxLZUzHg5P/66Ht6uoUlHu9EZod+inXhKo3qQgwXUT/y1w==}

  source-map@0.6.1:
    resolution: {integrity: sha512-UjgapumWlbMhkBgzT7Ykc5YXUT46F0iKu8SGXq0bcwP5dz/h0Plj6enJqjz1Zbq2l5WaqYnrVbwWOWMyF3F47g==}
    engines: {node: '>=0.10.0'}

  sprintf-js@1.0.3:
    resolution: {integrity: sha512-D9cPgkvLlV3t3IzL0D0YLvGA9Ahk4PcvVwUbN0dSGr1aP0Nrt4AEnTUbuGvquEC0mA64Gqt1fzirlRs5ibXx8g==}

  sprintf-js@1.1.3:
    resolution: {integrity: sha512-Oo+0REFV59/rz3gfJNKQiBlwfHaSESl1pcGyABQsnnIfWOFt6JNj5gCog2U6MLZ//IGYD+nA8nI+mTShREReaA==}

  stack-utils@2.0.6:
    resolution: {integrity: sha512-XlkWvfIm6RmsWtNJx+uqtKLS8eqFbxUg0ZzLXqY0caEy9l7hruX8IpiDnjsLavoBgqCCR71TqWO8MaXYheJ3RQ==}
    engines: {node: '>=10'}

  statuses@2.0.1:
    resolution: {integrity: sha512-RwNA9Z/7PrK06rYLIzFMlaF+l73iwpzsqRIFgbMLbTcLD6cOao82TaWefPXQvB2fOC4AjuYSEndS7N/mTCbkdQ==}
    engines: {node: '>= 0.8'}

  streamx@2.22.0:
    resolution: {integrity: sha512-sLh1evHOzBy/iWRiR6d1zRcLao4gGZr3C1kzNz4fopCOKJb6xD9ub8Mpi9Mr1R6id5o43S+d93fI48UC5uM9aw==}

  string-argv@0.3.2:
    resolution: {integrity: sha512-aqD2Q0144Z+/RqG52NeHEkZauTAUWJO8c6yTftGJKO3Tja5tUgIfmIl6kExvhtxSDP7fXB6DvzkfMpCd/F3G+Q==}
    engines: {node: '>=0.6.19'}

  string-length@4.0.2:
    resolution: {integrity: sha512-+l6rNN5fYHNhZZy41RXsYptCjA2Igmq4EG7kZAYFQI1E1VTXarr6ZPXBg6eq7Y6eK4FEhY6AJlyuFIb/v/S0VQ==}
    engines: {node: '>=10'}

  string-width@4.2.3:
    resolution: {integrity: sha512-wKyQRQpjJ0sIp62ErSZdGsjMJWsap5oRNihHhu6G7JVO/9jIB6UyevL+tXuOqrng8j/cxKTWyWUwvSTriiZz/g==}
    engines: {node: '>=8'}

  string-width@7.2.0:
    resolution: {integrity: sha512-tsaTIkKW9b4N+AEj+SVA+WhJzV7/zMhcSu78mLKWSk7cXMOSHsBKFWUs0fWwq8QyK3MgJBQRX6Gbi4kYbdvGkQ==}
    engines: {node: '>=18'}

  strip-ansi@6.0.1:
    resolution: {integrity: sha512-Y38VPSHcqkFrCpFnQ9vuSXmquuv5oXOKpGeT6aGrr3o3Gc9AlVa6JBfUSOCnbxGGZF+/0ooI7KrPuUSztUdU5A==}
    engines: {node: '>=8'}

  strip-ansi@7.1.0:
    resolution: {integrity: sha512-iq6eVVI64nQQTRYq2KtEg2d2uU7LElhTJwsH4YzIHZshxlgZms/wIc4VoDQTlG/IvVIrBKG06CrZnp0qv7hkcQ==}
    engines: {node: '>=12'}

  strip-bom@4.0.0:
    resolution: {integrity: sha512-3xurFv5tEgii33Zi8Jtp55wEIILR9eh34FAW00PZf+JnSsTmV/ioewSgQl97JHvgjoRGwPShsWm+IdrxB35d0w==}
    engines: {node: '>=8'}

  strip-final-newline@2.0.0:
    resolution: {integrity: sha512-BrpvfNAE3dcvq7ll3xVumzjKjZQ5tI1sEUIKr3Uoks0XUl45St3FlatVqef9prk4jRDzhW6WZg+3bk93y6pLjA==}
    engines: {node: '>=6'}

  strip-final-newline@3.0.0:
    resolution: {integrity: sha512-dOESqjYr96iWYylGObzd39EuNTa5VJxyvVAEm5Jnh7KGo75V43Hk1odPQkNDyXNmUR6k+gEiDVXnjB8HJ3crXw==}
    engines: {node: '>=12'}

  strip-json-comments@3.1.1:
    resolution: {integrity: sha512-6fPc+R4ihwqP6N/aIv2f1gMH8lOVtWQHoqC4yK6oSDVVocumAsfCqjkXnqiYMhmMwS/mEHLp7Vehlt3ql6lEig==}
    engines: {node: '>=8'}

  strnum@1.1.2:
    resolution: {integrity: sha512-vrN+B7DBIoTTZjnPNewwhx6cBA/H+IS7rfW68n7XxC1y7uoiGQBxaKzqucGUgavX15dJgiGztLJ8vxuEzwqBdA==}

  supports-color@5.5.0:
    resolution: {integrity: sha512-QjVjwdXIt408MIiAqCX4oUKsgU2EqAGzs2Ppkm4aQYbjm+ZEWEcW4SfFNTr4uMNZma0ey4f5lgLrkB0aX0QMow==}
    engines: {node: '>=4'}

  supports-color@7.2.0:
    resolution: {integrity: sha512-qpCAvRl9stuOHveKsn7HncJRvv501qIacKzQlO/+Lwxc9+0q2wLyv4Dfvt80/DPn2pqOBsJdDiogXGR9+OvwRw==}
    engines: {node: '>=8'}

  supports-color@8.1.1:
    resolution: {integrity: sha512-MpUEN2OodtUzxvKQl72cUF7RQ5EiHsGvSsVG0ia9c5RbWGL2CI4C7EpPS8UTBIplnlzZiNuV56w+FuNxy3ty2Q==}
    engines: {node: '>=10'}

  supports-preserve-symlinks-flag@1.0.0:
    resolution: {integrity: sha512-ot0WnXS9fgdkgIcePe6RHNk1WA8+muPa6cSjeR3V8K27q9BB1rTE3R1p7Hv0z1ZyAc8s6Vvv8DIyWf681MAt0w==}
    engines: {node: '>= 0.4'}

  swagger-autogen@2.23.7:
    resolution: {integrity: sha512-vr7uRmuV0DCxWc0wokLJAwX3GwQFJ0jwN+AWk0hKxre2EZwusnkGSGdVFd82u7fQLgwSTnbWkxUL7HXuz5LTZQ==}

  swagger-jsdoc@6.2.8:
    resolution: {integrity: sha512-VPvil1+JRpmJ55CgAtn8DIcpBs0bL5L3q5bVQvF4tAW/k/9JYSj7dCpaYCAv5rufe0vcCbBRQXGvzpkWjvLklQ==}
    engines: {node: '>=12.0.0'}
    hasBin: true

  swagger-parser@10.0.3:
    resolution: {integrity: sha512-nF7oMeL4KypldrQhac8RyHerJeGPD1p2xDh900GPvc+Nk7nWP6jX2FcC7WmkinMoAmoO774+AFXcWsW8gMWEIg==}
    engines: {node: '>=10'}

  swagger-ui-dist@5.20.1:
    resolution: {integrity: sha512-qBPCis2w8nP4US7SvUxdJD3OwKcqiWeZmjN2VWhq2v+ESZEXOP/7n4DeiOiiZcGYTKMHAHUUrroHaTsjUWTEGw==}

  swagger-ui-express@5.0.1:
    resolution: {integrity: sha512-SrNU3RiBGTLLmFU8GIJdOdanJTl4TOmT27tt3bWWHppqYmAZ6IDuEuBvMU6nZq0zLEe6b/1rACXCgLZqO6ZfrA==}
    engines: {node: '>= v0.10.32'}
    peerDependencies:
      express: '>=4.0.0 || >=5.0.0-beta'

  synckit@0.9.2:
    resolution: {integrity: sha512-vrozgXDQwYO72vHjUb/HnFbQx1exDjoKzqx23aXEg2a9VIg2TSFZ8FmeZpTjUCFMYw7mpX4BE2SFu8wI7asYsw==}
    engines: {node: ^14.18.0 || >=16.0.0}

  tar-fs@3.0.8:
    resolution: {integrity: sha512-ZoROL70jptorGAlgAYiLoBLItEKw/fUxg9BSYK/dF/GAGYFJOJJJMvjPAKDJraCXFwadD456FCuvLWgfhMsPwg==}

  tar-stream@3.1.7:
    resolution: {integrity: sha512-qJj60CXt7IU1Ffyc3NJMjh6EkuCFej46zUqJ4J7pqYlThyd9bO0XBTmcOIhSzZJVWfsLks0+nle/j538YAW9RQ==}

  test-exclude@6.0.0:
    resolution: {integrity: sha512-cAGWPIyOHU6zlmg88jwm7VRyXnMN7iV68OGAbYDk/Mh/xC/pzVPlQtY6ngoIH/5/tciuhGfvESU8GrHrcxD56w==}
    engines: {node: '>=8'}

  text-decoder@1.2.3:
    resolution: {integrity: sha512-3/o9z3X0X0fTupwsYvR03pJ/DjWuqqrfwBgTQzdWDiQSm9KitAyz/9WqsT2JQW7KV2m+bC2ol/zqpW37NHxLaA==}

  tmpl@1.0.5:
    resolution: {integrity: sha512-3f0uOEAQwIqGuWW2MVzYg8fV/QNnc/IpuJNG837rLuczAaLVHslWHZQj4IGiEl5Hs3kkbhwL9Ab7Hrsmuj+Smw==}

  to-regex-range@5.0.1:
    resolution: {integrity: sha512-65P7iz6X5yEr1cwcgvQxbbIw7Uk3gOy5dIdtZ4rDveLqhrdJP+Li/Hx6tyK0NEb+2GCyneCMJiGqrADCSNk8sQ==}
    engines: {node: '>=8.0'}

  toidentifier@1.0.1:
    resolution: {integrity: sha512-o5sSPKEkg/DIQNmH43V0/uerLrpzVedkUh8tGNvaeXpfpuwjKenlSox/2O/BTlZUtEe+JG7s5YhEz608PlAHRA==}
    engines: {node: '>=0.6'}

  touch@3.1.1:
    resolution: {integrity: sha512-r0eojU4bI8MnHr8c5bNo7lJDdI2qXlWWJk6a9EAFG7vbhTjElYhBVS3/miuE0uOuoLdb8Mc/rVfsmm6eo5o9GA==}
    hasBin: true

  tr46@0.0.3:
    resolution: {integrity: sha512-N3WMsuqV66lT30CrXNbEjx4GEwlow3v6rr4mCcv6prnfwhS01rkgyFdjPNBYd9br7LpXV1+Emh01fHnq2Gdgrw==}

  ts-api-utils@2.1.0:
    resolution: {integrity: sha512-CUgTZL1irw8u29bzrOD/nH85jqyc74D6SshFgujOIA7osm2Rz7dYH77agkx7H4FBNxDq7Cjf+IjaX/8zwFW+ZQ==}
    engines: {node: '>=18.12'}
    peerDependencies:
      typescript: '>=4.8.4'

  ts-jest@29.2.6:
    resolution: {integrity: sha512-yTNZVZqc8lSixm+QGVFcPe6+yj7+TWZwIesuOWvfcn4B9bz5x4NDzVCQQjOs7Hfouu36aEqfEbo9Qpo+gq8dDg==}
    engines: {node: ^14.15.0 || ^16.10.0 || ^18.0.0 || >=20.0.0}
    hasBin: true
    peerDependencies:
      '@babel/core': '>=7.0.0-beta.0 <8'
      '@jest/transform': ^29.0.0
      '@jest/types': ^29.0.0
      babel-jest: ^29.0.0
      esbuild: '*'
      jest: ^29.0.0
      typescript: '>=4.3 <6'
    peerDependenciesMeta:
      '@babel/core':
        optional: true
      '@jest/transform':
        optional: true
      '@jest/types':
        optional: true
      babel-jest:
        optional: true
      esbuild:
        optional: true

  ts-node@10.9.2:
    resolution: {integrity: sha512-f0FFpIdcHgn8zcPSbf1dRevwt047YMnaiJM3u2w2RewrB+fob/zePZcrOyQoLMMO7aBIddLcQIEK5dYjkLnGrQ==}
    hasBin: true
    peerDependencies:
      '@swc/core': '>=1.2.50'
      '@swc/wasm': '>=1.2.50'
      '@types/node': '*'
      typescript: '>=2.7'
    peerDependenciesMeta:
      '@swc/core':
        optional: true
      '@swc/wasm':
        optional: true

  tslib@1.14.1:
    resolution: {integrity: sha512-Xni35NKzjgMrwevysHTCArtLDpPvye8zV/0E4EyYn43P7/7qvQwPh9BGkHewbMulVntbigmcT7rdX3BNo9wRJg==}

  tslib@2.8.1:
    resolution: {integrity: sha512-oJFu94HQb+KVduSUQL7wnpmqnfmLsOA/nAh6b6EH0wCEoK0/mPeXU6c3wKDV83MkOuHPRHtSXKKU99IBazS/2w==}

  tsyringe@4.8.0:
    resolution: {integrity: sha512-YB1FG+axdxADa3ncEtRnQCFq/M0lALGLxSZeVNbTU8NqhOVc51nnv2CISTcvc1kyv6EGPtXVr0v6lWeDxiijOA==}
    engines: {node: '>= 6.0.0'}

  type-check@0.4.0:
    resolution: {integrity: sha512-XleUoc9uwGXqjWwXaUTZAmzMcFZ5858QA2vvx1Ur5xIcixXIP+8LnFDgRplU30us6teqdlskFfu+ae4K79Ooew==}
    engines: {node: '>= 0.8.0'}

  type-detect@4.0.8:
    resolution: {integrity: sha512-0fr/mIH1dlO+x7TlcMy+bIDqKPsw/70tVyeHW787goQjhmqaZe10uwLujubK9q9Lg6Fiho1KUKDYz0Z7k7g5/g==}
    engines: {node: '>=4'}

  type-fest@0.21.3:
    resolution: {integrity: sha512-t0rzBq87m3fVcduHDUFhKmyyX+9eo6WQjZvf51Ea/M0Q7+T374Jp1aUiyUl0GKxp8M/OETVHSDvmkyPgvX+X2w==}
    engines: {node: '>=10'}

  type-is@1.6.18:
    resolution: {integrity: sha512-TkRKr9sUTxEH8MdfuCSP7VizJyzRNMjj2J2do2Jr3Kym598JVdEksuzPQCnlFPW4ky9Q+iA+ma9BGm06XQBy8g==}
    engines: {node: '>= 0.6'}

  typed-query-selector@2.12.0:
    resolution: {integrity: sha512-SbklCd1F0EiZOyPiW192rrHZzZ5sBijB6xM+cpmrwDqObvdtunOHHIk9fCGsoK5JVIYXoyEp4iEdE3upFH3PAg==}

  typedoc@0.28.1:
    resolution: {integrity: sha512-Mn2VPNMaxoe/hlBiLriG4U55oyAa3Xo+8HbtEwV7F5WEOPXqtxzGuMZhJYHaqFJpajeQ6ZDUC2c990NAtTbdgw==}
    engines: {node: '>= 18', pnpm: '>= 10'}
    hasBin: true
    peerDependencies:
      typescript: 5.0.x || 5.1.x || 5.2.x || 5.3.x || 5.4.x || 5.5.x || 5.6.x || 5.7.x || 5.8.x

  typescript-eslint@8.27.0:
    resolution: {integrity: sha512-ZZ/8+Y0rRUMuW1gJaPtLWe4ryHbsPLzzibk5Sq+IFa2aOH1Vo0gPr1fbA6pOnzBke7zC2Da4w8AyCgxKXo3lqA==}
    engines: {node: ^18.18.0 || ^20.9.0 || >=21.1.0}
    peerDependencies:
      eslint: ^8.57.0 || ^9.0.0
      typescript: '>=4.8.4 <5.9.0'

  typescript@5.8.2:
    resolution: {integrity: sha512-aJn6wq13/afZp/jT9QZmwEjDqqvSGp1VT5GVg+f/t6/oVyrgXM6BY1h9BRh/O5p3PlUPAe+WuiEZOmb/49RqoQ==}
    engines: {node: '>=14.17'}
    hasBin: true

  uc.micro@2.1.0:
    resolution: {integrity: sha512-ARDJmphmdvUk6Glw7y9DQ2bFkKBHwQHLi2lsaH6PPmz/Ka9sFOBsBluozhDltWmnv9u/cF6Rt87znRTPV+yp/A==}

  undefsafe@2.0.5:
    resolution: {integrity: sha512-WxONCrssBM8TSPRqN5EmsjVrsv4A8X12J4ArBiiayv3DyyG3ZlIg6yysuuSYdZsVz3TKcTg2fd//Ujd4CHV1iA==}

  undici-types@6.20.0:
    resolution: {integrity: sha512-Ny6QZ2Nju20vw1SRHe3d9jVu6gJ+4e3+MMpqu7pqE5HT6WsTSlce++GQmK5UXS8mzV8DSYHrQH+Xrf2jVcuKNg==}

  undici@6.21.2:
    resolution: {integrity: sha512-uROZWze0R0itiAKVPsYhFov9LxrPMHLMEQFszeI2gCN6bnIIZ8twzBCJcN2LJrBBLfrP0t1FW0g+JmKVl8Vk1g==}
    engines: {node: '>=18.17'}

  universalify@2.0.1:
    resolution: {integrity: sha512-gptHNQghINnc/vTGIk0SOFGFNXw7JVrlRUtConJRlvaw6DuX0wO5Jeko9sWrMBhh+PsYAZ7oXAiOnf/UKogyiw==}
    engines: {node: '>= 10.0.0'}

  unpipe@1.0.0:
    resolution: {integrity: sha512-pjy2bYhSsufwWlKwPc+l3cN7+wuJlK6uz0YdJEOlQDbl6jo/YlPi4mb8agUkVC8BF7V8NuzeyPNqRksA3hztKQ==}
    engines: {node: '>= 0.8'}

  update-browserslist-db@1.1.3:
    resolution: {integrity: sha512-UxhIZQ+QInVdunkDAaiazvvT/+fXL5Osr0JZlJulepYu6Jd7qJtDZjlur0emRlT71EN3ScPoE7gvsuIKKNavKw==}
    hasBin: true
    peerDependencies:
      browserslist: '>= 4.21.0'

  uri-js@4.4.1:
    resolution: {integrity: sha512-7rKUyy33Q1yc98pQ1DAmLtwX109F7TIfWlW1Ydo8Wl1ii1SeHieeh0HHfPeL2fMXK6z0s8ecKs9frCuLJvndBg==}

  url-template@2.0.8:
    resolution: {integrity: sha512-XdVKMF4SJ0nP/O7XIPB0JwAEuT9lDIYnNsK8yGVe43y0AWoKeJNdv3ZNWh7ksJ6KqQFjOO6ox/VEitLnaVNufw==}

  url@0.10.3:
    resolution: {integrity: sha512-hzSUW2q06EqL1gKM/a+obYHLIO6ct2hwPuviqTTOcfFVc61UbfJ2Q32+uGL/HCPxKqrdGB5QUwIe7UqlDgwsOQ==}

  util@0.12.5:
    resolution: {integrity: sha512-kZf/K6hEIrWHI6XqOFUiiMa+79wE/D8Q+NCNAWclkyg3b4d2k7s0QGepNjiABc+aR3N1PAyHL7p6UcLY6LmrnA==}

  utils-merge@1.0.1:
    resolution: {integrity: sha512-pMZTvIkT1d+TFGvDOqodOclx0QWkkgi6Tdoa8gC8ffGAAqz9pzPTZWAybbsHHoED/ztMtkv/VoYTYyShUn81hA==}
    engines: {node: '>= 0.4.0'}

  uuid@8.0.0:
    resolution: {integrity: sha512-jOXGuXZAWdsTH7eZLtyXMqUb9EcWMGZNbL9YcGBJl4MH4nrxHmZJhEHvyLFrkxo+28uLb/NYRcStH48fnD0Vzw==}
    hasBin: true

  uuid@9.0.1:
    resolution: {integrity: sha512-b+1eJOlsR9K8HJpow9Ok3fiWOWSIcIzXodvv0rQjVoOVNpWMpxf1wZNpt4y9h10odCNrqnYp1OBzRktckBe3sA==}
    hasBin: true

  v8-compile-cache-lib@3.0.1:
    resolution: {integrity: sha512-wa7YjyUGfNZngI/vtK0UHAN+lgDCxBPCylVXGp0zu59Fz5aiGtNXaq3DhIov063MorB+VfufLh3JlF2KdTK3xg==}

  v8-to-istanbul@9.3.0:
    resolution: {integrity: sha512-kiGUalWN+rgBJ/1OHZsBtU4rXZOfj/7rKQxULKlIzwzQSvMJUUNgPwJEEh7gU6xEVxC0ahoOBvN2YI8GH6FNgA==}
    engines: {node: '>=10.12.0'}

  validator@13.12.0:
    resolution: {integrity: sha512-c1Q0mCiPlgdTVVVIJIrBuxNicYE+t/7oKeI9MWLj3fh/uq2Pxh/3eeWbVZ4OcGW1TUf53At0njHw5SMdA3tmMg==}
    engines: {node: '>= 0.10'}

  vary@1.1.2:
    resolution: {integrity: sha512-BNGbWLfd0eUPabhkXUVm0j8uuvREyTh5ovRa/dyow/BqAbZJyC+5fU+IzQOzmAKzYqYRAISoRhdQr3eIZ/PXqg==}
    engines: {node: '>= 0.8'}

  walker@1.0.8:
    resolution: {integrity: sha512-ts/8E8l5b7kY0vlWLewOkDXMmPdLcVV4GmOQLyxuSswIJsweeFZtAsMF7k1Nszz+TYBQrlYRmzOnr398y1JemQ==}

  watchpack@2.4.2:
    resolution: {integrity: sha512-TnbFSbcOCcDgjZ4piURLCbJ3nJhznVh9kw6F6iokjiFPl8ONxe9A6nMDVXDiNbrSfLILs6vB07F7wLBrwPYzJw==}
    engines: {node: '>=10.13.0'}

  webidl-conversions@3.0.1:
    resolution: {integrity: sha512-2JAn3z8AR6rjK8Sm8orRC0h/bcl/DqL7tRPdGZ4I1CjdF+EaMLmYxBHyXuKL849eucPFhvBoxMsflfOb8kxaeQ==}

  whatwg-encoding@3.1.1:
    resolution: {integrity: sha512-6qN4hJdMwfYBtE3YBTTHhoeuUrDBPZmbQaxWAqSALV/MeEnR5z1xd8UKud2RAkFoPkmB+hli1TZSnyi84xz1vQ==}
    engines: {node: '>=18'}

  whatwg-mimetype@4.0.0:
    resolution: {integrity: sha512-QaKxh0eNIi2mE9p2vEdzfagOKHCcj1pJ56EEHGQOVxp8r9/iszLUUV7v89x9O1p/T+NlTM5W7jW6+cz4Fq1YVg==}
    engines: {node: '>=18'}

  whatwg-url@5.0.0:
    resolution: {integrity: sha512-saE57nupxk6v3HY35+jzBwYa0rKSy0XR8JSxZPwgLr7ys0IBzhGviA1/TUGJLmSVqs8pb9AnvICXEuOHLprYTw==}

  which-pm-runs@1.1.0:
    resolution: {integrity: sha512-n1brCuqClxfFfq/Rb0ICg9giSZqCS+pLtccdag6C2HyufBrh3fBOiy9nb6ggRMvWOVH5GrdJskj5iGTZNxd7SA==}
    engines: {node: '>=4'}

  which-typed-array@1.1.19:
    resolution: {integrity: sha512-rEvr90Bck4WZt9HHFC4DJMsjvu7x+r6bImz0/BrbWb7A2djJ8hnZMrWnHo9F8ssv0OMErasDhftrfROTyqSDrw==}
    engines: {node: '>= 0.4'}

  which@2.0.2:
    resolution: {integrity: sha512-BLI3Tl1TW3Pvl70l3yq3Y64i+awpwXqsGBYWkkqMtnbXgrMD+yj7rhW0kuEDxzJaYXGjEW5ogapKNMEKNMjibA==}
    engines: {node: '>= 8'}
    hasBin: true

  word-wrap@1.2.5:
    resolution: {integrity: sha512-BN22B5eaMMI9UMtjrGd5g5eCYPpCPDUy0FJXbYsaT5zYxjFOckS53SQDE3pWkVoWpHXVb3BrYcEN4Twa55B5cA==}
    engines: {node: '>=0.10.0'}

  wrap-ansi@7.0.0:
    resolution: {integrity: sha512-YVGIj2kamLSTxw6NsZjoBxfSwsn0ycdesmc4p+Q21c5zPuZ1pl+NfxVdxPtdHvmNVOQ6XSYG4AUtyt/Fi7D16Q==}
    engines: {node: '>=10'}

  wrap-ansi@9.0.0:
    resolution: {integrity: sha512-G8ura3S+3Z2G+mkgNRq8dqaFZAuxfsxpBB8OCTGRTCtp+l/v9nbFNmCUP1BZMts3G1142MsZfn6eeUKrr4PD1Q==}
    engines: {node: '>=18'}

  wrappy@1.0.2:
    resolution: {integrity: sha512-l4Sp/DRseor9wL6EvV2+TuQn63dMkPjZ/sp9XkghTEbV9KlPS1xUsZ3u7/IQO4wxtcFB4bgpQPRcR3QCvezPcQ==}

  write-file-atomic@4.0.2:
    resolution: {integrity: sha512-7KxauUdBmSdWnmpaGFg+ppNjKF8uNLry8LyzjauQDOVONfFLNKrKvQOxZ/VuTIcS/gge/YNahf5RIIQWTSarlg==}
    engines: {node: ^12.13.0 || ^14.15.0 || >=16.0.0}

  ws@8.18.1:
    resolution: {integrity: sha512-RKW2aJZMXeMxVpnZ6bck+RswznaxmzdULiBr6KY7XkTnW8uvt0iT9H5DkHUChXrc+uurzwa0rVI16n/Xzjdz1w==}
    engines: {node: '>=10.0.0'}
    peerDependencies:
      bufferutil: ^4.0.1
      utf-8-validate: '>=5.0.2'
    peerDependenciesMeta:
      bufferutil:
        optional: true
      utf-8-validate:
        optional: true

  xml2js@0.6.2:
    resolution: {integrity: sha512-T4rieHaC1EXcES0Kxxj4JWgaUQHDk+qwHcYOCFHfiwKz7tOVPLq7Hjq9dM1WCMhylqMEfP7hMcOIChvotiZegA==}
    engines: {node: '>=4.0.0'}

  xmlbuilder@11.0.1:
    resolution: {integrity: sha512-fDlsI/kFEx7gLvbecc0/ohLG50fugQp8ryHzMTuW9vSa1GJ0XYWKnhsUx7oie3G98+r56aTQIUB4kht42R3JvA==}
    engines: {node: '>=4.0'}

  y18n@5.0.8:
    resolution: {integrity: sha512-0pfFzegeDWJHJIAmTLRP2DwHjdF5s7jo9tuztdQxAhINCdvS+3nGINqPd00AphqJR/0LhANUS6/+7SCb98YOfA==}
    engines: {node: '>=10'}

  yallist@3.1.1:
    resolution: {integrity: sha512-a4UGQaWPH59mOXUYnAG2ewncQS4i4F43Tv3JoAM+s2VDAmS9NsK8GpDMLrCHPksFT7h3K6TOoUNn2pb7RoXx4g==}

  yaml@2.0.0-1:
    resolution: {integrity: sha512-W7h5dEhywMKenDJh2iX/LABkbFnBxasD27oyXWDS/feDsxiw0dD5ncXdYXgkvAsXIY2MpW/ZKkr9IU30DBdMNQ==}
    engines: {node: '>= 6'}

  yaml@2.7.0:
    resolution: {integrity: sha512-+hSoy/QHluxmC9kCIJyL/uyFmLmc+e5CFR5Wa+bpIhIj85LVb9ZH2nVnqrHoSvKogwODv0ClqZkmiSSaIH5LTA==}
    engines: {node: '>= 14'}
    hasBin: true

  yargs-parser@21.1.1:
    resolution: {integrity: sha512-tVpsJW7DdjecAiFpbIB1e3qxIQsE6NoPc5/eTdrbbIC4h0LVsWhnoa3g+m2HclBIujHzsxZ4VJVA+GUuc2/LBw==}
    engines: {node: '>=12'}

  yargs@17.7.2:
    resolution: {integrity: sha512-7dSzzRQ++CKnNI/krKnYRV7JKKPUXMEh61soaHKg9mrWEhzFWhFnxPxGl+69cD1Ou63C13NUPCnmIcrvqCuM6w==}
    engines: {node: '>=12'}

  yauzl@2.10.0:
    resolution: {integrity: sha512-p4a9I6X6nu6IhoGmBqAcbJy1mlC4j27vEPZX9F4L4/vZT3Lyq1VkFHw/V/PUcB9Buo+DG3iHkT0x3Qya58zc3g==}

  yn@3.1.1:
    resolution: {integrity: sha512-Ux4ygGWsu2c7isFWe8Yu1YluJmqVhxqK2cLXNQA5AcC3QfbGNpM7fu0Y8b/z16pXLnFxZYvWhd3fhBY9DLmC6Q==}
    engines: {node: '>=6'}

  yocto-queue@0.1.0:
    resolution: {integrity: sha512-rVksvsnNCdJ/ohGc6xgPwyN8eheCxsiLM8mxuE/t/mOVqJewPuO1miLpTHQiRgTKCLexL4MeAFVagts7HmNZ2Q==}
    engines: {node: '>=10'}

  z-schema@5.0.5:
    resolution: {integrity: sha512-D7eujBWkLa3p2sIpJA0d1pr7es+a7m0vFAnZLlCEKq/Ij2k0MLi9Br2UPxoxdYystm5K1yeBGzub0FlYUEWj2Q==}
    engines: {node: '>=8.0.0'}
    hasBin: true

  zod@3.24.2:
    resolution: {integrity: sha512-lY7CDW43ECgW9u1TcT3IoXHflywfVqDYze4waEz812jR/bZ8FHDsl7pFQoSZTz5N+2NqRXs8GBwnAwo3ZNxqhQ==}

snapshots:

  '@ampproject/remapping@2.3.0':
    dependencies:
      '@jridgewell/gen-mapping': 0.3.8
      '@jridgewell/trace-mapping': 0.3.25

  '@apidevtools/json-schema-ref-parser@9.1.2':
    dependencies:
      '@jsdevtools/ono': 7.1.3
      '@types/json-schema': 7.0.15
      call-me-maybe: 1.0.2
      js-yaml: 4.1.0

  '@apidevtools/openapi-schemas@2.1.0': {}

  '@apidevtools/swagger-methods@3.0.2': {}

  '@apidevtools/swagger-parser@10.0.3(openapi-types@12.1.3)':
    dependencies:
      '@apidevtools/json-schema-ref-parser': 9.1.2
      '@apidevtools/openapi-schemas': 2.1.0
      '@apidevtools/swagger-methods': 3.0.2
      '@jsdevtools/ono': 7.1.3
      call-me-maybe: 1.0.2
      openapi-types: 12.1.3
      z-schema: 5.0.5

  '@aws-cdk/asset-awscli-v1@2.2.228': {}

  '@aws-cdk/asset-node-proxy-agent-v6@2.1.0': {}

  '@aws-cdk/cloud-assembly-schema@40.7.0': {}

  '@aws-crypto/crc32@5.2.0':
    dependencies:
      '@aws-crypto/util': 5.2.0
      '@aws-sdk/types': 3.734.0
      tslib: 2.8.1

  '@aws-crypto/crc32c@5.2.0':
    dependencies:
      '@aws-crypto/util': 5.2.0
      '@aws-sdk/types': 3.734.0
      tslib: 2.8.1

  '@aws-crypto/sha1-browser@5.2.0':
    dependencies:
      '@aws-crypto/supports-web-crypto': 5.2.0
      '@aws-crypto/util': 5.2.0
      '@aws-sdk/types': 3.734.0
      '@aws-sdk/util-locate-window': 3.723.0
      '@smithy/util-utf8': 2.3.0
      tslib: 2.8.1

  '@aws-crypto/sha256-browser@5.2.0':
    dependencies:
      '@aws-crypto/sha256-js': 5.2.0
      '@aws-crypto/supports-web-crypto': 5.2.0
      '@aws-crypto/util': 5.2.0
      '@aws-sdk/types': 3.734.0
      '@aws-sdk/util-locate-window': 3.723.0
      '@smithy/util-utf8': 2.3.0
      tslib: 2.8.1

  '@aws-crypto/sha256-js@5.2.0':
    dependencies:
      '@aws-crypto/util': 5.2.0
      '@aws-sdk/types': 3.734.0
      tslib: 2.8.1

  '@aws-crypto/supports-web-crypto@5.2.0':
    dependencies:
      tslib: 2.8.1

  '@aws-crypto/util@5.2.0':
    dependencies:
      '@aws-sdk/types': 3.734.0
      '@smithy/util-utf8': 2.3.0
      tslib: 2.8.1

  '@aws-sdk/client-s3@3.772.0':
    dependencies:
      '@aws-crypto/sha1-browser': 5.2.0
      '@aws-crypto/sha256-browser': 5.2.0
      '@aws-crypto/sha256-js': 5.2.0
      '@aws-sdk/core': 3.758.0
      '@aws-sdk/credential-provider-node': 3.772.0
      '@aws-sdk/middleware-bucket-endpoint': 3.734.0
      '@aws-sdk/middleware-expect-continue': 3.734.0
      '@aws-sdk/middleware-flexible-checksums': 3.758.0
      '@aws-sdk/middleware-host-header': 3.734.0
      '@aws-sdk/middleware-location-constraint': 3.734.0
      '@aws-sdk/middleware-logger': 3.734.0
      '@aws-sdk/middleware-recursion-detection': 3.772.0
      '@aws-sdk/middleware-sdk-s3': 3.758.0
      '@aws-sdk/middleware-ssec': 3.734.0
      '@aws-sdk/middleware-user-agent': 3.758.0
      '@aws-sdk/region-config-resolver': 3.734.0
      '@aws-sdk/signature-v4-multi-region': 3.758.0
      '@aws-sdk/types': 3.734.0
      '@aws-sdk/util-endpoints': 3.743.0
      '@aws-sdk/util-user-agent-browser': 3.734.0
      '@aws-sdk/util-user-agent-node': 3.758.0
      '@aws-sdk/xml-builder': 3.734.0
      '@smithy/config-resolver': 4.0.1
      '@smithy/core': 3.1.5
      '@smithy/eventstream-serde-browser': 4.0.1
      '@smithy/eventstream-serde-config-resolver': 4.0.1
      '@smithy/eventstream-serde-node': 4.0.1
      '@smithy/fetch-http-handler': 5.0.1
      '@smithy/hash-blob-browser': 4.0.1
      '@smithy/hash-node': 4.0.1
      '@smithy/hash-stream-node': 4.0.1
      '@smithy/invalid-dependency': 4.0.1
      '@smithy/md5-js': 4.0.1
      '@smithy/middleware-content-length': 4.0.1
      '@smithy/middleware-endpoint': 4.0.6
      '@smithy/middleware-retry': 4.0.7
      '@smithy/middleware-serde': 4.0.2
      '@smithy/middleware-stack': 4.0.1
      '@smithy/node-config-provider': 4.0.1
      '@smithy/node-http-handler': 4.0.3
      '@smithy/protocol-http': 5.0.1
      '@smithy/smithy-client': 4.1.6
      '@smithy/types': 4.1.0
      '@smithy/url-parser': 4.0.1
      '@smithy/util-base64': 4.0.0
      '@smithy/util-body-length-browser': 4.0.0
      '@smithy/util-body-length-node': 4.0.0
      '@smithy/util-defaults-mode-browser': 4.0.7
      '@smithy/util-defaults-mode-node': 4.0.7
      '@smithy/util-endpoints': 3.0.1
      '@smithy/util-middleware': 4.0.1
      '@smithy/util-retry': 4.0.1
      '@smithy/util-stream': 4.1.2
      '@smithy/util-utf8': 4.0.0
      '@smithy/util-waiter': 4.0.2
      tslib: 2.8.1
    transitivePeerDependencies:
      - aws-crt

  '@aws-sdk/client-sso@3.772.0':
    dependencies:
      '@aws-crypto/sha256-browser': 5.2.0
      '@aws-crypto/sha256-js': 5.2.0
      '@aws-sdk/core': 3.758.0
      '@aws-sdk/middleware-host-header': 3.734.0
      '@aws-sdk/middleware-logger': 3.734.0
      '@aws-sdk/middleware-recursion-detection': 3.772.0
      '@aws-sdk/middleware-user-agent': 3.758.0
      '@aws-sdk/region-config-resolver': 3.734.0
      '@aws-sdk/types': 3.734.0
      '@aws-sdk/util-endpoints': 3.743.0
      '@aws-sdk/util-user-agent-browser': 3.734.0
      '@aws-sdk/util-user-agent-node': 3.758.0
      '@smithy/config-resolver': 4.0.1
      '@smithy/core': 3.1.5
      '@smithy/fetch-http-handler': 5.0.1
      '@smithy/hash-node': 4.0.1
      '@smithy/invalid-dependency': 4.0.1
      '@smithy/middleware-content-length': 4.0.1
      '@smithy/middleware-endpoint': 4.0.6
      '@smithy/middleware-retry': 4.0.7
      '@smithy/middleware-serde': 4.0.2
      '@smithy/middleware-stack': 4.0.1
      '@smithy/node-config-provider': 4.0.1
      '@smithy/node-http-handler': 4.0.3
      '@smithy/protocol-http': 5.0.1
      '@smithy/smithy-client': 4.1.6
      '@smithy/types': 4.1.0
      '@smithy/url-parser': 4.0.1
      '@smithy/util-base64': 4.0.0
      '@smithy/util-body-length-browser': 4.0.0
      '@smithy/util-body-length-node': 4.0.0
      '@smithy/util-defaults-mode-browser': 4.0.7
      '@smithy/util-defaults-mode-node': 4.0.7
      '@smithy/util-endpoints': 3.0.1
      '@smithy/util-middleware': 4.0.1
      '@smithy/util-retry': 4.0.1
      '@smithy/util-utf8': 4.0.0
      tslib: 2.8.1
    transitivePeerDependencies:
      - aws-crt

  '@aws-sdk/core@3.758.0':
    dependencies:
      '@aws-sdk/types': 3.734.0
      '@smithy/core': 3.1.5
      '@smithy/node-config-provider': 4.0.1
      '@smithy/property-provider': 4.0.1
      '@smithy/protocol-http': 5.0.1
      '@smithy/signature-v4': 5.0.1
      '@smithy/smithy-client': 4.1.6
      '@smithy/types': 4.1.0
      '@smithy/util-middleware': 4.0.1
      fast-xml-parser: 4.4.1
      tslib: 2.8.1

  '@aws-sdk/credential-provider-env@3.758.0':
    dependencies:
      '@aws-sdk/core': 3.758.0
      '@aws-sdk/types': 3.734.0
      '@smithy/property-provider': 4.0.1
      '@smithy/types': 4.1.0
      tslib: 2.8.1

  '@aws-sdk/credential-provider-http@3.758.0':
    dependencies:
      '@aws-sdk/core': 3.758.0
      '@aws-sdk/types': 3.734.0
      '@smithy/fetch-http-handler': 5.0.1
      '@smithy/node-http-handler': 4.0.3
      '@smithy/property-provider': 4.0.1
      '@smithy/protocol-http': 5.0.1
      '@smithy/smithy-client': 4.1.6
      '@smithy/types': 4.1.0
      '@smithy/util-stream': 4.1.2
      tslib: 2.8.1

  '@aws-sdk/credential-provider-ini@3.772.0':
    dependencies:
      '@aws-sdk/core': 3.758.0
      '@aws-sdk/credential-provider-env': 3.758.0
      '@aws-sdk/credential-provider-http': 3.758.0
      '@aws-sdk/credential-provider-process': 3.758.0
      '@aws-sdk/credential-provider-sso': 3.772.0
      '@aws-sdk/credential-provider-web-identity': 3.772.0
      '@aws-sdk/nested-clients': 3.772.0
      '@aws-sdk/types': 3.734.0
      '@smithy/credential-provider-imds': 4.0.1
      '@smithy/property-provider': 4.0.1
      '@smithy/shared-ini-file-loader': 4.0.1
      '@smithy/types': 4.1.0
      tslib: 2.8.1
    transitivePeerDependencies:
      - aws-crt

  '@aws-sdk/credential-provider-node@3.772.0':
    dependencies:
      '@aws-sdk/credential-provider-env': 3.758.0
      '@aws-sdk/credential-provider-http': 3.758.0
      '@aws-sdk/credential-provider-ini': 3.772.0
      '@aws-sdk/credential-provider-process': 3.758.0
      '@aws-sdk/credential-provider-sso': 3.772.0
      '@aws-sdk/credential-provider-web-identity': 3.772.0
      '@aws-sdk/types': 3.734.0
      '@smithy/credential-provider-imds': 4.0.1
      '@smithy/property-provider': 4.0.1
      '@smithy/shared-ini-file-loader': 4.0.1
      '@smithy/types': 4.1.0
      tslib: 2.8.1
    transitivePeerDependencies:
      - aws-crt

  '@aws-sdk/credential-provider-process@3.758.0':
    dependencies:
      '@aws-sdk/core': 3.758.0
      '@aws-sdk/types': 3.734.0
      '@smithy/property-provider': 4.0.1
      '@smithy/shared-ini-file-loader': 4.0.1
      '@smithy/types': 4.1.0
      tslib: 2.8.1

  '@aws-sdk/credential-provider-sso@3.772.0':
    dependencies:
      '@aws-sdk/client-sso': 3.772.0
      '@aws-sdk/core': 3.758.0
      '@aws-sdk/token-providers': 3.772.0
      '@aws-sdk/types': 3.734.0
      '@smithy/property-provider': 4.0.1
      '@smithy/shared-ini-file-loader': 4.0.1
      '@smithy/types': 4.1.0
      tslib: 2.8.1
    transitivePeerDependencies:
      - aws-crt

  '@aws-sdk/credential-provider-web-identity@3.772.0':
    dependencies:
      '@aws-sdk/core': 3.758.0
      '@aws-sdk/nested-clients': 3.772.0
      '@aws-sdk/types': 3.734.0
      '@smithy/property-provider': 4.0.1
      '@smithy/types': 4.1.0
      tslib: 2.8.1
    transitivePeerDependencies:
      - aws-crt

  '@aws-sdk/middleware-bucket-endpoint@3.734.0':
    dependencies:
      '@aws-sdk/types': 3.734.0
      '@aws-sdk/util-arn-parser': 3.723.0
      '@smithy/node-config-provider': 4.0.1
      '@smithy/protocol-http': 5.0.1
      '@smithy/types': 4.1.0
      '@smithy/util-config-provider': 4.0.0
      tslib: 2.8.1

  '@aws-sdk/middleware-expect-continue@3.734.0':
    dependencies:
      '@aws-sdk/types': 3.734.0
      '@smithy/protocol-http': 5.0.1
      '@smithy/types': 4.1.0
      tslib: 2.8.1

  '@aws-sdk/middleware-flexible-checksums@3.758.0':
    dependencies:
      '@aws-crypto/crc32': 5.2.0
      '@aws-crypto/crc32c': 5.2.0
      '@aws-crypto/util': 5.2.0
      '@aws-sdk/core': 3.758.0
      '@aws-sdk/types': 3.734.0
      '@smithy/is-array-buffer': 4.0.0
      '@smithy/node-config-provider': 4.0.1
      '@smithy/protocol-http': 5.0.1
      '@smithy/types': 4.1.0
      '@smithy/util-middleware': 4.0.1
      '@smithy/util-stream': 4.1.2
      '@smithy/util-utf8': 4.0.0
      tslib: 2.8.1

  '@aws-sdk/middleware-host-header@3.734.0':
    dependencies:
      '@aws-sdk/types': 3.734.0
      '@smithy/protocol-http': 5.0.1
      '@smithy/types': 4.1.0
      tslib: 2.8.1

  '@aws-sdk/middleware-location-constraint@3.734.0':
    dependencies:
      '@aws-sdk/types': 3.734.0
      '@smithy/types': 4.1.0
      tslib: 2.8.1

  '@aws-sdk/middleware-logger@3.734.0':
    dependencies:
      '@aws-sdk/types': 3.734.0
      '@smithy/types': 4.1.0
      tslib: 2.8.1

  '@aws-sdk/middleware-recursion-detection@3.772.0':
    dependencies:
      '@aws-sdk/types': 3.734.0
      '@smithy/protocol-http': 5.0.1
      '@smithy/types': 4.1.0
      tslib: 2.8.1

  '@aws-sdk/middleware-sdk-s3@3.758.0':
    dependencies:
      '@aws-sdk/core': 3.758.0
      '@aws-sdk/types': 3.734.0
      '@aws-sdk/util-arn-parser': 3.723.0
      '@smithy/core': 3.1.5
      '@smithy/node-config-provider': 4.0.1
      '@smithy/protocol-http': 5.0.1
      '@smithy/signature-v4': 5.0.1
      '@smithy/smithy-client': 4.1.6
      '@smithy/types': 4.1.0
      '@smithy/util-config-provider': 4.0.0
      '@smithy/util-middleware': 4.0.1
      '@smithy/util-stream': 4.1.2
      '@smithy/util-utf8': 4.0.0
      tslib: 2.8.1

  '@aws-sdk/middleware-ssec@3.734.0':
    dependencies:
      '@aws-sdk/types': 3.734.0
      '@smithy/types': 4.1.0
      tslib: 2.8.1

  '@aws-sdk/middleware-user-agent@3.758.0':
    dependencies:
      '@aws-sdk/core': 3.758.0
      '@aws-sdk/types': 3.734.0
      '@aws-sdk/util-endpoints': 3.743.0
      '@smithy/core': 3.1.5
      '@smithy/protocol-http': 5.0.1
      '@smithy/types': 4.1.0
      tslib: 2.8.1

  '@aws-sdk/nested-clients@3.772.0':
    dependencies:
      '@aws-crypto/sha256-browser': 5.2.0
      '@aws-crypto/sha256-js': 5.2.0
      '@aws-sdk/core': 3.758.0
      '@aws-sdk/middleware-host-header': 3.734.0
      '@aws-sdk/middleware-logger': 3.734.0
      '@aws-sdk/middleware-recursion-detection': 3.772.0
      '@aws-sdk/middleware-user-agent': 3.758.0
      '@aws-sdk/region-config-resolver': 3.734.0
      '@aws-sdk/types': 3.734.0
      '@aws-sdk/util-endpoints': 3.743.0
      '@aws-sdk/util-user-agent-browser': 3.734.0
      '@aws-sdk/util-user-agent-node': 3.758.0
      '@smithy/config-resolver': 4.0.1
      '@smithy/core': 3.1.5
      '@smithy/fetch-http-handler': 5.0.1
      '@smithy/hash-node': 4.0.1
      '@smithy/invalid-dependency': 4.0.1
      '@smithy/middleware-content-length': 4.0.1
      '@smithy/middleware-endpoint': 4.0.6
      '@smithy/middleware-retry': 4.0.7
      '@smithy/middleware-serde': 4.0.2
      '@smithy/middleware-stack': 4.0.1
      '@smithy/node-config-provider': 4.0.1
      '@smithy/node-http-handler': 4.0.3
      '@smithy/protocol-http': 5.0.1
      '@smithy/smithy-client': 4.1.6
      '@smithy/types': 4.1.0
      '@smithy/url-parser': 4.0.1
      '@smithy/util-base64': 4.0.0
      '@smithy/util-body-length-browser': 4.0.0
      '@smithy/util-body-length-node': 4.0.0
      '@smithy/util-defaults-mode-browser': 4.0.7
      '@smithy/util-defaults-mode-node': 4.0.7
      '@smithy/util-endpoints': 3.0.1
      '@smithy/util-middleware': 4.0.1
      '@smithy/util-retry': 4.0.1
      '@smithy/util-utf8': 4.0.0
      tslib: 2.8.1
    transitivePeerDependencies:
      - aws-crt

  '@aws-sdk/region-config-resolver@3.734.0':
    dependencies:
      '@aws-sdk/types': 3.734.0
      '@smithy/node-config-provider': 4.0.1
      '@smithy/types': 4.1.0
      '@smithy/util-config-provider': 4.0.0
      '@smithy/util-middleware': 4.0.1
      tslib: 2.8.1

  '@aws-sdk/signature-v4-multi-region@3.758.0':
    dependencies:
      '@aws-sdk/middleware-sdk-s3': 3.758.0
      '@aws-sdk/types': 3.734.0
      '@smithy/protocol-http': 5.0.1
      '@smithy/signature-v4': 5.0.1
      '@smithy/types': 4.1.0
      tslib: 2.8.1

  '@aws-sdk/token-providers@3.772.0':
    dependencies:
      '@aws-sdk/nested-clients': 3.772.0
      '@aws-sdk/types': 3.734.0
      '@smithy/property-provider': 4.0.1
      '@smithy/shared-ini-file-loader': 4.0.1
      '@smithy/types': 4.1.0
      tslib: 2.8.1
    transitivePeerDependencies:
      - aws-crt

  '@aws-sdk/types@3.734.0':
    dependencies:
      '@smithy/types': 4.1.0
      tslib: 2.8.1

  '@aws-sdk/util-arn-parser@3.723.0':
    dependencies:
      tslib: 2.8.1

  '@aws-sdk/util-endpoints@3.743.0':
    dependencies:
      '@aws-sdk/types': 3.734.0
      '@smithy/types': 4.1.0
      '@smithy/util-endpoints': 3.0.1
      tslib: 2.8.1

  '@aws-sdk/util-locate-window@3.723.0':
    dependencies:
      tslib: 2.8.1

  '@aws-sdk/util-user-agent-browser@3.734.0':
    dependencies:
      '@aws-sdk/types': 3.734.0
      '@smithy/types': 4.1.0
      bowser: 2.11.0
      tslib: 2.8.1

  '@aws-sdk/util-user-agent-node@3.758.0':
    dependencies:
      '@aws-sdk/middleware-user-agent': 3.758.0
      '@aws-sdk/types': 3.734.0
      '@smithy/node-config-provider': 4.0.1
      '@smithy/types': 4.1.0
      tslib: 2.8.1

  '@aws-sdk/xml-builder@3.734.0':
    dependencies:
      '@smithy/types': 4.1.0
      tslib: 2.8.1

  '@babel/code-frame@7.26.2':
    dependencies:
      '@babel/helper-validator-identifier': 7.25.9
      js-tokens: 4.0.0
      picocolors: 1.1.1

  '@babel/compat-data@7.26.8': {}

  '@babel/core@7.26.10':
    dependencies:
      '@ampproject/remapping': 2.3.0
      '@babel/code-frame': 7.26.2
      '@babel/generator': 7.26.10
      '@babel/helper-compilation-targets': 7.26.5
      '@babel/helper-module-transforms': 7.26.0(@babel/core@7.26.10)
      '@babel/helpers': 7.26.10
      '@babel/parser': 7.26.10
      '@babel/template': 7.26.9
      '@babel/traverse': 7.26.10
      '@babel/types': 7.26.10
      convert-source-map: 2.0.0
      debug: 4.4.0(supports-color@5.5.0)
      gensync: 1.0.0-beta.2
      json5: 2.2.3
      semver: 6.3.1
    transitivePeerDependencies:
      - supports-color

  '@babel/generator@7.26.10':
    dependencies:
      '@babel/parser': 7.26.10
      '@babel/types': 7.26.10
      '@jridgewell/gen-mapping': 0.3.8
      '@jridgewell/trace-mapping': 0.3.25
      jsesc: 3.1.0

  '@babel/helper-compilation-targets@7.26.5':
    dependencies:
      '@babel/compat-data': 7.26.8
      '@babel/helper-validator-option': 7.25.9
      browserslist: 4.24.4
      lru-cache: 5.1.1
      semver: 6.3.1

  '@babel/helper-module-imports@7.25.9':
    dependencies:
      '@babel/traverse': 7.26.10
      '@babel/types': 7.26.10
    transitivePeerDependencies:
      - supports-color

  '@babel/helper-module-transforms@7.26.0(@babel/core@7.26.10)':
    dependencies:
      '@babel/core': 7.26.10
      '@babel/helper-module-imports': 7.25.9
      '@babel/helper-validator-identifier': 7.25.9
      '@babel/traverse': 7.26.10
    transitivePeerDependencies:
      - supports-color

  '@babel/helper-plugin-utils@7.26.5': {}

  '@babel/helper-string-parser@7.25.9': {}

  '@babel/helper-validator-identifier@7.25.9': {}

  '@babel/helper-validator-option@7.25.9': {}

  '@babel/helpers@7.26.10':
    dependencies:
      '@babel/template': 7.26.9
      '@babel/types': 7.26.10

  '@babel/parser@7.26.10':
    dependencies:
      '@babel/types': 7.26.10

  '@babel/plugin-syntax-async-generators@7.8.4(@babel/core@7.26.10)':
    dependencies:
      '@babel/core': 7.26.10
      '@babel/helper-plugin-utils': 7.26.5

  '@babel/plugin-syntax-bigint@7.8.3(@babel/core@7.26.10)':
    dependencies:
      '@babel/core': 7.26.10
      '@babel/helper-plugin-utils': 7.26.5

  '@babel/plugin-syntax-class-properties@7.12.13(@babel/core@7.26.10)':
    dependencies:
      '@babel/core': 7.26.10
      '@babel/helper-plugin-utils': 7.26.5

  '@babel/plugin-syntax-class-static-block@7.14.5(@babel/core@7.26.10)':
    dependencies:
      '@babel/core': 7.26.10
      '@babel/helper-plugin-utils': 7.26.5

  '@babel/plugin-syntax-import-attributes@7.26.0(@babel/core@7.26.10)':
    dependencies:
      '@babel/core': 7.26.10
      '@babel/helper-plugin-utils': 7.26.5

  '@babel/plugin-syntax-import-meta@7.10.4(@babel/core@7.26.10)':
    dependencies:
      '@babel/core': 7.26.10
      '@babel/helper-plugin-utils': 7.26.5

  '@babel/plugin-syntax-json-strings@7.8.3(@babel/core@7.26.10)':
    dependencies:
      '@babel/core': 7.26.10
      '@babel/helper-plugin-utils': 7.26.5

  '@babel/plugin-syntax-jsx@7.25.9(@babel/core@7.26.10)':
    dependencies:
      '@babel/core': 7.26.10
      '@babel/helper-plugin-utils': 7.26.5

  '@babel/plugin-syntax-logical-assignment-operators@7.10.4(@babel/core@7.26.10)':
    dependencies:
      '@babel/core': 7.26.10
      '@babel/helper-plugin-utils': 7.26.5

  '@babel/plugin-syntax-nullish-coalescing-operator@7.8.3(@babel/core@7.26.10)':
    dependencies:
      '@babel/core': 7.26.10
      '@babel/helper-plugin-utils': 7.26.5

  '@babel/plugin-syntax-numeric-separator@7.10.4(@babel/core@7.26.10)':
    dependencies:
      '@babel/core': 7.26.10
      '@babel/helper-plugin-utils': 7.26.5

  '@babel/plugin-syntax-object-rest-spread@7.8.3(@babel/core@7.26.10)':
    dependencies:
      '@babel/core': 7.26.10
      '@babel/helper-plugin-utils': 7.26.5

  '@babel/plugin-syntax-optional-catch-binding@7.8.3(@babel/core@7.26.10)':
    dependencies:
      '@babel/core': 7.26.10
      '@babel/helper-plugin-utils': 7.26.5

  '@babel/plugin-syntax-optional-chaining@7.8.3(@babel/core@7.26.10)':
    dependencies:
      '@babel/core': 7.26.10
      '@babel/helper-plugin-utils': 7.26.5

  '@babel/plugin-syntax-private-property-in-object@7.14.5(@babel/core@7.26.10)':
    dependencies:
      '@babel/core': 7.26.10
      '@babel/helper-plugin-utils': 7.26.5

  '@babel/plugin-syntax-top-level-await@7.14.5(@babel/core@7.26.10)':
    dependencies:
      '@babel/core': 7.26.10
      '@babel/helper-plugin-utils': 7.26.5

  '@babel/plugin-syntax-typescript@7.25.9(@babel/core@7.26.10)':
    dependencies:
      '@babel/core': 7.26.10
      '@babel/helper-plugin-utils': 7.26.5

  '@babel/template@7.26.9':
    dependencies:
      '@babel/code-frame': 7.26.2
      '@babel/parser': 7.26.10
      '@babel/types': 7.26.10

  '@babel/traverse@7.26.10':
    dependencies:
      '@babel/code-frame': 7.26.2
      '@babel/generator': 7.26.10
      '@babel/parser': 7.26.10
      '@babel/template': 7.26.9
      '@babel/types': 7.26.10
      debug: 4.4.0(supports-color@5.5.0)
      globals: 11.12.0
    transitivePeerDependencies:
      - supports-color

  '@babel/types@7.26.10':
    dependencies:
      '@babel/helper-string-parser': 7.25.9
      '@babel/helper-validator-identifier': 7.25.9

  '@bcoe/v8-coverage@0.2.3': {}

  '@codegenie/serverless-express@4.16.0': {}

  '@cspotcode/source-map-support@0.8.1':
    dependencies:
      '@jridgewell/trace-mapping': 0.3.9

  '@eslint-community/eslint-utils@4.5.1(eslint@9.22.0)':
    dependencies:
      eslint: 9.22.0
      eslint-visitor-keys: 3.4.3

  '@eslint-community/regexpp@4.12.1': {}

  '@eslint/config-array@0.19.2':
    dependencies:
      '@eslint/object-schema': 2.1.6
      debug: 4.4.0(supports-color@5.5.0)
      minimatch: 3.1.2
    transitivePeerDependencies:
      - supports-color

  '@eslint/config-helpers@0.1.0': {}

  '@eslint/core@0.12.0':
    dependencies:
      '@types/json-schema': 7.0.15

  '@eslint/eslintrc@3.3.0':
    dependencies:
      ajv: 6.12.6
      debug: 4.4.0(supports-color@5.5.0)
      espree: 10.3.0
      globals: 14.0.0
      ignore: 5.3.2
      import-fresh: 3.3.1
      js-yaml: 4.1.0
      minimatch: 3.1.2
      strip-json-comments: 3.1.1
    transitivePeerDependencies:
      - supports-color

  '@eslint/js@9.22.0': {}

  '@eslint/object-schema@2.1.6': {}

  '@eslint/plugin-kit@0.2.7':
    dependencies:
      '@eslint/core': 0.12.0
      levn: 0.4.1

  '@gerrit0/mini-shiki@3.2.1':
    dependencies:
      '@shikijs/engine-oniguruma': 3.2.1
      '@shikijs/types': 3.2.1
      '@shikijs/vscode-textmate': 10.0.2

  '@humanfs/core@0.19.1': {}

  '@humanfs/node@0.16.6':
    dependencies:
      '@humanfs/core': 0.19.1
      '@humanwhocodes/retry': 0.3.1

  '@humanwhocodes/module-importer@1.0.1': {}

  '@humanwhocodes/retry@0.3.1': {}

  '@humanwhocodes/retry@0.4.2': {}

  '@istanbuljs/load-nyc-config@1.1.0':
    dependencies:
      camelcase: 5.3.1
      find-up: 4.1.0
      get-package-type: 0.1.0
      js-yaml: 3.14.1
      resolve-from: 5.0.0

  '@istanbuljs/schema@0.1.3': {}

  '@jest/console@29.7.0':
    dependencies:
      '@jest/types': 29.6.3
      '@types/node': 22.13.10
      chalk: 4.1.2
      jest-message-util: 29.7.0
      jest-util: 29.7.0
      slash: 3.0.0

  '@jest/core@29.7.0(ts-node@10.9.2(@swc/core@1.11.11)(@types/node@22.13.10)(typescript@5.8.2))':
    dependencies:
      '@jest/console': 29.7.0
      '@jest/reporters': 29.7.0
      '@jest/test-result': 29.7.0
      '@jest/transform': 29.7.0
      '@jest/types': 29.6.3
      '@types/node': 22.13.10
      ansi-escapes: 4.3.2
      chalk: 4.1.2
      ci-info: 3.9.0
      exit: 0.1.2
      graceful-fs: 4.2.11
      jest-changed-files: 29.7.0
      jest-config: 29.7.0(@types/node@22.13.10)(ts-node@10.9.2(@swc/core@1.11.11)(@types/node@22.13.10)(typescript@5.8.2))
      jest-haste-map: 29.7.0
      jest-message-util: 29.7.0
      jest-regex-util: 29.6.3
      jest-resolve: 29.7.0
      jest-resolve-dependencies: 29.7.0
      jest-runner: 29.7.0
      jest-runtime: 29.7.0
      jest-snapshot: 29.7.0
      jest-util: 29.7.0
      jest-validate: 29.7.0
      jest-watcher: 29.7.0
      micromatch: 4.0.8
      pretty-format: 29.7.0
      slash: 3.0.0
      strip-ansi: 6.0.1
    transitivePeerDependencies:
      - babel-plugin-macros
      - supports-color
      - ts-node

  '@jest/create-cache-key-function@29.7.0':
    dependencies:
      '@jest/types': 29.6.3

  '@jest/environment@29.7.0':
    dependencies:
      '@jest/fake-timers': 29.7.0
      '@jest/types': 29.6.3
      '@types/node': 22.13.10
      jest-mock: 29.7.0

  '@jest/expect-utils@29.7.0':
    dependencies:
      jest-get-type: 29.6.3

  '@jest/expect@29.7.0':
    dependencies:
      expect: 29.7.0
      jest-snapshot: 29.7.0
    transitivePeerDependencies:
      - supports-color

  '@jest/fake-timers@29.7.0':
    dependencies:
      '@jest/types': 29.6.3
      '@sinonjs/fake-timers': 10.3.0
      '@types/node': 22.13.10
      jest-message-util: 29.7.0
      jest-mock: 29.7.0
      jest-util: 29.7.0

  '@jest/globals@29.7.0':
    dependencies:
      '@jest/environment': 29.7.0
      '@jest/expect': 29.7.0
      '@jest/types': 29.6.3
      jest-mock: 29.7.0
    transitivePeerDependencies:
      - supports-color

  '@jest/reporters@29.7.0':
    dependencies:
      '@bcoe/v8-coverage': 0.2.3
      '@jest/console': 29.7.0
      '@jest/test-result': 29.7.0
      '@jest/transform': 29.7.0
      '@jest/types': 29.6.3
      '@jridgewell/trace-mapping': 0.3.25
      '@types/node': 22.13.10
      chalk: 4.1.2
      collect-v8-coverage: 1.0.2
      exit: 0.1.2
      glob: 7.2.3
      graceful-fs: 4.2.11
      istanbul-lib-coverage: 3.2.2
      istanbul-lib-instrument: 6.0.3
      istanbul-lib-report: 3.0.1
      istanbul-lib-source-maps: 4.0.1
      istanbul-reports: 3.1.7
      jest-message-util: 29.7.0
      jest-util: 29.7.0
      jest-worker: 29.7.0
      slash: 3.0.0
      string-length: 4.0.2
      strip-ansi: 6.0.1
      v8-to-istanbul: 9.3.0
    transitivePeerDependencies:
      - supports-color

  '@jest/schemas@29.6.3':
    dependencies:
      '@sinclair/typebox': 0.27.8

  '@jest/source-map@29.6.3':
    dependencies:
      '@jridgewell/trace-mapping': 0.3.25
      callsites: 3.1.0
      graceful-fs: 4.2.11

  '@jest/test-result@29.7.0':
    dependencies:
      '@jest/console': 29.7.0
      '@jest/types': 29.6.3
      '@types/istanbul-lib-coverage': 2.0.6
      collect-v8-coverage: 1.0.2

  '@jest/test-sequencer@29.7.0':
    dependencies:
      '@jest/test-result': 29.7.0
      graceful-fs: 4.2.11
      jest-haste-map: 29.7.0
      slash: 3.0.0

  '@jest/transform@29.7.0':
    dependencies:
      '@babel/core': 7.26.10
      '@jest/types': 29.6.3
      '@jridgewell/trace-mapping': 0.3.25
      babel-plugin-istanbul: 6.1.1
      chalk: 4.1.2
      convert-source-map: 2.0.0
      fast-json-stable-stringify: 2.1.0
      graceful-fs: 4.2.11
      jest-haste-map: 29.7.0
      jest-regex-util: 29.6.3
      jest-util: 29.7.0
      micromatch: 4.0.8
      pirates: 4.0.6
      slash: 3.0.0
      write-file-atomic: 4.0.2
    transitivePeerDependencies:
      - supports-color

  '@jest/types@29.6.3':
    dependencies:
      '@jest/schemas': 29.6.3
      '@types/istanbul-lib-coverage': 2.0.6
      '@types/istanbul-reports': 3.0.4
      '@types/node': 22.13.10
      '@types/yargs': 17.0.33
      chalk: 4.1.2

  '@jridgewell/gen-mapping@0.3.8':
    dependencies:
      '@jridgewell/set-array': 1.2.1
      '@jridgewell/sourcemap-codec': 1.5.0
      '@jridgewell/trace-mapping': 0.3.25

  '@jridgewell/resolve-uri@3.1.2': {}

  '@jridgewell/set-array@1.2.1': {}

  '@jridgewell/sourcemap-codec@1.5.0': {}

  '@jridgewell/trace-mapping@0.3.25':
    dependencies:
      '@jridgewell/resolve-uri': 3.1.2
      '@jridgewell/sourcemap-codec': 1.5.0

  '@jridgewell/trace-mapping@0.3.9':
    dependencies:
      '@jridgewell/resolve-uri': 3.1.2
      '@jridgewell/sourcemap-codec': 1.5.0

  '@jsdevtools/ono@7.1.3': {}

  '@nodelib/fs.scandir@2.1.5':
    dependencies:
      '@nodelib/fs.stat': 2.0.5
      run-parallel: 1.2.0

  '@nodelib/fs.stat@2.0.5': {}

  '@nodelib/fs.walk@1.2.8':
    dependencies:
      '@nodelib/fs.scandir': 2.1.5
      fastq: 1.19.1

  '@pkgr/core@0.1.2': {}

  '@puppeteer/browsers@2.8.0':
    dependencies:
      debug: 4.4.0(supports-color@5.5.0)
      extract-zip: 2.0.1
      progress: 2.0.3
      proxy-agent: 6.5.0
      semver: 7.7.1
      tar-fs: 3.0.8
      yargs: 17.7.2
    transitivePeerDependencies:
      - bare-buffer
      - supports-color

  '@scarf/scarf@1.4.0': {}

  '@shikijs/engine-oniguruma@3.2.1':
    dependencies:
      '@shikijs/types': 3.2.1
      '@shikijs/vscode-textmate': 10.0.2

  '@shikijs/types@3.2.1':
    dependencies:
      '@shikijs/vscode-textmate': 10.0.2
      '@types/hast': 3.0.4

  '@shikijs/vscode-textmate@10.0.2': {}

  '@sinclair/typebox@0.27.8': {}

  '@sinonjs/commons@3.0.1':
    dependencies:
      type-detect: 4.0.8

  '@sinonjs/fake-timers@10.3.0':
    dependencies:
      '@sinonjs/commons': 3.0.1

  '@smithy/abort-controller@4.0.1':
    dependencies:
      '@smithy/types': 4.1.0
      tslib: 2.8.1

  '@smithy/chunked-blob-reader-native@4.0.0':
    dependencies:
      '@smithy/util-base64': 4.0.0
      tslib: 2.8.1

  '@smithy/chunked-blob-reader@5.0.0':
    dependencies:
      tslib: 2.8.1

  '@smithy/config-resolver@4.0.1':
    dependencies:
      '@smithy/node-config-provider': 4.0.1
      '@smithy/types': 4.1.0
      '@smithy/util-config-provider': 4.0.0
      '@smithy/util-middleware': 4.0.1
      tslib: 2.8.1

  '@smithy/core@3.1.5':
    dependencies:
      '@smithy/middleware-serde': 4.0.2
      '@smithy/protocol-http': 5.0.1
      '@smithy/types': 4.1.0
      '@smithy/util-body-length-browser': 4.0.0
      '@smithy/util-middleware': 4.0.1
      '@smithy/util-stream': 4.1.2
      '@smithy/util-utf8': 4.0.0
      tslib: 2.8.1

  '@smithy/credential-provider-imds@4.0.1':
    dependencies:
      '@smithy/node-config-provider': 4.0.1
      '@smithy/property-provider': 4.0.1
      '@smithy/types': 4.1.0
      '@smithy/url-parser': 4.0.1
      tslib: 2.8.1

  '@smithy/eventstream-codec@4.0.1':
    dependencies:
      '@aws-crypto/crc32': 5.2.0
      '@smithy/types': 4.1.0
      '@smithy/util-hex-encoding': 4.0.0
      tslib: 2.8.1

  '@smithy/eventstream-serde-browser@4.0.1':
    dependencies:
      '@smithy/eventstream-serde-universal': 4.0.1
      '@smithy/types': 4.1.0
      tslib: 2.8.1

  '@smithy/eventstream-serde-config-resolver@4.0.1':
    dependencies:
      '@smithy/types': 4.1.0
      tslib: 2.8.1

  '@smithy/eventstream-serde-node@4.0.1':
    dependencies:
      '@smithy/eventstream-serde-universal': 4.0.1
      '@smithy/types': 4.1.0
      tslib: 2.8.1

  '@smithy/eventstream-serde-universal@4.0.1':
    dependencies:
      '@smithy/eventstream-codec': 4.0.1
      '@smithy/types': 4.1.0
      tslib: 2.8.1

  '@smithy/fetch-http-handler@5.0.1':
    dependencies:
      '@smithy/protocol-http': 5.0.1
      '@smithy/querystring-builder': 4.0.1
      '@smithy/types': 4.1.0
      '@smithy/util-base64': 4.0.0
      tslib: 2.8.1

  '@smithy/hash-blob-browser@4.0.1':
    dependencies:
      '@smithy/chunked-blob-reader': 5.0.0
      '@smithy/chunked-blob-reader-native': 4.0.0
      '@smithy/types': 4.1.0
      tslib: 2.8.1

  '@smithy/hash-node@4.0.1':
    dependencies:
      '@smithy/types': 4.1.0
      '@smithy/util-buffer-from': 4.0.0
      '@smithy/util-utf8': 4.0.0
      tslib: 2.8.1

  '@smithy/hash-stream-node@4.0.1':
    dependencies:
      '@smithy/types': 4.1.0
      '@smithy/util-utf8': 4.0.0
      tslib: 2.8.1

  '@smithy/invalid-dependency@4.0.1':
    dependencies:
      '@smithy/types': 4.1.0
      tslib: 2.8.1

  '@smithy/is-array-buffer@2.2.0':
    dependencies:
      tslib: 2.8.1

  '@smithy/is-array-buffer@4.0.0':
    dependencies:
      tslib: 2.8.1

  '@smithy/md5-js@4.0.1':
    dependencies:
      '@smithy/types': 4.1.0
      '@smithy/util-utf8': 4.0.0
      tslib: 2.8.1

  '@smithy/middleware-content-length@4.0.1':
    dependencies:
      '@smithy/protocol-http': 5.0.1
      '@smithy/types': 4.1.0
      tslib: 2.8.1

  '@smithy/middleware-endpoint@4.0.6':
    dependencies:
      '@smithy/core': 3.1.5
      '@smithy/middleware-serde': 4.0.2
      '@smithy/node-config-provider': 4.0.1
      '@smithy/shared-ini-file-loader': 4.0.1
      '@smithy/types': 4.1.0
      '@smithy/url-parser': 4.0.1
      '@smithy/util-middleware': 4.0.1
      tslib: 2.8.1

  '@smithy/middleware-retry@4.0.7':
    dependencies:
      '@smithy/node-config-provider': 4.0.1
      '@smithy/protocol-http': 5.0.1
      '@smithy/service-error-classification': 4.0.1
      '@smithy/smithy-client': 4.1.6
      '@smithy/types': 4.1.0
      '@smithy/util-middleware': 4.0.1
      '@smithy/util-retry': 4.0.1
      tslib: 2.8.1
      uuid: 9.0.1

  '@smithy/middleware-serde@4.0.2':
    dependencies:
      '@smithy/types': 4.1.0
      tslib: 2.8.1

  '@smithy/middleware-stack@4.0.1':
    dependencies:
      '@smithy/types': 4.1.0
      tslib: 2.8.1

  '@smithy/node-config-provider@4.0.1':
    dependencies:
      '@smithy/property-provider': 4.0.1
      '@smithy/shared-ini-file-loader': 4.0.1
      '@smithy/types': 4.1.0
      tslib: 2.8.1

  '@smithy/node-http-handler@4.0.3':
    dependencies:
      '@smithy/abort-controller': 4.0.1
      '@smithy/protocol-http': 5.0.1
      '@smithy/querystring-builder': 4.0.1
      '@smithy/types': 4.1.0
      tslib: 2.8.1

  '@smithy/property-provider@4.0.1':
    dependencies:
      '@smithy/types': 4.1.0
      tslib: 2.8.1

  '@smithy/protocol-http@5.0.1':
    dependencies:
      '@smithy/types': 4.1.0
      tslib: 2.8.1

  '@smithy/querystring-builder@4.0.1':
    dependencies:
      '@smithy/types': 4.1.0
      '@smithy/util-uri-escape': 4.0.0
      tslib: 2.8.1

  '@smithy/querystring-parser@4.0.1':
    dependencies:
      '@smithy/types': 4.1.0
      tslib: 2.8.1

  '@smithy/service-error-classification@4.0.1':
    dependencies:
      '@smithy/types': 4.1.0

  '@smithy/shared-ini-file-loader@4.0.1':
    dependencies:
      '@smithy/types': 4.1.0
      tslib: 2.8.1

  '@smithy/signature-v4@5.0.1':
    dependencies:
      '@smithy/is-array-buffer': 4.0.0
      '@smithy/protocol-http': 5.0.1
      '@smithy/types': 4.1.0
      '@smithy/util-hex-encoding': 4.0.0
      '@smithy/util-middleware': 4.0.1
      '@smithy/util-uri-escape': 4.0.0
      '@smithy/util-utf8': 4.0.0
      tslib: 2.8.1

  '@smithy/smithy-client@4.1.6':
    dependencies:
      '@smithy/core': 3.1.5
      '@smithy/middleware-endpoint': 4.0.6
      '@smithy/middleware-stack': 4.0.1
      '@smithy/protocol-http': 5.0.1
      '@smithy/types': 4.1.0
      '@smithy/util-stream': 4.1.2
      tslib: 2.8.1

  '@smithy/types@4.1.0':
    dependencies:
      tslib: 2.8.1

  '@smithy/url-parser@4.0.1':
    dependencies:
      '@smithy/querystring-parser': 4.0.1
      '@smithy/types': 4.1.0
      tslib: 2.8.1

  '@smithy/util-base64@4.0.0':
    dependencies:
      '@smithy/util-buffer-from': 4.0.0
      '@smithy/util-utf8': 4.0.0
      tslib: 2.8.1

  '@smithy/util-body-length-browser@4.0.0':
    dependencies:
      tslib: 2.8.1

  '@smithy/util-body-length-node@4.0.0':
    dependencies:
      tslib: 2.8.1

  '@smithy/util-buffer-from@2.2.0':
    dependencies:
      '@smithy/is-array-buffer': 2.2.0
      tslib: 2.8.1

  '@smithy/util-buffer-from@4.0.0':
    dependencies:
      '@smithy/is-array-buffer': 4.0.0
      tslib: 2.8.1

  '@smithy/util-config-provider@4.0.0':
    dependencies:
      tslib: 2.8.1

  '@smithy/util-defaults-mode-browser@4.0.7':
    dependencies:
      '@smithy/property-provider': 4.0.1
      '@smithy/smithy-client': 4.1.6
      '@smithy/types': 4.1.0
      bowser: 2.11.0
      tslib: 2.8.1

  '@smithy/util-defaults-mode-node@4.0.7':
    dependencies:
      '@smithy/config-resolver': 4.0.1
      '@smithy/credential-provider-imds': 4.0.1
      '@smithy/node-config-provider': 4.0.1
      '@smithy/property-provider': 4.0.1
      '@smithy/smithy-client': 4.1.6
      '@smithy/types': 4.1.0
      tslib: 2.8.1

  '@smithy/util-endpoints@3.0.1':
    dependencies:
      '@smithy/node-config-provider': 4.0.1
      '@smithy/types': 4.1.0
      tslib: 2.8.1

  '@smithy/util-hex-encoding@4.0.0':
    dependencies:
      tslib: 2.8.1

  '@smithy/util-middleware@4.0.1':
    dependencies:
      '@smithy/types': 4.1.0
      tslib: 2.8.1

  '@smithy/util-retry@4.0.1':
    dependencies:
      '@smithy/service-error-classification': 4.0.1
      '@smithy/types': 4.1.0
      tslib: 2.8.1

  '@smithy/util-stream@4.1.2':
    dependencies:
      '@smithy/fetch-http-handler': 5.0.1
      '@smithy/node-http-handler': 4.0.3
      '@smithy/types': 4.1.0
      '@smithy/util-base64': 4.0.0
      '@smithy/util-buffer-from': 4.0.0
      '@smithy/util-hex-encoding': 4.0.0
      '@smithy/util-utf8': 4.0.0
      tslib: 2.8.1

  '@smithy/util-uri-escape@4.0.0':
    dependencies:
      tslib: 2.8.1

  '@smithy/util-utf8@2.3.0':
    dependencies:
      '@smithy/util-buffer-from': 2.2.0
      tslib: 2.8.1

  '@smithy/util-utf8@4.0.0':
    dependencies:
      '@smithy/util-buffer-from': 4.0.0
      tslib: 2.8.1

  '@smithy/util-waiter@4.0.2':
    dependencies:
      '@smithy/abort-controller': 4.0.1
      '@smithy/types': 4.1.0
      tslib: 2.8.1

  '@swc/core-darwin-arm64@1.11.11':
    optional: true

  '@swc/core-darwin-x64@1.11.11':
    optional: true

  '@swc/core-linux-arm-gnueabihf@1.11.11':
    optional: true

  '@swc/core-linux-arm64-gnu@1.11.11':
    optional: true

  '@swc/core-linux-arm64-musl@1.11.11':
    optional: true

  '@swc/core-linux-x64-gnu@1.11.11':
    optional: true

  '@swc/core-linux-x64-musl@1.11.11':
    optional: true

  '@swc/core-win32-arm64-msvc@1.11.11':
    optional: true

  '@swc/core-win32-ia32-msvc@1.11.11':
    optional: true

  '@swc/core-win32-x64-msvc@1.11.11':
    optional: true

  '@swc/core@1.11.11':
    dependencies:
      '@swc/counter': 0.1.3
      '@swc/types': 0.1.19
    optionalDependencies:
      '@swc/core-darwin-arm64': 1.11.11
      '@swc/core-darwin-x64': 1.11.11
      '@swc/core-linux-arm-gnueabihf': 1.11.11
      '@swc/core-linux-arm64-gnu': 1.11.11
      '@swc/core-linux-arm64-musl': 1.11.11
      '@swc/core-linux-x64-gnu': 1.11.11
      '@swc/core-linux-x64-musl': 1.11.11
      '@swc/core-win32-arm64-msvc': 1.11.11
      '@swc/core-win32-ia32-msvc': 1.11.11
      '@swc/core-win32-x64-msvc': 1.11.11

  '@swc/counter@0.1.3': {}

  '@swc/jest@0.2.37(@swc/core@1.11.11)':
    dependencies:
      '@jest/create-cache-key-function': 29.7.0
      '@swc/core': 1.11.11
      '@swc/counter': 0.1.3
      jsonc-parser: 3.3.1

  '@swc/types@0.1.19':
    dependencies:
      '@swc/counter': 0.1.3

  '@tootallnate/quickjs-emscripten@0.23.0': {}

  '@tsconfig/node10@1.0.11': {}

  '@tsconfig/node12@1.0.11': {}

  '@tsconfig/node14@1.0.3': {}

  '@tsconfig/node16@1.0.4': {}

  '@types/aws-lambda@8.10.147': {}

  '@types/babel__core@7.20.5':
    dependencies:
      '@babel/parser': 7.26.10
      '@babel/types': 7.26.10
      '@types/babel__generator': 7.6.8
      '@types/babel__template': 7.4.4
      '@types/babel__traverse': 7.20.6

  '@types/babel__generator@7.6.8':
    dependencies:
      '@babel/types': 7.26.10

  '@types/babel__template@7.4.4':
    dependencies:
      '@babel/parser': 7.26.10
      '@babel/types': 7.26.10

  '@types/babel__traverse@7.20.6':
    dependencies:
      '@babel/types': 7.26.10

  '@types/body-parser@1.19.5':
    dependencies:
      '@types/connect': 3.4.38
      '@types/node': 22.13.10

  '@types/cheerio@0.22.35':
    dependencies:
      '@types/node': 22.13.10

  '@types/connect@3.4.38':
    dependencies:
      '@types/node': 22.13.10

  '@types/estree@1.0.6': {}

  '@types/express-serve-static-core@5.0.6':
    dependencies:
      '@types/node': 22.13.10
      '@types/qs': 6.9.18
      '@types/range-parser': 1.2.7
      '@types/send': 0.17.4

  '@types/express@5.0.1':
    dependencies:
      '@types/body-parser': 1.19.5
      '@types/express-serve-static-core': 5.0.6
      '@types/serve-static': 1.15.7

  '@types/graceful-fs@4.1.9':
    dependencies:
      '@types/node': 22.13.10

  '@types/hast@3.0.4':
    dependencies:
      '@types/unist': 3.0.3

  '@types/http-errors@2.0.4': {}

  '@types/istanbul-lib-coverage@2.0.6': {}

  '@types/istanbul-lib-report@3.0.3':
    dependencies:
      '@types/istanbul-lib-coverage': 2.0.6

  '@types/istanbul-reports@3.0.4':
    dependencies:
      '@types/istanbul-lib-report': 3.0.3

  '@types/jest@29.5.14':
    dependencies:
      expect: 29.7.0
      pretty-format: 29.7.0

  '@types/json-schema@7.0.15': {}

  '@types/mime@1.3.5': {}

  '@types/node@22.13.10':
    dependencies:
      undici-types: 6.20.0

  '@types/qs@6.9.18': {}

  '@types/range-parser@1.2.7': {}

  '@types/send@0.17.4':
    dependencies:
      '@types/mime': 1.3.5
      '@types/node': 22.13.10

  '@types/serve-static@1.15.7':
    dependencies:
      '@types/http-errors': 2.0.4
      '@types/node': 22.13.10
      '@types/send': 0.17.4

  '@types/stack-utils@2.0.3': {}

  '@types/swagger-jsdoc@6.0.4': {}

  '@types/swagger-ui-express@4.1.8':
    dependencies:
      '@types/express': 5.0.1
      '@types/serve-static': 1.15.7

  '@types/unist@3.0.3': {}

  '@types/yargs-parser@21.0.3': {}

  '@types/yargs@17.0.33':
    dependencies:
      '@types/yargs-parser': 21.0.3

  '@types/yauzl@2.10.3':
    dependencies:
      '@types/node': 22.13.10
    optional: true

  '@typescript-eslint/eslint-plugin@8.27.0(@typescript-eslint/parser@8.27.0(eslint@9.22.0)(typescript@5.8.2))(eslint@9.22.0)(typescript@5.8.2)':
    dependencies:
      '@eslint-community/regexpp': 4.12.1
      '@typescript-eslint/parser': 8.27.0(eslint@9.22.0)(typescript@5.8.2)
      '@typescript-eslint/scope-manager': 8.27.0
      '@typescript-eslint/type-utils': 8.27.0(eslint@9.22.0)(typescript@5.8.2)
      '@typescript-eslint/utils': 8.27.0(eslint@9.22.0)(typescript@5.8.2)
      '@typescript-eslint/visitor-keys': 8.27.0
      eslint: 9.22.0
      graphemer: 1.4.0
      ignore: 5.3.2
      natural-compare: 1.4.0
      ts-api-utils: 2.1.0(typescript@5.8.2)
      typescript: 5.8.2
    transitivePeerDependencies:
      - supports-color

  '@typescript-eslint/parser@8.27.0(eslint@9.22.0)(typescript@5.8.2)':
    dependencies:
      '@typescript-eslint/scope-manager': 8.27.0
      '@typescript-eslint/types': 8.27.0
      '@typescript-eslint/typescript-estree': 8.27.0(typescript@5.8.2)
      '@typescript-eslint/visitor-keys': 8.27.0
      debug: 4.4.0(supports-color@5.5.0)
      eslint: 9.22.0
      typescript: 5.8.2
    transitivePeerDependencies:
      - supports-color

  '@typescript-eslint/scope-manager@8.27.0':
    dependencies:
      '@typescript-eslint/types': 8.27.0
      '@typescript-eslint/visitor-keys': 8.27.0

  '@typescript-eslint/type-utils@8.27.0(eslint@9.22.0)(typescript@5.8.2)':
    dependencies:
      '@typescript-eslint/typescript-estree': 8.27.0(typescript@5.8.2)
      '@typescript-eslint/utils': 8.27.0(eslint@9.22.0)(typescript@5.8.2)
      debug: 4.4.0(supports-color@5.5.0)
      eslint: 9.22.0
      ts-api-utils: 2.1.0(typescript@5.8.2)
      typescript: 5.8.2
    transitivePeerDependencies:
      - supports-color

  '@typescript-eslint/types@8.27.0': {}

  '@typescript-eslint/typescript-estree@8.27.0(typescript@5.8.2)':
    dependencies:
      '@typescript-eslint/types': 8.27.0
      '@typescript-eslint/visitor-keys': 8.27.0
      debug: 4.4.0(supports-color@5.5.0)
      fast-glob: 3.3.3
      is-glob: 4.0.3
      minimatch: 9.0.5
      semver: 7.7.1
      ts-api-utils: 2.1.0(typescript@5.8.2)
      typescript: 5.8.2
    transitivePeerDependencies:
      - supports-color

  '@typescript-eslint/utils@8.27.0(eslint@9.22.0)(typescript@5.8.2)':
    dependencies:
      '@eslint-community/eslint-utils': 4.5.1(eslint@9.22.0)
      '@typescript-eslint/scope-manager': 8.27.0
      '@typescript-eslint/types': 8.27.0
      '@typescript-eslint/typescript-estree': 8.27.0(typescript@5.8.2)
      eslint: 9.22.0
      typescript: 5.8.2
    transitivePeerDependencies:
      - supports-color

  '@typescript-eslint/visitor-keys@8.27.0':
    dependencies:
      '@typescript-eslint/types': 8.27.0
      eslint-visitor-keys: 4.2.0

  accepts@1.3.8:
    dependencies:
      mime-types: 2.1.35
      negotiator: 0.6.3

  acorn-jsx@5.3.2(acorn@8.14.1):
    dependencies:
      acorn: 8.14.1

  acorn-walk@8.3.4:
    dependencies:
      acorn: 8.14.1

  acorn@7.4.1: {}

  acorn@8.14.1: {}

  agent-base@7.1.3: {}

  ajv@6.12.6:
    dependencies:
      fast-deep-equal: 3.1.3
      fast-json-stable-stringify: 2.1.0
      json-schema-traverse: 0.4.1
      uri-js: 4.4.1

  ansi-escapes@4.3.2:
    dependencies:
      type-fest: 0.21.3

  ansi-escapes@7.0.0:
    dependencies:
      environment: 1.1.0

  ansi-regex@5.0.1: {}

  ansi-regex@6.1.0: {}

  ansi-styles@4.3.0:
    dependencies:
      color-convert: 2.0.1

  ansi-styles@5.2.0: {}

  ansi-styles@6.2.1: {}

  anymatch@3.1.3:
    dependencies:
      normalize-path: 3.0.0
      picomatch: 2.3.1

  arg@4.1.3: {}

  argparse@1.0.10:
    dependencies:
      sprintf-js: 1.0.3

  argparse@2.0.1: {}

  array-flatten@1.1.1: {}

  ast-types@0.13.4:
    dependencies:
      tslib: 2.8.1

  async@3.2.6: {}

  available-typed-arrays@1.0.7:
    dependencies:
      possible-typed-array-names: 1.1.0

  aws-cdk-lib@2.185.0(constructs@10.4.2):
    dependencies:
      '@aws-cdk/asset-awscli-v1': 2.2.228
      '@aws-cdk/asset-node-proxy-agent-v6': 2.1.0
      '@aws-cdk/cloud-assembly-schema': 40.7.0
      constructs: 10.4.2

  aws-cdk@2.1005.0:
    optionalDependencies:
      fsevents: 2.3.2

  aws-lambda@1.0.7:
    dependencies:
      aws-sdk: 2.1692.0
      commander: 3.0.2
      js-yaml: 3.14.1
      watchpack: 2.4.2

  aws-sdk@2.1692.0:
    dependencies:
      buffer: 4.9.2
      events: 1.1.1
      ieee754: 1.1.13
      jmespath: 0.16.0
      querystring: 0.2.0
      sax: 1.2.1
      url: 0.10.3
      util: 0.12.5
      uuid: 8.0.0
      xml2js: 0.6.2

  b4a@1.6.7: {}

  babel-jest@29.7.0(@babel/core@7.26.10):
    dependencies:
      '@babel/core': 7.26.10
      '@jest/transform': 29.7.0
      '@types/babel__core': 7.20.5
      babel-plugin-istanbul: 6.1.1
      babel-preset-jest: 29.6.3(@babel/core@7.26.10)
      chalk: 4.1.2
      graceful-fs: 4.2.11
      slash: 3.0.0
    transitivePeerDependencies:
      - supports-color

  babel-plugin-istanbul@6.1.1:
    dependencies:
      '@babel/helper-plugin-utils': 7.26.5
      '@istanbuljs/load-nyc-config': 1.1.0
      '@istanbuljs/schema': 0.1.3
      istanbul-lib-instrument: 5.2.1
      test-exclude: 6.0.0
    transitivePeerDependencies:
      - supports-color

  babel-plugin-jest-hoist@29.6.3:
    dependencies:
      '@babel/template': 7.26.9
      '@babel/types': 7.26.10
      '@types/babel__core': 7.20.5
      '@types/babel__traverse': 7.20.6

  babel-preset-current-node-syntax@1.1.0(@babel/core@7.26.10):
    dependencies:
      '@babel/core': 7.26.10
      '@babel/plugin-syntax-async-generators': 7.8.4(@babel/core@7.26.10)
      '@babel/plugin-syntax-bigint': 7.8.3(@babel/core@7.26.10)
      '@babel/plugin-syntax-class-properties': 7.12.13(@babel/core@7.26.10)
      '@babel/plugin-syntax-class-static-block': 7.14.5(@babel/core@7.26.10)
      '@babel/plugin-syntax-import-attributes': 7.26.0(@babel/core@7.26.10)
      '@babel/plugin-syntax-import-meta': 7.10.4(@babel/core@7.26.10)
      '@babel/plugin-syntax-json-strings': 7.8.3(@babel/core@7.26.10)
      '@babel/plugin-syntax-logical-assignment-operators': 7.10.4(@babel/core@7.26.10)
      '@babel/plugin-syntax-nullish-coalescing-operator': 7.8.3(@babel/core@7.26.10)
      '@babel/plugin-syntax-numeric-separator': 7.10.4(@babel/core@7.26.10)
      '@babel/plugin-syntax-object-rest-spread': 7.8.3(@babel/core@7.26.10)
      '@babel/plugin-syntax-optional-catch-binding': 7.8.3(@babel/core@7.26.10)
      '@babel/plugin-syntax-optional-chaining': 7.8.3(@babel/core@7.26.10)
      '@babel/plugin-syntax-private-property-in-object': 7.14.5(@babel/core@7.26.10)
      '@babel/plugin-syntax-top-level-await': 7.14.5(@babel/core@7.26.10)

  babel-preset-jest@29.6.3(@babel/core@7.26.10):
    dependencies:
      '@babel/core': 7.26.10
      babel-plugin-jest-hoist: 29.6.3
      babel-preset-current-node-syntax: 1.1.0(@babel/core@7.26.10)

  balanced-match@1.0.2: {}

  bare-events@2.5.4:
    optional: true

  bare-fs@4.0.1:
    dependencies:
      bare-events: 2.5.4
      bare-path: 3.0.0
      bare-stream: 2.6.5(bare-events@2.5.4)
    transitivePeerDependencies:
      - bare-buffer
    optional: true

  bare-os@3.6.0:
    optional: true

  bare-path@3.0.0:
    dependencies:
      bare-os: 3.6.0
    optional: true

  bare-stream@2.6.5(bare-events@2.5.4):
    dependencies:
      streamx: 2.22.0
    optionalDependencies:
      bare-events: 2.5.4
    optional: true

  base64-js@1.5.1: {}

  basic-ftp@5.0.5: {}

  bignumber.js@9.1.2: {}

  binary-extensions@2.3.0: {}

  body-parser@1.20.3:
    dependencies:
      bytes: 3.1.2
      content-type: 1.0.5
      debug: 2.6.9
      depd: 2.0.0
      destroy: 1.2.0
      http-errors: 2.0.0
      iconv-lite: 0.4.24
      on-finished: 2.4.1
      qs: 6.13.0
      raw-body: 2.5.2
      type-is: 1.6.18
      unpipe: 1.0.0
    transitivePeerDependencies:
      - supports-color

  boolbase@1.0.0: {}

  bowser@2.11.0: {}

  brace-expansion@1.1.11:
    dependencies:
      balanced-match: 1.0.2
      concat-map: 0.0.1

  brace-expansion@2.0.1:
    dependencies:
      balanced-match: 1.0.2

  braces@3.0.3:
    dependencies:
      fill-range: 7.1.1

  browserslist@4.24.4:
    dependencies:
<<<<<<< HEAD
      caniuse-lite: 1.0.30001706
      electron-to-chromium: 1.5.123
=======
      caniuse-lite: 1.0.30001705
      electron-to-chromium: 1.5.120
>>>>>>> 3ffd4175
      node-releases: 2.0.19
      update-browserslist-db: 1.1.3(browserslist@4.24.4)

  bs-logger@0.2.6:
    dependencies:
      fast-json-stable-stringify: 2.1.0

  bser@2.1.1:
    dependencies:
      node-int64: 0.4.0

  buffer-crc32@0.2.13: {}

  buffer-equal-constant-time@1.0.1: {}

  buffer-from@1.1.2: {}

  buffer@4.9.2:
    dependencies:
      base64-js: 1.5.1
      ieee754: 1.1.13
      isarray: 1.0.0

  bytes@3.1.2: {}

  call-bind-apply-helpers@1.0.2:
    dependencies:
      es-errors: 1.3.0
      function-bind: 1.1.2

  call-bind@1.0.8:
    dependencies:
      call-bind-apply-helpers: 1.0.2
      es-define-property: 1.0.1
      get-intrinsic: 1.3.0
      set-function-length: 1.2.2

  call-bound@1.0.4:
    dependencies:
      call-bind-apply-helpers: 1.0.2
      get-intrinsic: 1.3.0

  call-me-maybe@1.0.2: {}

  callsites@3.1.0: {}

  camelcase@5.3.1: {}

  camelcase@6.3.0: {}

<<<<<<< HEAD
  caniuse-lite@1.0.30001706: {}
=======
  caniuse-lite@1.0.30001705: {}
>>>>>>> 3ffd4175

  chalk@4.1.2:
    dependencies:
      ansi-styles: 4.3.0
      supports-color: 7.2.0

  chalk@5.4.1: {}

  char-regex@1.0.2: {}

  cheerio-select@2.1.0:
    dependencies:
      boolbase: 1.0.0
      css-select: 5.1.0
      css-what: 6.1.0
      domelementtype: 2.3.0
      domhandler: 5.0.3
      domutils: 3.2.2

  cheerio@1.0.0:
    dependencies:
      cheerio-select: 2.1.0
      dom-serializer: 2.0.0
      domhandler: 5.0.3
      domutils: 3.2.2
      encoding-sniffer: 0.2.0
      htmlparser2: 9.1.0
      parse5: 7.2.1
      parse5-htmlparser2-tree-adapter: 7.1.0
      parse5-parser-stream: 7.1.2
      undici: 6.21.2
      whatwg-mimetype: 4.0.0

  chokidar@3.6.0:
    dependencies:
      anymatch: 3.1.3
      braces: 3.0.3
      glob-parent: 5.1.2
      is-binary-path: 2.1.0
      is-glob: 4.0.3
      normalize-path: 3.0.0
      readdirp: 3.6.0
    optionalDependencies:
      fsevents: 2.3.3

  chromium-bidi@2.1.2(devtools-protocol@0.0.1413902):
    dependencies:
      devtools-protocol: 0.0.1413902
      mitt: 3.0.1
      zod: 3.24.2

  ci-info@3.9.0: {}

  cjs-module-lexer@1.4.3: {}

  cli-cursor@5.0.0:
    dependencies:
      restore-cursor: 5.1.0

  cli-truncate@4.0.0:
    dependencies:
      slice-ansi: 5.0.0
      string-width: 7.2.0

  cliui@8.0.1:
    dependencies:
      string-width: 4.2.3
      strip-ansi: 6.0.1
      wrap-ansi: 7.0.0

  co@4.6.0: {}

  collect-v8-coverage@1.0.2: {}

  color-convert@2.0.1:
    dependencies:
      color-name: 1.1.4

  color-name@1.1.4: {}

  colorette@2.0.20: {}

  commander@13.1.0: {}

  commander@3.0.2: {}

  commander@6.2.0: {}

  commander@9.5.0:
    optional: true

  concat-map@0.0.1: {}

  constructs@10.4.2: {}

  content-disposition@0.5.4:
    dependencies:
      safe-buffer: 5.2.1

  content-type@1.0.5: {}

  convert-source-map@2.0.0: {}

  cookie-signature@1.0.6: {}

  cookie@0.7.1: {}

  cosmiconfig@9.0.0(typescript@5.8.2):
    dependencies:
      env-paths: 2.2.1
      import-fresh: 3.3.1
      js-yaml: 4.1.0
      parse-json: 5.2.0
    optionalDependencies:
      typescript: 5.8.2

  create-jest@29.7.0(@types/node@22.13.10)(ts-node@10.9.2(@swc/core@1.11.11)(@types/node@22.13.10)(typescript@5.8.2)):
    dependencies:
      '@jest/types': 29.6.3
      chalk: 4.1.2
      exit: 0.1.2
      graceful-fs: 4.2.11
      jest-config: 29.7.0(@types/node@22.13.10)(ts-node@10.9.2(@swc/core@1.11.11)(@types/node@22.13.10)(typescript@5.8.2))
      jest-util: 29.7.0
      prompts: 2.4.2
    transitivePeerDependencies:
      - '@types/node'
      - babel-plugin-macros
      - supports-color
      - ts-node

  create-require@1.1.1: {}

  cross-spawn@7.0.6:
    dependencies:
      path-key: 3.1.1
      shebang-command: 2.0.0
      which: 2.0.2

  css-select@5.1.0:
    dependencies:
      boolbase: 1.0.0
      css-what: 6.1.0
      domhandler: 5.0.3
      domutils: 3.2.2
      nth-check: 2.1.1

  css-what@6.1.0: {}

  csv-writer@1.6.0: {}

  data-uri-to-buffer@6.0.2: {}

  date-fns@4.1.0: {}

  debug@2.6.9:
    dependencies:
      ms: 2.0.0

  debug@4.4.0(supports-color@5.5.0):
    dependencies:
      ms: 2.1.3
    optionalDependencies:
      supports-color: 5.5.0

  dedent@1.5.3: {}

  deep-is@0.1.4: {}

  deepmerge@4.3.1: {}

  define-data-property@1.1.4:
    dependencies:
      es-define-property: 1.0.1
      es-errors: 1.3.0
      gopd: 1.2.0

  define-lazy-prop@2.0.0: {}

  degenerator@5.0.1:
    dependencies:
      ast-types: 0.13.4
      escodegen: 2.1.0
      esprima: 4.0.1

  depd@2.0.0: {}

  destroy@1.2.0: {}

  detect-newline@3.1.0: {}

  devtools-protocol@0.0.1413902: {}

  diff-sequences@29.6.3: {}

  diff@4.0.2: {}

  doctrine@3.0.0:
    dependencies:
      esutils: 2.0.3

  dom-serializer@2.0.0:
    dependencies:
      domelementtype: 2.3.0
      domhandler: 5.0.3
      entities: 4.5.0

  domelementtype@2.3.0: {}

  domhandler@5.0.3:
    dependencies:
      domelementtype: 2.3.0

  domutils@3.2.2:
    dependencies:
      dom-serializer: 2.0.0
      domelementtype: 2.3.0
      domhandler: 5.0.3

  dotenv@16.4.7: {}

  dunder-proto@1.0.1:
    dependencies:
      call-bind-apply-helpers: 1.0.2
      es-errors: 1.3.0
      gopd: 1.2.0

  ecdsa-sig-formatter@1.0.11:
    dependencies:
      safe-buffer: 5.2.1

  ee-first@1.1.1: {}

  ejs@3.1.10:
    dependencies:
      jake: 10.9.2

<<<<<<< HEAD
  electron-to-chromium@1.5.123: {}
=======
  electron-to-chromium@1.5.120: {}
>>>>>>> 3ffd4175

  emittery@0.13.1: {}

  emoji-regex@10.4.0: {}

  emoji-regex@8.0.0: {}

  encodeurl@1.0.2: {}

  encodeurl@2.0.0: {}

  encoding-sniffer@0.2.0:
    dependencies:
      iconv-lite: 0.6.3
      whatwg-encoding: 3.1.1

  end-of-stream@1.4.4:
    dependencies:
      once: 1.4.0

  entities@4.5.0: {}

  env-paths@2.2.1: {}

  environment@1.1.0: {}

  error-ex@1.3.2:
    dependencies:
      is-arrayish: 0.2.1

  es-define-property@1.0.1: {}

  es-errors@1.3.0: {}

  es-object-atoms@1.1.1:
    dependencies:
      es-errors: 1.3.0

  escalade@3.2.0: {}

  escape-html@1.0.3: {}

  escape-string-regexp@2.0.0: {}

  escape-string-regexp@4.0.0: {}

  escodegen@2.1.0:
    dependencies:
      esprima: 4.0.1
      estraverse: 5.3.0
      esutils: 2.0.3
    optionalDependencies:
      source-map: 0.6.1

  eslint-config-prettier@10.1.1(eslint@9.22.0):
    dependencies:
      eslint: 9.22.0

  eslint-plugin-prettier@5.2.3(eslint-config-prettier@10.1.1(eslint@9.22.0))(eslint@9.22.0)(prettier@3.5.3):
    dependencies:
      eslint: 9.22.0
      prettier: 3.5.3
      prettier-linter-helpers: 1.0.0
      synckit: 0.9.2
    optionalDependencies:
      eslint-config-prettier: 10.1.1(eslint@9.22.0)

  eslint-plugin-simple-import-sort@12.1.1(eslint@9.22.0):
    dependencies:
      eslint: 9.22.0

  eslint-plugin-unused-imports@4.1.4(@typescript-eslint/eslint-plugin@8.27.0(@typescript-eslint/parser@8.27.0(eslint@9.22.0)(typescript@5.8.2))(eslint@9.22.0)(typescript@5.8.2))(eslint@9.22.0):
    dependencies:
      eslint: 9.22.0
    optionalDependencies:
      '@typescript-eslint/eslint-plugin': 8.27.0(@typescript-eslint/parser@8.27.0(eslint@9.22.0)(typescript@5.8.2))(eslint@9.22.0)(typescript@5.8.2)

  eslint-scope@8.3.0:
    dependencies:
      esrecurse: 4.3.0
      estraverse: 5.3.0

  eslint-visitor-keys@3.4.3: {}

  eslint-visitor-keys@4.2.0: {}

  eslint@9.22.0:
    dependencies:
      '@eslint-community/eslint-utils': 4.5.1(eslint@9.22.0)
      '@eslint-community/regexpp': 4.12.1
      '@eslint/config-array': 0.19.2
      '@eslint/config-helpers': 0.1.0
      '@eslint/core': 0.12.0
      '@eslint/eslintrc': 3.3.0
      '@eslint/js': 9.22.0
      '@eslint/plugin-kit': 0.2.7
      '@humanfs/node': 0.16.6
      '@humanwhocodes/module-importer': 1.0.1
      '@humanwhocodes/retry': 0.4.2
      '@types/estree': 1.0.6
      '@types/json-schema': 7.0.15
      ajv: 6.12.6
      chalk: 4.1.2
      cross-spawn: 7.0.6
      debug: 4.4.0(supports-color@5.5.0)
      escape-string-regexp: 4.0.0
      eslint-scope: 8.3.0
      eslint-visitor-keys: 4.2.0
      espree: 10.3.0
      esquery: 1.6.0
      esutils: 2.0.3
      fast-deep-equal: 3.1.3
      file-entry-cache: 8.0.0
      find-up: 5.0.0
      glob-parent: 6.0.2
      ignore: 5.3.2
      imurmurhash: 0.1.4
      is-glob: 4.0.3
      json-stable-stringify-without-jsonify: 1.0.1
      lodash.merge: 4.6.2
      minimatch: 3.1.2
      natural-compare: 1.4.0
      optionator: 0.9.4
    transitivePeerDependencies:
      - supports-color

  espree@10.3.0:
    dependencies:
      acorn: 8.14.1
      acorn-jsx: 5.3.2(acorn@8.14.1)
      eslint-visitor-keys: 4.2.0

  esprima@4.0.1: {}

  esquery@1.6.0:
    dependencies:
      estraverse: 5.3.0

  esrecurse@4.3.0:
    dependencies:
      estraverse: 5.3.0

  estraverse@5.3.0: {}

  esutils@2.0.3: {}

  etag@1.8.1: {}

  eventemitter3@5.0.1: {}

  events@1.1.1: {}

  execa@5.1.1:
    dependencies:
      cross-spawn: 7.0.6
      get-stream: 6.0.1
      human-signals: 2.1.0
      is-stream: 2.0.1
      merge-stream: 2.0.0
      npm-run-path: 4.0.1
      onetime: 5.1.2
      signal-exit: 3.0.7
      strip-final-newline: 2.0.0

  execa@8.0.1:
    dependencies:
      cross-spawn: 7.0.6
      get-stream: 8.0.1
      human-signals: 5.0.0
      is-stream: 3.0.0
      merge-stream: 2.0.0
      npm-run-path: 5.3.0
      onetime: 6.0.0
      signal-exit: 4.1.0
      strip-final-newline: 3.0.0

  exit@0.1.2: {}

  expect@29.7.0:
    dependencies:
      '@jest/expect-utils': 29.7.0
      jest-get-type: 29.6.3
      jest-matcher-utils: 29.7.0
      jest-message-util: 29.7.0
      jest-util: 29.7.0

  express@4.21.2:
    dependencies:
      accepts: 1.3.8
      array-flatten: 1.1.1
      body-parser: 1.20.3
      content-disposition: 0.5.4
      content-type: 1.0.5
      cookie: 0.7.1
      cookie-signature: 1.0.6
      debug: 2.6.9
      depd: 2.0.0
      encodeurl: 2.0.0
      escape-html: 1.0.3
      etag: 1.8.1
      finalhandler: 1.3.1
      fresh: 0.5.2
      http-errors: 2.0.0
      merge-descriptors: 1.0.3
      methods: 1.1.2
      on-finished: 2.4.1
      parseurl: 1.3.3
      path-to-regexp: 0.1.12
      proxy-addr: 2.0.7
      qs: 6.13.0
      range-parser: 1.2.1
      safe-buffer: 5.2.1
      send: 0.19.0
      serve-static: 1.16.2
      setprototypeof: 1.2.0
      statuses: 2.0.1
      type-is: 1.6.18
      utils-merge: 1.0.1
      vary: 1.1.2
    transitivePeerDependencies:
      - supports-color

  extend@3.0.2: {}

  extract-zip@2.0.1:
    dependencies:
      debug: 4.4.0(supports-color@5.5.0)
      get-stream: 5.2.0
      yauzl: 2.10.0
    optionalDependencies:
      '@types/yauzl': 2.10.3
    transitivePeerDependencies:
      - supports-color

  fast-deep-equal@3.1.3: {}

  fast-diff@1.3.0: {}

  fast-fifo@1.3.2: {}

  fast-glob@3.3.3:
    dependencies:
      '@nodelib/fs.stat': 2.0.5
      '@nodelib/fs.walk': 1.2.8
      glob-parent: 5.1.2
      merge2: 1.4.1
      micromatch: 4.0.8

  fast-json-stable-stringify@2.1.0: {}

  fast-levenshtein@2.0.6: {}

  fast-xml-parser@4.4.1:
    dependencies:
      strnum: 1.1.2

  fastq@1.19.1:
    dependencies:
      reusify: 1.1.0

  fb-watchman@2.0.2:
    dependencies:
      bser: 2.1.1

  fd-slicer@1.1.0:
    dependencies:
      pend: 1.2.0

  file-entry-cache@8.0.0:
    dependencies:
      flat-cache: 4.0.1

  filelist@1.0.4:
    dependencies:
      minimatch: 5.1.6

  fill-range@7.1.1:
    dependencies:
      to-regex-range: 5.0.1

  finalhandler@1.3.1:
    dependencies:
      debug: 2.6.9
      encodeurl: 2.0.0
      escape-html: 1.0.3
      on-finished: 2.4.1
      parseurl: 1.3.3
      statuses: 2.0.1
      unpipe: 1.0.0
    transitivePeerDependencies:
      - supports-color

  find-up@4.1.0:
    dependencies:
      locate-path: 5.0.0
      path-exists: 4.0.0

  find-up@5.0.0:
    dependencies:
      locate-path: 6.0.0
      path-exists: 4.0.0

  flat-cache@4.0.1:
    dependencies:
      flatted: 3.3.3
      keyv: 4.5.4

  flatted@3.3.3: {}

  for-each@0.3.5:
    dependencies:
      is-callable: 1.2.7

  forwarded@0.2.0: {}

  fresh@0.5.2: {}

  fs-extra@10.1.0:
    dependencies:
      graceful-fs: 4.2.11
      jsonfile: 6.1.0
      universalify: 2.0.1

  fs.realpath@1.0.0: {}

  fsevents@2.3.2:
    optional: true

  fsevents@2.3.3:
    optional: true

  function-bind@1.1.2: {}

  gaxios@6.7.1:
    dependencies:
      extend: 3.0.2
      https-proxy-agent: 7.0.6
      is-stream: 2.0.1
      node-fetch: 2.7.0
      uuid: 9.0.1
    transitivePeerDependencies:
      - encoding
      - supports-color

  gcp-metadata@6.1.1:
    dependencies:
      gaxios: 6.7.1
      google-logging-utils: 0.0.2
      json-bigint: 1.0.0
    transitivePeerDependencies:
      - encoding
      - supports-color

  gensync@1.0.0-beta.2: {}

  get-caller-file@2.0.5: {}

  get-east-asian-width@1.3.0: {}

  get-intrinsic@1.3.0:
    dependencies:
      call-bind-apply-helpers: 1.0.2
      es-define-property: 1.0.1
      es-errors: 1.3.0
      es-object-atoms: 1.1.1
      function-bind: 1.1.2
      get-proto: 1.0.1
      gopd: 1.2.0
      has-symbols: 1.1.0
      hasown: 2.0.2
      math-intrinsics: 1.1.0

  get-package-type@0.1.0: {}

  get-proto@1.0.1:
    dependencies:
      dunder-proto: 1.0.1
      es-object-atoms: 1.1.1

  get-stream@5.2.0:
    dependencies:
      pump: 3.0.2

  get-stream@6.0.1: {}

  get-stream@8.0.1: {}

  get-uri@6.0.4:
    dependencies:
      basic-ftp: 5.0.5
      data-uri-to-buffer: 6.0.2
      debug: 4.4.0(supports-color@5.5.0)
    transitivePeerDependencies:
      - supports-color

  glob-parent@5.1.2:
    dependencies:
      is-glob: 4.0.3

  glob-parent@6.0.2:
    dependencies:
      is-glob: 4.0.3

  glob-to-regexp@0.4.1: {}

  glob@7.1.6:
    dependencies:
      fs.realpath: 1.0.0
      inflight: 1.0.6
      inherits: 2.0.4
      minimatch: 3.1.2
      once: 1.4.0
      path-is-absolute: 1.0.1

  glob@7.2.3:
    dependencies:
      fs.realpath: 1.0.0
      inflight: 1.0.6
      inherits: 2.0.4
      minimatch: 3.1.2
      once: 1.4.0
      path-is-absolute: 1.0.1

  globals@11.12.0: {}

  globals@14.0.0: {}

  globals@16.0.0: {}

  google-auth-library@9.15.1:
    dependencies:
      base64-js: 1.5.1
      ecdsa-sig-formatter: 1.0.11
      gaxios: 6.7.1
      gcp-metadata: 6.1.1
      gtoken: 7.1.0
      jws: 4.0.0
    transitivePeerDependencies:
      - encoding
      - supports-color

  google-logging-utils@0.0.2: {}

  googleapis-common@7.2.0:
    dependencies:
      extend: 3.0.2
      gaxios: 6.7.1
      google-auth-library: 9.15.1
      qs: 6.14.0
      url-template: 2.0.8
      uuid: 9.0.1
    transitivePeerDependencies:
      - encoding
      - supports-color

  googleapis@146.0.0:
    dependencies:
      google-auth-library: 9.15.1
      googleapis-common: 7.2.0
    transitivePeerDependencies:
      - encoding
      - supports-color

  gopd@1.2.0: {}

  graceful-fs@4.2.11: {}

  graphemer@1.4.0: {}

  gtoken@7.1.0:
    dependencies:
      gaxios: 6.7.1
      jws: 4.0.0
    transitivePeerDependencies:
      - encoding
      - supports-color

  has-flag@3.0.0: {}

  has-flag@4.0.0: {}

  has-property-descriptors@1.0.2:
    dependencies:
      es-define-property: 1.0.1

  has-symbols@1.1.0: {}

  has-tostringtag@1.0.2:
    dependencies:
      has-symbols: 1.1.0

  hasown@2.0.2:
    dependencies:
      function-bind: 1.1.2

  html-escaper@2.0.2: {}

  htmlparser2@9.1.0:
    dependencies:
      domelementtype: 2.3.0
      domhandler: 5.0.3
      domutils: 3.2.2
      entities: 4.5.0

  http-errors@2.0.0:
    dependencies:
      depd: 2.0.0
      inherits: 2.0.4
      setprototypeof: 1.2.0
      statuses: 2.0.1
      toidentifier: 1.0.1

  http-proxy-agent@7.0.2:
    dependencies:
      agent-base: 7.1.3
      debug: 4.4.0(supports-color@5.5.0)
    transitivePeerDependencies:
      - supports-color

  https-proxy-agent@7.0.6:
    dependencies:
      agent-base: 7.1.3
      debug: 4.4.0(supports-color@5.5.0)
    transitivePeerDependencies:
      - supports-color

  human-signals@2.1.0: {}

  human-signals@5.0.0: {}

  husky@9.1.7: {}

  iconv-lite@0.4.24:
    dependencies:
      safer-buffer: 2.1.2

  iconv-lite@0.6.3:
    dependencies:
      safer-buffer: 2.1.2

  ieee754@1.1.13: {}

  ignore-by-default@1.0.1: {}

  ignore@5.3.2: {}

  import-fresh@3.3.1:
    dependencies:
      parent-module: 1.0.1
      resolve-from: 4.0.0

  import-local@3.2.0:
    dependencies:
      pkg-dir: 4.2.0
      resolve-cwd: 3.0.0

  imurmurhash@0.1.4: {}

  inflight@1.0.6:
    dependencies:
      once: 1.4.0
      wrappy: 1.0.2

  inherits@2.0.4: {}

  ip-address@9.0.5:
    dependencies:
      jsbn: 1.1.0
      sprintf-js: 1.1.3

  ipaddr.js@1.9.1: {}

  is-arguments@1.2.0:
    dependencies:
      call-bound: 1.0.4
      has-tostringtag: 1.0.2

  is-arrayish@0.2.1: {}

  is-binary-path@2.1.0:
    dependencies:
      binary-extensions: 2.3.0

  is-callable@1.2.7: {}

  is-core-module@2.16.1:
    dependencies:
      hasown: 2.0.2

  is-docker@2.2.1: {}

  is-extglob@2.1.1: {}

  is-fullwidth-code-point@3.0.0: {}

  is-fullwidth-code-point@4.0.0: {}

  is-fullwidth-code-point@5.0.0:
    dependencies:
      get-east-asian-width: 1.3.0

  is-generator-fn@2.1.0: {}

  is-generator-function@1.1.0:
    dependencies:
      call-bound: 1.0.4
      get-proto: 1.0.1
      has-tostringtag: 1.0.2
      safe-regex-test: 1.1.0

  is-glob@4.0.3:
    dependencies:
      is-extglob: 2.1.1

  is-number@7.0.0: {}

  is-regex@1.2.1:
    dependencies:
      call-bound: 1.0.4
      gopd: 1.2.0
      has-tostringtag: 1.0.2
      hasown: 2.0.2

  is-stream@2.0.1: {}

  is-stream@3.0.0: {}

  is-typed-array@1.1.15:
    dependencies:
      which-typed-array: 1.1.19

  is-wsl@2.2.0:
    dependencies:
      is-docker: 2.2.1

  isarray@1.0.0: {}

  isexe@2.0.0: {}

  istanbul-lib-coverage@3.2.2: {}

  istanbul-lib-instrument@5.2.1:
    dependencies:
      '@babel/core': 7.26.10
      '@babel/parser': 7.26.10
      '@istanbuljs/schema': 0.1.3
      istanbul-lib-coverage: 3.2.2
      semver: 6.3.1
    transitivePeerDependencies:
      - supports-color

  istanbul-lib-instrument@6.0.3:
    dependencies:
      '@babel/core': 7.26.10
      '@babel/parser': 7.26.10
      '@istanbuljs/schema': 0.1.3
      istanbul-lib-coverage: 3.2.2
      semver: 7.7.1
    transitivePeerDependencies:
      - supports-color

  istanbul-lib-report@3.0.1:
    dependencies:
      istanbul-lib-coverage: 3.2.2
      make-dir: 4.0.0
      supports-color: 7.2.0

  istanbul-lib-source-maps@4.0.1:
    dependencies:
      debug: 4.4.0(supports-color@5.5.0)
      istanbul-lib-coverage: 3.2.2
      source-map: 0.6.1
    transitivePeerDependencies:
      - supports-color

  istanbul-reports@3.1.7:
    dependencies:
      html-escaper: 2.0.2
      istanbul-lib-report: 3.0.1

  jake@10.9.2:
    dependencies:
      async: 3.2.6
      chalk: 4.1.2
      filelist: 1.0.4
      minimatch: 3.1.2

  jest-changed-files@29.7.0:
    dependencies:
      execa: 5.1.1
      jest-util: 29.7.0
      p-limit: 3.1.0

  jest-circus@29.7.0:
    dependencies:
      '@jest/environment': 29.7.0
      '@jest/expect': 29.7.0
      '@jest/test-result': 29.7.0
      '@jest/types': 29.6.3
      '@types/node': 22.13.10
      chalk: 4.1.2
      co: 4.6.0
      dedent: 1.5.3
      is-generator-fn: 2.1.0
      jest-each: 29.7.0
      jest-matcher-utils: 29.7.0
      jest-message-util: 29.7.0
      jest-runtime: 29.7.0
      jest-snapshot: 29.7.0
      jest-util: 29.7.0
      p-limit: 3.1.0
      pretty-format: 29.7.0
      pure-rand: 6.1.0
      slash: 3.0.0
      stack-utils: 2.0.6
    transitivePeerDependencies:
      - babel-plugin-macros
      - supports-color

  jest-cli@29.7.0(@types/node@22.13.10)(ts-node@10.9.2(@swc/core@1.11.11)(@types/node@22.13.10)(typescript@5.8.2)):
    dependencies:
      '@jest/core': 29.7.0(ts-node@10.9.2(@swc/core@1.11.11)(@types/node@22.13.10)(typescript@5.8.2))
      '@jest/test-result': 29.7.0
      '@jest/types': 29.6.3
      chalk: 4.1.2
      create-jest: 29.7.0(@types/node@22.13.10)(ts-node@10.9.2(@swc/core@1.11.11)(@types/node@22.13.10)(typescript@5.8.2))
      exit: 0.1.2
      import-local: 3.2.0
      jest-config: 29.7.0(@types/node@22.13.10)(ts-node@10.9.2(@swc/core@1.11.11)(@types/node@22.13.10)(typescript@5.8.2))
      jest-util: 29.7.0
      jest-validate: 29.7.0
      yargs: 17.7.2
    transitivePeerDependencies:
      - '@types/node'
      - babel-plugin-macros
      - supports-color
      - ts-node

  jest-config@29.7.0(@types/node@22.13.10)(ts-node@10.9.2(@swc/core@1.11.11)(@types/node@22.13.10)(typescript@5.8.2)):
    dependencies:
      '@babel/core': 7.26.10
      '@jest/test-sequencer': 29.7.0
      '@jest/types': 29.6.3
      babel-jest: 29.7.0(@babel/core@7.26.10)
      chalk: 4.1.2
      ci-info: 3.9.0
      deepmerge: 4.3.1
      glob: 7.2.3
      graceful-fs: 4.2.11
      jest-circus: 29.7.0
      jest-environment-node: 29.7.0
      jest-get-type: 29.6.3
      jest-regex-util: 29.6.3
      jest-resolve: 29.7.0
      jest-runner: 29.7.0
      jest-util: 29.7.0
      jest-validate: 29.7.0
      micromatch: 4.0.8
      parse-json: 5.2.0
      pretty-format: 29.7.0
      slash: 3.0.0
      strip-json-comments: 3.1.1
    optionalDependencies:
      '@types/node': 22.13.10
      ts-node: 10.9.2(@swc/core@1.11.11)(@types/node@22.13.10)(typescript@5.8.2)
    transitivePeerDependencies:
      - babel-plugin-macros
      - supports-color

  jest-diff@29.7.0:
    dependencies:
      chalk: 4.1.2
      diff-sequences: 29.6.3
      jest-get-type: 29.6.3
      pretty-format: 29.7.0

  jest-docblock@29.7.0:
    dependencies:
      detect-newline: 3.1.0

  jest-each@29.7.0:
    dependencies:
      '@jest/types': 29.6.3
      chalk: 4.1.2
      jest-get-type: 29.6.3
      jest-util: 29.7.0
      pretty-format: 29.7.0

  jest-environment-node@29.7.0:
    dependencies:
      '@jest/environment': 29.7.0
      '@jest/fake-timers': 29.7.0
      '@jest/types': 29.6.3
      '@types/node': 22.13.10
      jest-mock: 29.7.0
      jest-util: 29.7.0

  jest-get-type@29.6.3: {}

  jest-haste-map@29.7.0:
    dependencies:
      '@jest/types': 29.6.3
      '@types/graceful-fs': 4.1.9
      '@types/node': 22.13.10
      anymatch: 3.1.3
      fb-watchman: 2.0.2
      graceful-fs: 4.2.11
      jest-regex-util: 29.6.3
      jest-util: 29.7.0
      jest-worker: 29.7.0
      micromatch: 4.0.8
      walker: 1.0.8
    optionalDependencies:
      fsevents: 2.3.3

  jest-html-reporters@3.1.7:
    dependencies:
      fs-extra: 10.1.0
      open: 8.4.2

  jest-leak-detector@29.7.0:
    dependencies:
      jest-get-type: 29.6.3
      pretty-format: 29.7.0

  jest-matcher-utils@29.7.0:
    dependencies:
      chalk: 4.1.2
      jest-diff: 29.7.0
      jest-get-type: 29.6.3
      pretty-format: 29.7.0

  jest-message-util@29.7.0:
    dependencies:
      '@babel/code-frame': 7.26.2
      '@jest/types': 29.6.3
      '@types/stack-utils': 2.0.3
      chalk: 4.1.2
      graceful-fs: 4.2.11
      micromatch: 4.0.8
      pretty-format: 29.7.0
      slash: 3.0.0
      stack-utils: 2.0.6

  jest-mock@29.7.0:
    dependencies:
      '@jest/types': 29.6.3
      '@types/node': 22.13.10
      jest-util: 29.7.0

  jest-pnp-resolver@1.2.3(jest-resolve@29.7.0):
    optionalDependencies:
      jest-resolve: 29.7.0

  jest-regex-util@29.6.3: {}

  jest-resolve-dependencies@29.7.0:
    dependencies:
      jest-regex-util: 29.6.3
      jest-snapshot: 29.7.0
    transitivePeerDependencies:
      - supports-color

  jest-resolve@29.7.0:
    dependencies:
      chalk: 4.1.2
      graceful-fs: 4.2.11
      jest-haste-map: 29.7.0
      jest-pnp-resolver: 1.2.3(jest-resolve@29.7.0)
      jest-util: 29.7.0
      jest-validate: 29.7.0
      resolve: 1.22.10
      resolve.exports: 2.0.3
      slash: 3.0.0

  jest-runner@29.7.0:
    dependencies:
      '@jest/console': 29.7.0
      '@jest/environment': 29.7.0
      '@jest/test-result': 29.7.0
      '@jest/transform': 29.7.0
      '@jest/types': 29.6.3
      '@types/node': 22.13.10
      chalk: 4.1.2
      emittery: 0.13.1
      graceful-fs: 4.2.11
      jest-docblock: 29.7.0
      jest-environment-node: 29.7.0
      jest-haste-map: 29.7.0
      jest-leak-detector: 29.7.0
      jest-message-util: 29.7.0
      jest-resolve: 29.7.0
      jest-runtime: 29.7.0
      jest-util: 29.7.0
      jest-watcher: 29.7.0
      jest-worker: 29.7.0
      p-limit: 3.1.0
      source-map-support: 0.5.13
    transitivePeerDependencies:
      - supports-color

  jest-runtime@29.7.0:
    dependencies:
      '@jest/environment': 29.7.0
      '@jest/fake-timers': 29.7.0
      '@jest/globals': 29.7.0
      '@jest/source-map': 29.6.3
      '@jest/test-result': 29.7.0
      '@jest/transform': 29.7.0
      '@jest/types': 29.6.3
      '@types/node': 22.13.10
      chalk: 4.1.2
      cjs-module-lexer: 1.4.3
      collect-v8-coverage: 1.0.2
      glob: 7.2.3
      graceful-fs: 4.2.11
      jest-haste-map: 29.7.0
      jest-message-util: 29.7.0
      jest-mock: 29.7.0
      jest-regex-util: 29.6.3
      jest-resolve: 29.7.0
      jest-snapshot: 29.7.0
      jest-util: 29.7.0
      slash: 3.0.0
      strip-bom: 4.0.0
    transitivePeerDependencies:
      - supports-color

  jest-snapshot@29.7.0:
    dependencies:
      '@babel/core': 7.26.10
      '@babel/generator': 7.26.10
      '@babel/plugin-syntax-jsx': 7.25.9(@babel/core@7.26.10)
      '@babel/plugin-syntax-typescript': 7.25.9(@babel/core@7.26.10)
      '@babel/types': 7.26.10
      '@jest/expect-utils': 29.7.0
      '@jest/transform': 29.7.0
      '@jest/types': 29.6.3
      babel-preset-current-node-syntax: 1.1.0(@babel/core@7.26.10)
      chalk: 4.1.2
      expect: 29.7.0
      graceful-fs: 4.2.11
      jest-diff: 29.7.0
      jest-get-type: 29.6.3
      jest-matcher-utils: 29.7.0
      jest-message-util: 29.7.0
      jest-util: 29.7.0
      natural-compare: 1.4.0
      pretty-format: 29.7.0
      semver: 7.7.1
    transitivePeerDependencies:
      - supports-color

  jest-util@29.7.0:
    dependencies:
      '@jest/types': 29.6.3
      '@types/node': 22.13.10
      chalk: 4.1.2
      ci-info: 3.9.0
      graceful-fs: 4.2.11
      picomatch: 2.3.1

  jest-validate@29.7.0:
    dependencies:
      '@jest/types': 29.6.3
      camelcase: 6.3.0
      chalk: 4.1.2
      jest-get-type: 29.6.3
      leven: 3.1.0
      pretty-format: 29.7.0

  jest-watcher@29.7.0:
    dependencies:
      '@jest/test-result': 29.7.0
      '@jest/types': 29.6.3
      '@types/node': 22.13.10
      ansi-escapes: 4.3.2
      chalk: 4.1.2
      emittery: 0.13.1
      jest-util: 29.7.0
      string-length: 4.0.2

  jest-worker@29.7.0:
    dependencies:
      '@types/node': 22.13.10
      jest-util: 29.7.0
      merge-stream: 2.0.0
      supports-color: 8.1.1

  jest@29.7.0(@types/node@22.13.10)(ts-node@10.9.2(@swc/core@1.11.11)(@types/node@22.13.10)(typescript@5.8.2)):
    dependencies:
      '@jest/core': 29.7.0(ts-node@10.9.2(@swc/core@1.11.11)(@types/node@22.13.10)(typescript@5.8.2))
      '@jest/types': 29.6.3
      import-local: 3.2.0
      jest-cli: 29.7.0(@types/node@22.13.10)(ts-node@10.9.2(@swc/core@1.11.11)(@types/node@22.13.10)(typescript@5.8.2))
    transitivePeerDependencies:
      - '@types/node'
      - babel-plugin-macros
      - supports-color
      - ts-node

  jmespath@0.16.0: {}

  js-tokens@4.0.0: {}

  js-yaml@3.14.1:
    dependencies:
      argparse: 1.0.10
      esprima: 4.0.1

  js-yaml@4.1.0:
    dependencies:
      argparse: 2.0.1

  jsbn@1.1.0: {}

  jsesc@3.1.0: {}

  json-bigint@1.0.0:
    dependencies:
      bignumber.js: 9.1.2

  json-buffer@3.0.1: {}

  json-parse-even-better-errors@2.3.1: {}

  json-schema-traverse@0.4.1: {}

  json-stable-stringify-without-jsonify@1.0.1: {}

  json5@2.2.3: {}

  jsonc-parser@3.3.1: {}

  jsonfile@6.1.0:
    dependencies:
      universalify: 2.0.1
    optionalDependencies:
      graceful-fs: 4.2.11

  jwa@2.0.0:
    dependencies:
      buffer-equal-constant-time: 1.0.1
      ecdsa-sig-formatter: 1.0.11
      safe-buffer: 5.2.1

  jws@4.0.0:
    dependencies:
      jwa: 2.0.0
      safe-buffer: 5.2.1

  keyv@4.5.4:
    dependencies:
      json-buffer: 3.0.1

  kleur@3.0.3: {}

  leven@3.1.0: {}

  levn@0.4.1:
    dependencies:
      prelude-ls: 1.2.1
      type-check: 0.4.0

  lilconfig@3.1.3: {}

  lines-and-columns@1.2.4: {}

  linkify-it@5.0.0:
    dependencies:
      uc.micro: 2.1.0

  lint-staged@15.5.0:
    dependencies:
      chalk: 5.4.1
      commander: 13.1.0
      debug: 4.4.0(supports-color@5.5.0)
      execa: 8.0.1
      lilconfig: 3.1.3
      listr2: 8.2.5
      micromatch: 4.0.8
      pidtree: 0.6.0
      string-argv: 0.3.2
      yaml: 2.7.0
    transitivePeerDependencies:
      - supports-color

  listr2@8.2.5:
    dependencies:
      cli-truncate: 4.0.0
      colorette: 2.0.20
      eventemitter3: 5.0.1
      log-update: 6.1.0
      rfdc: 1.4.1
      wrap-ansi: 9.0.0

  locate-path@5.0.0:
    dependencies:
      p-locate: 4.1.0

  locate-path@6.0.0:
    dependencies:
      p-locate: 5.0.0

  lodash.get@4.4.2: {}

  lodash.isequal@4.5.0: {}

  lodash.memoize@4.1.2: {}

  lodash.merge@4.6.2: {}

  lodash.mergewith@4.6.2: {}

  log-update@6.1.0:
    dependencies:
      ansi-escapes: 7.0.0
      cli-cursor: 5.0.0
      slice-ansi: 7.1.0
      strip-ansi: 7.1.0
      wrap-ansi: 9.0.0

  lru-cache@5.1.1:
    dependencies:
      yallist: 3.1.1

  lru-cache@7.18.3: {}

  lunr@2.3.9: {}

  make-dir@4.0.0:
    dependencies:
      semver: 7.7.1

  make-error@1.3.6: {}

  makeerror@1.0.12:
    dependencies:
      tmpl: 1.0.5

  markdown-it@14.1.0:
    dependencies:
      argparse: 2.0.1
      entities: 4.5.0
      linkify-it: 5.0.0
      mdurl: 2.0.0
      punycode.js: 2.3.1
      uc.micro: 2.1.0

  math-intrinsics@1.1.0: {}

  mdurl@2.0.0: {}

  media-typer@0.3.0: {}

  merge-descriptors@1.0.3: {}

  merge-stream@2.0.0: {}

  merge2@1.4.1: {}

  methods@1.1.2: {}

  micromatch@4.0.8:
    dependencies:
      braces: 3.0.3
      picomatch: 2.3.1

  mime-db@1.52.0: {}

  mime-types@2.1.35:
    dependencies:
      mime-db: 1.52.0

  mime@1.6.0: {}

  mimic-fn@2.1.0: {}

  mimic-fn@4.0.0: {}

  mimic-function@5.0.1: {}

  minimatch@3.1.2:
    dependencies:
      brace-expansion: 1.1.11

  minimatch@5.1.6:
    dependencies:
      brace-expansion: 2.0.1

  minimatch@9.0.5:
    dependencies:
      brace-expansion: 2.0.1

  mitt@3.0.1: {}

  ms@2.0.0: {}

  ms@2.1.3: {}

  natural-compare@1.4.0: {}

  negotiator@0.6.3: {}

  netmask@2.0.2: {}

  node-fetch@2.7.0:
    dependencies:
      whatwg-url: 5.0.0

  node-int64@0.4.0: {}

  node-releases@2.0.19: {}

  nodemon@3.1.9:
    dependencies:
      chokidar: 3.6.0
      debug: 4.4.0(supports-color@5.5.0)
      ignore-by-default: 1.0.1
      minimatch: 3.1.2
      pstree.remy: 1.1.8
      semver: 7.7.1
      simple-update-notifier: 2.0.0
      supports-color: 5.5.0
      touch: 3.1.1
      undefsafe: 2.0.5

  normalize-path@3.0.0: {}

  npm-run-path@4.0.1:
    dependencies:
      path-key: 3.1.1

  npm-run-path@5.3.0:
    dependencies:
      path-key: 4.0.0

  nth-check@2.1.1:
    dependencies:
      boolbase: 1.0.0

  object-inspect@1.13.4: {}

  on-finished@2.4.1:
    dependencies:
      ee-first: 1.1.1

  once@1.4.0:
    dependencies:
      wrappy: 1.0.2

  onetime@5.1.2:
    dependencies:
      mimic-fn: 2.1.0

  onetime@6.0.0:
    dependencies:
      mimic-fn: 4.0.0

  onetime@7.0.0:
    dependencies:
      mimic-function: 5.0.1

  only-allow@1.2.1:
    dependencies:
      which-pm-runs: 1.1.0

  open@8.4.2:
    dependencies:
      define-lazy-prop: 2.0.0
      is-docker: 2.2.1
      is-wsl: 2.2.0

  openapi-types@12.1.3: {}

  optionator@0.9.4:
    dependencies:
      deep-is: 0.1.4
      fast-levenshtein: 2.0.6
      levn: 0.4.1
      prelude-ls: 1.2.1
      type-check: 0.4.0
      word-wrap: 1.2.5

  p-limit@2.3.0:
    dependencies:
      p-try: 2.2.0

  p-limit@3.1.0:
    dependencies:
      yocto-queue: 0.1.0

  p-locate@4.1.0:
    dependencies:
      p-limit: 2.3.0

  p-locate@5.0.0:
    dependencies:
      p-limit: 3.1.0

  p-try@2.2.0: {}

  pac-proxy-agent@7.2.0:
    dependencies:
      '@tootallnate/quickjs-emscripten': 0.23.0
      agent-base: 7.1.3
      debug: 4.4.0(supports-color@5.5.0)
      get-uri: 6.0.4
      http-proxy-agent: 7.0.2
      https-proxy-agent: 7.0.6
      pac-resolver: 7.0.1
      socks-proxy-agent: 8.0.5
    transitivePeerDependencies:
      - supports-color

  pac-resolver@7.0.1:
    dependencies:
      degenerator: 5.0.1
      netmask: 2.0.2

  parent-module@1.0.1:
    dependencies:
      callsites: 3.1.0

  parse-json@5.2.0:
    dependencies:
      '@babel/code-frame': 7.26.2
      error-ex: 1.3.2
      json-parse-even-better-errors: 2.3.1
      lines-and-columns: 1.2.4

  parse5-htmlparser2-tree-adapter@7.1.0:
    dependencies:
      domhandler: 5.0.3
      parse5: 7.2.1

  parse5-parser-stream@7.1.2:
    dependencies:
      parse5: 7.2.1

  parse5@7.2.1:
    dependencies:
      entities: 4.5.0

  parseurl@1.3.3: {}

  path-exists@4.0.0: {}

  path-is-absolute@1.0.1: {}

  path-key@3.1.1: {}

  path-key@4.0.0: {}

  path-parse@1.0.7: {}

  path-to-regexp@0.1.12: {}

  pend@1.2.0: {}

  picocolors@1.1.1: {}

  picomatch@2.3.1: {}

  pidtree@0.6.0: {}

  pirates@4.0.6: {}

  pkg-dir@4.2.0:
    dependencies:
      find-up: 4.1.0

  possible-typed-array-names@1.1.0: {}

  prelude-ls@1.2.1: {}

  prettier-linter-helpers@1.0.0:
    dependencies:
      fast-diff: 1.3.0

  prettier@3.5.3: {}

  pretty-format@29.7.0:
    dependencies:
      '@jest/schemas': 29.6.3
      ansi-styles: 5.2.0
      react-is: 18.3.1

  progress@2.0.3: {}

  prompts@2.4.2:
    dependencies:
      kleur: 3.0.3
      sisteransi: 1.0.5

  proxy-addr@2.0.7:
    dependencies:
      forwarded: 0.2.0
      ipaddr.js: 1.9.1

  proxy-agent@6.5.0:
    dependencies:
      agent-base: 7.1.3
      debug: 4.4.0(supports-color@5.5.0)
      http-proxy-agent: 7.0.2
      https-proxy-agent: 7.0.6
      lru-cache: 7.18.3
      pac-proxy-agent: 7.2.0
      proxy-from-env: 1.1.0
      socks-proxy-agent: 8.0.5
    transitivePeerDependencies:
      - supports-color

  proxy-from-env@1.1.0: {}

  pstree.remy@1.1.8: {}

  pump@3.0.2:
    dependencies:
      end-of-stream: 1.4.4
      once: 1.4.0

  punycode.js@2.3.1: {}

  punycode@1.3.2: {}

  punycode@2.3.1: {}

  puppeteer-core@24.4.0:
    dependencies:
      '@puppeteer/browsers': 2.8.0
      chromium-bidi: 2.1.2(devtools-protocol@0.0.1413902)
      debug: 4.4.0(supports-color@5.5.0)
      devtools-protocol: 0.0.1413902
      typed-query-selector: 2.12.0
      ws: 8.18.1
    transitivePeerDependencies:
      - bare-buffer
      - bufferutil
      - supports-color
      - utf-8-validate

  puppeteer@24.4.0(typescript@5.8.2):
    dependencies:
      '@puppeteer/browsers': 2.8.0
      chromium-bidi: 2.1.2(devtools-protocol@0.0.1413902)
      cosmiconfig: 9.0.0(typescript@5.8.2)
      devtools-protocol: 0.0.1413902
      puppeteer-core: 24.4.0
      typed-query-selector: 2.12.0
    transitivePeerDependencies:
      - bare-buffer
      - bufferutil
      - supports-color
      - typescript
      - utf-8-validate

  pure-rand@6.1.0: {}

  qs@6.13.0:
    dependencies:
      side-channel: 1.1.0

  qs@6.14.0:
    dependencies:
      side-channel: 1.1.0

  querystring@0.2.0: {}

  queue-microtask@1.2.3: {}

  range-parser@1.2.1: {}

  raw-body@2.5.2:
    dependencies:
      bytes: 3.1.2
      http-errors: 2.0.0
      iconv-lite: 0.4.24
      unpipe: 1.0.0

  react-is@18.3.1: {}

  readdirp@3.6.0:
    dependencies:
      picomatch: 2.3.1

  reflect-metadata@0.2.2: {}

  require-directory@2.1.1: {}

  resolve-cwd@3.0.0:
    dependencies:
      resolve-from: 5.0.0

  resolve-from@4.0.0: {}

  resolve-from@5.0.0: {}

  resolve.exports@2.0.3: {}

  resolve@1.22.10:
    dependencies:
      is-core-module: 2.16.1
      path-parse: 1.0.7
      supports-preserve-symlinks-flag: 1.0.0

  restore-cursor@5.1.0:
    dependencies:
      onetime: 7.0.0
      signal-exit: 4.1.0

  reusify@1.1.0: {}

  rfdc@1.4.1: {}

  run-parallel@1.2.0:
    dependencies:
      queue-microtask: 1.2.3

  safe-buffer@5.2.1: {}

  safe-regex-test@1.1.0:
    dependencies:
      call-bound: 1.0.4
      es-errors: 1.3.0
      is-regex: 1.2.1

  safer-buffer@2.1.2: {}

  sax@1.2.1: {}

  semver@6.3.1: {}

  semver@7.7.1: {}

  send@0.19.0:
    dependencies:
      debug: 2.6.9
      depd: 2.0.0
      destroy: 1.2.0
      encodeurl: 1.0.2
      escape-html: 1.0.3
      etag: 1.8.1
      fresh: 0.5.2
      http-errors: 2.0.0
      mime: 1.6.0
      ms: 2.1.3
      on-finished: 2.4.1
      range-parser: 1.2.1
      statuses: 2.0.1
    transitivePeerDependencies:
      - supports-color

  serve-static@1.16.2:
    dependencies:
      encodeurl: 2.0.0
      escape-html: 1.0.3
      parseurl: 1.3.3
      send: 0.19.0
    transitivePeerDependencies:
      - supports-color

  set-function-length@1.2.2:
    dependencies:
      define-data-property: 1.1.4
      es-errors: 1.3.0
      function-bind: 1.1.2
      get-intrinsic: 1.3.0
      gopd: 1.2.0
      has-property-descriptors: 1.0.2

  setprototypeof@1.2.0: {}

  shebang-command@2.0.0:
    dependencies:
      shebang-regex: 3.0.0

  shebang-regex@3.0.0: {}

  side-channel-list@1.0.0:
    dependencies:
      es-errors: 1.3.0
      object-inspect: 1.13.4

  side-channel-map@1.0.1:
    dependencies:
      call-bound: 1.0.4
      es-errors: 1.3.0
      get-intrinsic: 1.3.0
      object-inspect: 1.13.4

  side-channel-weakmap@1.0.2:
    dependencies:
      call-bound: 1.0.4
      es-errors: 1.3.0
      get-intrinsic: 1.3.0
      object-inspect: 1.13.4
      side-channel-map: 1.0.1

  side-channel@1.1.0:
    dependencies:
      es-errors: 1.3.0
      object-inspect: 1.13.4
      side-channel-list: 1.0.0
      side-channel-map: 1.0.1
      side-channel-weakmap: 1.0.2

  signal-exit@3.0.7: {}

  signal-exit@4.1.0: {}

  simple-update-notifier@2.0.0:
    dependencies:
      semver: 7.7.1

  sisteransi@1.0.5: {}

  slash@3.0.0: {}

  slice-ansi@5.0.0:
    dependencies:
      ansi-styles: 6.2.1
      is-fullwidth-code-point: 4.0.0

  slice-ansi@7.1.0:
    dependencies:
      ansi-styles: 6.2.1
      is-fullwidth-code-point: 5.0.0

  smart-buffer@4.2.0: {}

  socks-proxy-agent@8.0.5:
    dependencies:
      agent-base: 7.1.3
      debug: 4.4.0(supports-color@5.5.0)
      socks: 2.8.4
    transitivePeerDependencies:
      - supports-color

  socks@2.8.4:
    dependencies:
      ip-address: 9.0.5
      smart-buffer: 4.2.0

  source-map-support@0.5.13:
    dependencies:
      buffer-from: 1.1.2
      source-map: 0.6.1

  source-map-support@0.5.21:
    dependencies:
      buffer-from: 1.1.2
      source-map: 0.6.1

  source-map@0.6.1: {}

  sprintf-js@1.0.3: {}

  sprintf-js@1.1.3: {}

  stack-utils@2.0.6:
    dependencies:
      escape-string-regexp: 2.0.0

  statuses@2.0.1: {}

  streamx@2.22.0:
    dependencies:
      fast-fifo: 1.3.2
      text-decoder: 1.2.3
    optionalDependencies:
      bare-events: 2.5.4

  string-argv@0.3.2: {}

  string-length@4.0.2:
    dependencies:
      char-regex: 1.0.2
      strip-ansi: 6.0.1

  string-width@4.2.3:
    dependencies:
      emoji-regex: 8.0.0
      is-fullwidth-code-point: 3.0.0
      strip-ansi: 6.0.1

  string-width@7.2.0:
    dependencies:
      emoji-regex: 10.4.0
      get-east-asian-width: 1.3.0
      strip-ansi: 7.1.0

  strip-ansi@6.0.1:
    dependencies:
      ansi-regex: 5.0.1

  strip-ansi@7.1.0:
    dependencies:
      ansi-regex: 6.1.0

  strip-bom@4.0.0: {}

  strip-final-newline@2.0.0: {}

  strip-final-newline@3.0.0: {}

  strip-json-comments@3.1.1: {}

  strnum@1.1.2: {}

  supports-color@5.5.0:
    dependencies:
      has-flag: 3.0.0

  supports-color@7.2.0:
    dependencies:
      has-flag: 4.0.0

  supports-color@8.1.1:
    dependencies:
      has-flag: 4.0.0

  supports-preserve-symlinks-flag@1.0.0: {}

  swagger-autogen@2.23.7:
    dependencies:
      acorn: 7.4.1
      deepmerge: 4.3.1
      glob: 7.2.3
      json5: 2.2.3

  swagger-jsdoc@6.2.8(openapi-types@12.1.3):
    dependencies:
      commander: 6.2.0
      doctrine: 3.0.0
      glob: 7.1.6
      lodash.mergewith: 4.6.2
      swagger-parser: 10.0.3(openapi-types@12.1.3)
      yaml: 2.0.0-1
    transitivePeerDependencies:
      - openapi-types

  swagger-parser@10.0.3(openapi-types@12.1.3):
    dependencies:
      '@apidevtools/swagger-parser': 10.0.3(openapi-types@12.1.3)
    transitivePeerDependencies:
      - openapi-types

  swagger-ui-dist@5.20.1:
    dependencies:
      '@scarf/scarf': 1.4.0

  swagger-ui-express@5.0.1(express@4.21.2):
    dependencies:
      express: 4.21.2
      swagger-ui-dist: 5.20.1

  synckit@0.9.2:
    dependencies:
      '@pkgr/core': 0.1.2
      tslib: 2.8.1

  tar-fs@3.0.8:
    dependencies:
      pump: 3.0.2
      tar-stream: 3.1.7
    optionalDependencies:
      bare-fs: 4.0.1
      bare-path: 3.0.0
    transitivePeerDependencies:
      - bare-buffer

  tar-stream@3.1.7:
    dependencies:
      b4a: 1.6.7
      fast-fifo: 1.3.2
      streamx: 2.22.0

  test-exclude@6.0.0:
    dependencies:
      '@istanbuljs/schema': 0.1.3
      glob: 7.2.3
      minimatch: 3.1.2

  text-decoder@1.2.3:
    dependencies:
      b4a: 1.6.7

  tmpl@1.0.5: {}

  to-regex-range@5.0.1:
    dependencies:
      is-number: 7.0.0

  toidentifier@1.0.1: {}

  touch@3.1.1: {}

  tr46@0.0.3: {}

  ts-api-utils@2.1.0(typescript@5.8.2):
    dependencies:
      typescript: 5.8.2

  ts-jest@29.2.6(@babel/core@7.26.10)(@jest/transform@29.7.0)(@jest/types@29.6.3)(babel-jest@29.7.0(@babel/core@7.26.10))(jest@29.7.0(@types/node@22.13.10)(ts-node@10.9.2(@swc/core@1.11.11)(@types/node@22.13.10)(typescript@5.8.2)))(typescript@5.8.2):
    dependencies:
      bs-logger: 0.2.6
      ejs: 3.1.10
      fast-json-stable-stringify: 2.1.0
      jest: 29.7.0(@types/node@22.13.10)(ts-node@10.9.2(@swc/core@1.11.11)(@types/node@22.13.10)(typescript@5.8.2))
      jest-util: 29.7.0
      json5: 2.2.3
      lodash.memoize: 4.1.2
      make-error: 1.3.6
      semver: 7.7.1
      typescript: 5.8.2
      yargs-parser: 21.1.1
    optionalDependencies:
      '@babel/core': 7.26.10
      '@jest/transform': 29.7.0
      '@jest/types': 29.6.3
      babel-jest: 29.7.0(@babel/core@7.26.10)

  ts-node@10.9.2(@swc/core@1.11.11)(@types/node@22.13.10)(typescript@5.8.2):
    dependencies:
      '@cspotcode/source-map-support': 0.8.1
      '@tsconfig/node10': 1.0.11
      '@tsconfig/node12': 1.0.11
      '@tsconfig/node14': 1.0.3
      '@tsconfig/node16': 1.0.4
      '@types/node': 22.13.10
      acorn: 8.14.1
      acorn-walk: 8.3.4
      arg: 4.1.3
      create-require: 1.1.1
      diff: 4.0.2
      make-error: 1.3.6
      typescript: 5.8.2
      v8-compile-cache-lib: 3.0.1
      yn: 3.1.1
    optionalDependencies:
      '@swc/core': 1.11.11

  tslib@1.14.1: {}

  tslib@2.8.1: {}

  tsyringe@4.8.0:
    dependencies:
      tslib: 1.14.1

  type-check@0.4.0:
    dependencies:
      prelude-ls: 1.2.1

  type-detect@4.0.8: {}

  type-fest@0.21.3: {}

  type-is@1.6.18:
    dependencies:
      media-typer: 0.3.0
      mime-types: 2.1.35

  typed-query-selector@2.12.0: {}

  typedoc@0.28.1(typescript@5.8.2):
    dependencies:
      '@gerrit0/mini-shiki': 3.2.1
      lunr: 2.3.9
      markdown-it: 14.1.0
      minimatch: 9.0.5
      typescript: 5.8.2
      yaml: 2.7.0

  typescript-eslint@8.27.0(eslint@9.22.0)(typescript@5.8.2):
    dependencies:
      '@typescript-eslint/eslint-plugin': 8.27.0(@typescript-eslint/parser@8.27.0(eslint@9.22.0)(typescript@5.8.2))(eslint@9.22.0)(typescript@5.8.2)
      '@typescript-eslint/parser': 8.27.0(eslint@9.22.0)(typescript@5.8.2)
      '@typescript-eslint/utils': 8.27.0(eslint@9.22.0)(typescript@5.8.2)
      eslint: 9.22.0
      typescript: 5.8.2
    transitivePeerDependencies:
      - supports-color

  typescript@5.8.2: {}

  uc.micro@2.1.0: {}

  undefsafe@2.0.5: {}

  undici-types@6.20.0: {}

  undici@6.21.2: {}

  universalify@2.0.1: {}

  unpipe@1.0.0: {}

  update-browserslist-db@1.1.3(browserslist@4.24.4):
    dependencies:
      browserslist: 4.24.4
      escalade: 3.2.0
      picocolors: 1.1.1

  uri-js@4.4.1:
    dependencies:
      punycode: 2.3.1

  url-template@2.0.8: {}

  url@0.10.3:
    dependencies:
      punycode: 1.3.2
      querystring: 0.2.0

  util@0.12.5:
    dependencies:
      inherits: 2.0.4
      is-arguments: 1.2.0
      is-generator-function: 1.1.0
      is-typed-array: 1.1.15
      which-typed-array: 1.1.19

  utils-merge@1.0.1: {}

  uuid@8.0.0: {}

  uuid@9.0.1: {}

  v8-compile-cache-lib@3.0.1: {}

  v8-to-istanbul@9.3.0:
    dependencies:
      '@jridgewell/trace-mapping': 0.3.25
      '@types/istanbul-lib-coverage': 2.0.6
      convert-source-map: 2.0.0

  validator@13.12.0: {}

  vary@1.1.2: {}

  walker@1.0.8:
    dependencies:
      makeerror: 1.0.12

  watchpack@2.4.2:
    dependencies:
      glob-to-regexp: 0.4.1
      graceful-fs: 4.2.11

  webidl-conversions@3.0.1: {}

  whatwg-encoding@3.1.1:
    dependencies:
      iconv-lite: 0.6.3

  whatwg-mimetype@4.0.0: {}

  whatwg-url@5.0.0:
    dependencies:
      tr46: 0.0.3
      webidl-conversions: 3.0.1

  which-pm-runs@1.1.0: {}

  which-typed-array@1.1.19:
    dependencies:
      available-typed-arrays: 1.0.7
      call-bind: 1.0.8
      call-bound: 1.0.4
      for-each: 0.3.5
      get-proto: 1.0.1
      gopd: 1.2.0
      has-tostringtag: 1.0.2

  which@2.0.2:
    dependencies:
      isexe: 2.0.0

  word-wrap@1.2.5: {}

  wrap-ansi@7.0.0:
    dependencies:
      ansi-styles: 4.3.0
      string-width: 4.2.3
      strip-ansi: 6.0.1

  wrap-ansi@9.0.0:
    dependencies:
      ansi-styles: 6.2.1
      string-width: 7.2.0
      strip-ansi: 7.1.0

  wrappy@1.0.2: {}

  write-file-atomic@4.0.2:
    dependencies:
      imurmurhash: 0.1.4
      signal-exit: 3.0.7

  ws@8.18.1: {}

  xml2js@0.6.2:
    dependencies:
      sax: 1.2.1
      xmlbuilder: 11.0.1

  xmlbuilder@11.0.1: {}

  y18n@5.0.8: {}

  yallist@3.1.1: {}

  yaml@2.0.0-1: {}

  yaml@2.7.0: {}

  yargs-parser@21.1.1: {}

  yargs@17.7.2:
    dependencies:
      cliui: 8.0.1
      escalade: 3.2.0
      get-caller-file: 2.0.5
      require-directory: 2.1.1
      string-width: 4.2.3
      y18n: 5.0.8
      yargs-parser: 21.1.1

  yauzl@2.10.0:
    dependencies:
      buffer-crc32: 0.2.13
      fd-slicer: 1.1.0

  yn@3.1.1: {}

  yocto-queue@0.1.0: {}

  z-schema@5.0.5:
    dependencies:
      lodash.get: 4.4.2
      lodash.isequal: 4.5.0
      validator: 13.12.0
    optionalDependencies:
      commander: 9.5.0

  zod@3.24.2: {}<|MERGE_RESOLUTION|>--- conflicted
+++ resolved
@@ -1431,13 +1431,8 @@
     resolution: {integrity: sha512-Gmy6FhYlCY7uOElZUSbxo2UCDH8owEk996gkbrpsgGtrJLM3J7jGxl9Ic7Qwwj4ivOE5AWZWRMecDdF7hqGjFA==}
     engines: {node: '>=10'}
 
-<<<<<<< HEAD
   caniuse-lite@1.0.30001706:
     resolution: {integrity: sha512-3ZczoTApMAZwPKYWmwVbQMFpXBDds3/0VciVoUwPUbldlYyVLmRVuRs/PcUZtHpbLRpzzDvrvnFuREsGt6lUug==}
-=======
-  caniuse-lite@1.0.30001705:
-    resolution: {integrity: sha512-S0uyMMiYvA7CxNgomYBwwwPUnWzFD83f3B1ce5jHUfHTH//QL6hHsreI8RVC5606R4ssqravelYO5TU6t8sEyg==}
->>>>>>> 3ffd4175
 
   chalk@4.1.2:
     resolution: {integrity: sha512-oKnbhFyRIXpUuez8iBMmyEa4nbj4IOQyuhc/wy9kY7/WVPcwIO9VA668Pu8RkO7+0G76SLROeyw9CpQ061i4mA==}
@@ -1683,13 +1678,8 @@
     engines: {node: '>=0.10.0'}
     hasBin: true
 
-<<<<<<< HEAD
   electron-to-chromium@1.5.123:
     resolution: {integrity: sha512-refir3NlutEZqlKaBLK0tzlVLe5P2wDKS7UQt/3SpibizgsRAPOsqQC3ffw1nlv3ze5gjRQZYHoPymgVZkplFA==}
-=======
-  electron-to-chromium@1.5.120:
-    resolution: {integrity: sha512-oTUp3gfX1gZI+xfD2djr2rzQdHCwHzPQrrK0CD7WpTdF0nPdQ/INcRVjWgLdCT4a9W3jFObR9DAfsuyFQnI8CQ==}
->>>>>>> 3ffd4175
 
   emittery@0.13.1:
     resolution: {integrity: sha512-DeWwawk6r5yR9jFgnDKYt4sLS0LmHJJi3ZOnb5/JdbYwj3nW+FxQnHIjhBKz8YLC7oRNPVM9NQ47I3CVx34eqQ==}
@@ -5308,13 +5298,8 @@
 
   browserslist@4.24.4:
     dependencies:
-<<<<<<< HEAD
       caniuse-lite: 1.0.30001706
       electron-to-chromium: 1.5.123
-=======
-      caniuse-lite: 1.0.30001705
-      electron-to-chromium: 1.5.120
->>>>>>> 3ffd4175
       node-releases: 2.0.19
       update-browserslist-db: 1.1.3(browserslist@4.24.4)
 
@@ -5365,11 +5350,7 @@
 
   camelcase@6.3.0: {}
 
-<<<<<<< HEAD
   caniuse-lite@1.0.30001706: {}
-=======
-  caniuse-lite@1.0.30001705: {}
->>>>>>> 3ffd4175
 
   chalk@4.1.2:
     dependencies:
@@ -5607,11 +5588,7 @@
     dependencies:
       jake: 10.9.2
 
-<<<<<<< HEAD
   electron-to-chromium@1.5.123: {}
-=======
-  electron-to-chromium@1.5.120: {}
->>>>>>> 3ffd4175
 
   emittery@0.13.1: {}
 
