import 'reflect-metadata';

import { inject, injectable } from 'tsyringe';
import { z } from 'zod';

import { SearchPlayerFilterEntity } from '../repository/entity/filter/searchPlayerFilterEntity';
import { PlayerEntity } from '../repository/entity/playerEntity';
import { IPlayerUseCase } from '../usecase/interface/IPlayerUsecase';
import { corsHeaders } from '../utility/cors';
import { parseRaceTypeListFromSearch, ValidationError } from './requestParser';

const playerUpsertSchema = z
    .object({
        race_type: z.string().min(1, 'race_type is required'),
        player_no: z
            .union([z.string(), z.number()])
            .transform((value) => value.toString())
            .refine((value) => value.length > 0, 'player_no is required'),
        player_name: z.string().min(1, 'player_name is required'),
        priority: z.coerce.number().int('priority must be an integer'),
    })
    .strict();

type PlayerUpsertSchema = z.infer<typeof playerUpsertSchema>;

const playerUpsertPayloadSchema = z.union([
    playerUpsertSchema,
    z.array(playerUpsertSchema),
]);

const parsePlayerUpsertPayload = (body: unknown): PlayerUpsertSchema[] => {
    const result = playerUpsertPayloadSchema.safeParse(body);
    if (!result.success) {
        const issueMessages = result.error.issues.map((issue) => issue.message);
        const message =
            issueMessages.length > 0
                ? `Invalid request body: ${issueMessages.join(', ')}`
                : 'Invalid request body';
        throw new ValidationError(message);
    }

    return Array.isArray(result.data) ? result.data : [result.data];
};

@injectable()
export class PlayerController {
    public constructor(
        @inject('PlayerUsecase')
        private readonly usecase: IPlayerUseCase,
    ) {}

    /**
     * 選手データを取得する
     * @param searchParams
     */
    public async getPlayerEntityList(
        searchParams: URLSearchParams,
    ): Promise<Response> {
        try {
            const raceTypeList = parseRaceTypeListFromSearch(searchParams);
            const searchPlayerFilter = new SearchPlayerFilterEntity(
                raceTypeList,
            );

            const playerEntityList =
                await this.usecase.fetchPlayerEntityList(searchPlayerFilter);

            return Response.json(
                {
                    count: playerEntityList.length,
                    players: playerEntityList,
                },
                { headers: corsHeaders() },
            );
        } catch (error) {
            if (error instanceof ValidationError) {
                return new Response(`Bad Request: ${error.message}`, {
                    status: error.status,
                    headers: corsHeaders(),
                });
            }
            console.error('Error in getPlayerEntityList:', error);
            return new Response('Internal Server Error', {
                status: 500,
                headers: corsHeaders(),
            });
        }
    }

    /**
     * 選手登録/更新
     * @param request - POSTリクエスト
     */
    public async postUpsertPlayer(request: Request): Promise<Response> {
        try {
            const body: unknown = await request.json();
            const playerPayloads = parsePlayerUpsertPayload(body);
            const playerEntityList = playerPayloads.map((item) => {
                try {
                    return PlayerEntity.create(
                        item.race_type,
                        item.player_no,
                        item.player_name,
                        item.priority,
                    );
                } catch (error) {
                    const message =
                        error instanceof Error
                            ? error.message
                            : 'Invalid player request';
                    throw new ValidationError(message);
                }
            });
            await this.usecase.upsertPlayerEntityList(playerEntityList);
            return Response.json(
                {
                    message: '選手を登録/更新しました',
                    playerEntities: playerEntityList,
                },
                { status: 201, headers: corsHeaders() },
            );
<<<<<<< HEAD
        } catch (error: any) {
            // バリデーション・DBエラー
            return Response.json(
                {
                    error: error.message ?? '登録/更新に失敗しました',
                },
                { status: 400, headers: corsHeaders() },
            );
=======
        } catch (error) {
            if (error instanceof ValidationError) {
                return new Response(`Bad Request: ${error.message}`, {
                    status: error.status,
                    headers: this.corsHeaders,
                });
            }
            console.error('Error in postUpsertPlayer:', error);
            return new Response('Internal Server Error', {
                status: 500,
                headers: this.corsHeaders,
            });
>>>>>>> 1fd4a6f2
        }
    }
}<|MERGE_RESOLUTION|>--- conflicted
+++ resolved
@@ -119,29 +119,18 @@
                 },
                 { status: 201, headers: corsHeaders() },
             );
-<<<<<<< HEAD
-        } catch (error: any) {
-            // バリデーション・DBエラー
-            return Response.json(
-                {
-                    error: error.message ?? '登録/更新に失敗しました',
-                },
-                { status: 400, headers: corsHeaders() },
-            );
-=======
         } catch (error) {
             if (error instanceof ValidationError) {
                 return new Response(`Bad Request: ${error.message}`, {
                     status: error.status,
-                    headers: this.corsHeaders,
+                    headers: corsHeaders(),
                 });
             }
             console.error('Error in postUpsertPlayer:', error);
             return new Response('Internal Server Error', {
                 status: 500,
-                headers: this.corsHeaders,
+                headers: corsHeaders(),
             });
->>>>>>> 1fd4a6f2
         }
     }
 }