--- conflicted
+++ resolved
@@ -109,16 +109,6 @@
         throw new ValidationError('body is missing or invalid');
     }
 
-<<<<<<< HEAD
-    return createSearchRaceFilter({
-        startDate,
-        finishDate,
-        raceTypeValues: toStringArray(raceType),
-        locationValues: toStringArray(location),
-        gradeValues: toStringArray(grade),
-        stageValues: toStringArray(stage),
-    });
-=======
     const s = validateDateString(startDate, 'startDate');
     const f = validateDateString(finishDate, 'finishDate');
 
@@ -139,7 +129,6 @@
         gradeList,
         stageList,
     );
->>>>>>> d46f777b
 };
 
 export const parseRaceTypeListFromSearch = (
