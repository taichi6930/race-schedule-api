--- conflicted
+++ resolved
@@ -3,11 +3,8 @@
 
 import { format } from 'date-fns';
 
-<<<<<<< HEAD
 import { CourseCodeType } from '../../utility/data/course';
-=======
 import { createNetkeibaBabacode } from '../../utility/data/netkeiba';
->>>>>>> 3128da01
 import { RaceType } from '../../utility/raceType';
 import type { RaceCourse } from '../../utility/validateAndType/raceCourse';
 import { createPlaceCode } from '../../utility/validateAndType/raceCourse';
@@ -58,15 +55,7 @@
         }
         // yearの下2桁 2025 -> 25, 2001 -> 01
         const year = String(date.getFullYear()).slice(-2);
-<<<<<<< HEAD
-        const babaCode = createPlaceCode(
-            RaceType.JRA,
-            CourseCodeType.NETKEIBA,
-            place,
-        );
-=======
         const babaCode = createNetkeibaBabacode(place);
->>>>>>> 3128da01
         // numberを4桁にフォーマット（頭を0埋め 100 -> 0100, 2 -> 0002）
         const num = String(number).padStart(4, '0');
         return `../mockData/html/jra/race/${year}${babaCode}${num}.html`;
