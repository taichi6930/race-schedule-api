/**
 * @fileoverview URL関連のユーティリティ関数を提供するモジュール
 */

import { format } from 'date-fns';

import { RaceType } from '../raceType';
import type { RaceCourse } from '../validateAndType/raceCourse';
import { createPlaceCode } from '../validateAndType/raceCourse';
<<<<<<< HEAD
import { CourseCodeType } from './course';
=======
import { createNetkeibaBabacode } from './netkeiba';
>>>>>>> 3128da01

/**
 * netkeibaのJRA出馬表のURLを生成する関数
 * @param raceId
 */
export const createNetkeibaJraShutubaUrl = (raceId: string): string =>
    `https://race.sp.netkeiba.com/race/shutuba.html?race_id=${raceId}`;

/**
 * netkeibaのJRAレース動画のURLを生成する関数
 * @param raceId
 */
export const createNetkeibaJraRaceVideoUrl = (raceId: string): string =>
    `https://race.sp.netkeiba.com/?pid=race_movie&race_id=${raceId}`;

/**
 * netkeibaのNAR出馬表のURLを生成する関数
 * @param raceId
 */
export const createNetkeibaNarShutubaUrl = (raceId: string): string =>
    `https://nar.sp.netkeiba.com/race/shutuba.html?race_id=${raceId}`;

/**
 * netkeirinの出馬表のURLを生成する関数
 * @param raceId
 */
export const createNetkeirinRaceShutubaUrl = (raceId: string): string =>
    `https://keirin.netkeiba.com/race/entry/?race_id=${raceId}`;

/**
 * netkeibaのリダイレクトURLを生成する関数
 * @param url
 */
export const createNetkeibaRedirectUrl = (url: string): string =>
    `https://netkeiba.page.link/?link=${encodeURIComponent(url)}`;

/**
 * netkeirinのリダイレクトURLを生成する関数
 * @param url
 */
export const createNetkeirinRedirectUrl = (url: string): string =>
    `https://netkeirin.page.link/?link=${encodeURIComponent(url)}`;

export const createPlaceUrl = (raceType: RaceType, date: Date): string => {
    switch (raceType) {
        case RaceType.JRA: {
            return `https://prc.jp/jraracingviewer/contents/seiseki/${date.getFullYear().toString()}/`;
        }
        case RaceType.NAR: {
            return `https://www.keiba.go.jp/KeibaWeb/MonthlyConveneInfo/MonthlyConveneInfoTop?k_year=${date.getFullYear()}&k_month=${date.getXDigitMonth(2)}`;
        }
        case RaceType.KEIRIN: {
            return `https://www.oddspark.com/keirin/KaisaiCalendar.do?target=${format(date, 'yyyyMM')}`;
        }
        case RaceType.AUTORACE: {
            return `https://www.oddspark.com/autorace/KaisaiCalendar.do?target=${format(date, 'yyyyMM')}`;
        }
        case RaceType.BOATRACE: {
            // 1~3月は1、4月~6月は2、7月~9月は3、10月~12月は4
            const quarter = Math.ceil((date.getMonth() + 1) / 3).toString();
            // ボートレースのURLはquarterを使って生成
            return `https://sports.yahoo.co.jp/boatrace/schedule/?quarter=${quarter}`;
        }
        case RaceType.OVERSEAS: {
            // OVERSEASは未対応
            throw new Error('未対応のraceTypeです');
        }
    }
};

export const createRaceUrl = (
    raceType: RaceType,
    date: Date,
    place?: RaceCourse,
    number?: number,
): string => {
    switch (raceType) {
        case RaceType.JRA: {
            if (place === undefined) {
                throw new Error('JRAレースの開催場が指定されていません');
            }
            if (number === undefined || Number.isNaN(number)) {
                throw new Error('JRAの番号が指定されていません');
            }
            // yearの下2桁 2025 -> 25, 2001 -> 01
            const year = String(date.getFullYear()).slice(-2);
<<<<<<< HEAD
            const babaCode = createPlaceCode(
                raceType,
                CourseCodeType.NETKEIBA,
                place,
            );
=======
            const babaCode = createNetkeibaBabacode(place);
>>>>>>> 3128da01
            // numberを4桁にフォーマット（頭を0埋め 100 -> 0100, 2 -> 0002）
            const num = String(number).padStart(4, '0');
            return `https://sports.yahoo.co.jp/keiba/race/list/${year}${babaCode}${num}`;
        }
        case RaceType.NAR: {
            if (place === undefined) {
                throw new Error('NARレースの開催場が指定されていません');
            }
            const raceDate = `${date.getFullYear()}%2f${date.getXDigitMonth(2)}%2f${date.getXDigitDays(2)}`;
            return `https://www2.keiba.go.jp/KeibaWeb/TodayRaceInfo/RaceList?k_raceDate=${raceDate}&k_babaCode=${createPlaceCode(RaceType.NAR, CourseCodeType.OFFICIAL, place)}`;
        }
        case RaceType.KEIRIN: {
            if (place === undefined) {
                throw new Error('競輪レースの開催場が指定されていません');
            }
            return `https://www.oddspark.com/keirin/AllRaceList.do?joCode=${createPlaceCode(RaceType.KEIRIN, CourseCodeType.OFFICIAL, place)}&kaisaiBi=${format(date, 'yyyyMMdd')}`;
        }
        case RaceType.AUTORACE: {
            if (place === undefined) {
                throw new Error('オートレースの開催場が指定されていません');
            }
            return `https://www.oddspark.com/autorace/OneDayRaceList.do?raceDy=${format(date, 'yyyyMMdd')}&placeCd=${createPlaceCode(RaceType.AUTORACE, CourseCodeType.OFFICIAL, place)}`;
        }
        case RaceType.BOATRACE: {
            if (place === undefined) {
                throw new Error('ボートレースの開催場が指定されていません');
            }
            if (number === undefined || Number.isNaN(number)) {
                throw new Error('ボートレースのレース番号が指定されていません');
            }
            return `https://www.boatrace.jp/owpc/pc/race/racelist?rno=${number}&hd=${format(date, 'yyyyMMdd')}&jcd=${createPlaceCode(RaceType.BOATRACE, CourseCodeType.OFFICIAL, place)}`;
        }
        case RaceType.OVERSEAS: {
            return `https://world.jra-van.jp/schedule/?year=${date.getFullYear()}&month=${date.getXDigitMonth(2)}`;
        }
    }
};<|MERGE_RESOLUTION|>--- conflicted
+++ resolved
@@ -7,11 +7,8 @@
 import { RaceType } from '../raceType';
 import type { RaceCourse } from '../validateAndType/raceCourse';
 import { createPlaceCode } from '../validateAndType/raceCourse';
-<<<<<<< HEAD
 import { CourseCodeType } from './course';
-=======
 import { createNetkeibaBabacode } from './netkeiba';
->>>>>>> 3128da01
 
 /**
  * netkeibaのJRA出馬表のURLを生成する関数
@@ -98,15 +95,7 @@
             }
             // yearの下2桁 2025 -> 25, 2001 -> 01
             const year = String(date.getFullYear()).slice(-2);
-<<<<<<< HEAD
-            const babaCode = createPlaceCode(
-                raceType,
-                CourseCodeType.NETKEIBA,
-                place,
-            );
-=======
             const babaCode = createNetkeibaBabacode(place);
->>>>>>> 3128da01
             // numberを4桁にフォーマット（頭を0埋め 100 -> 0100, 2 -> 0002）
             const num = String(number).padStart(4, '0');
             return `https://sports.yahoo.co.jp/keiba/race/list/${year}${babaCode}${num}`;
