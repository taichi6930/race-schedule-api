--- conflicted
+++ resolved
@@ -9,10 +9,7 @@
     KeirinYoutubeUserIdMap,
     NarYoutubeUserIdMap,
 } from './data/movie';
-<<<<<<< HEAD
-=======
 import { createNetkeibaBabacode } from './data/netkeiba';
->>>>>>> 3128da01
 import {
     createNetkeibaJraRaceVideoUrl,
     createNetkeibaJraShutubaUrl,
@@ -223,11 +220,7 @@
                     `.replace(/\n\s+/g, '\n');
             }
             case RaceType.JRA: {
-<<<<<<< HEAD
-                const raceIdForNetkeiba = `${raceEntity.raceData.dateTime.getFullYear().toString()}${createPlaceCode(RaceType.JRA, CourseCodeType.NETKEIBA, raceEntity.raceData.location)}${raceEntity.heldDayData.heldTimes.toXDigits(2)}${raceEntity.heldDayData.heldDayTimes.toXDigits(2)}${raceEntity.raceData.number.toXDigits(2)}`;
-=======
                 const raceIdForNetkeiba = `${raceEntity.raceData.dateTime.getFullYear().toString()}${createNetkeibaBabacode(raceEntity.raceData.location)}${raceEntity.heldDayData.heldTimes.toXDigits(2)}${raceEntity.heldDayData.heldDayTimes.toXDigits(2)}${raceEntity.raceData.number.toXDigits(2)}`;
->>>>>>> 3128da01
                 return `距離: ${raceEntity.conditionData.surfaceType}${raceEntity.conditionData.distance.toString()}m
                 ${raceTimeStr}
                 ${createAnchorTag(
@@ -246,11 +239,7 @@
                 `.replace(/\n\s+/g, '\n');
             }
             case RaceType.NAR: {
-<<<<<<< HEAD
-                const raceIdForNetkeiba = `${raceEntity.raceData.dateTime.getFullYear().toString()}${createPlaceCode(RaceType.NAR, CourseCodeType.NETKEIBA, raceEntity.raceData.location)}${raceEntity.raceData.dateTime.getXDigitMonth(2)}${raceEntity.raceData.dateTime.getDate().toXDigits(2)}${raceEntity.raceData.number.toXDigits(2)}`;
-=======
                 const raceIdForNetkeiba = `${raceEntity.raceData.dateTime.getFullYear().toString()}${createNetkeibaBabacode(raceEntity.raceData.location)}${raceEntity.raceData.dateTime.getXDigitMonth(2)}${raceEntity.raceData.dateTime.getDate().toXDigits(2)}${raceEntity.raceData.number.toXDigits(2)}`;
->>>>>>> 3128da01
                 return `距離: ${raceEntity.conditionData.surfaceType}${raceEntity.conditionData.distance.toString()}m
                 ${raceTimeStr}
                 ${createAnchorTag('レース映像（YouTube）', createYoutubeLiveUrl(NarYoutubeUserIdMap[raceEntity.raceData.location]))}
