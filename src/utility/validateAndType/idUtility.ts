import { format } from 'date-fns';
import { z } from 'zod';

<<<<<<< HEAD
import { CourseCodeType } from '../data/course';
=======
import { createNetkeibaBabacode } from '../data/netkeiba';
>>>>>>> 3128da01
import { RaceType } from '../raceType';
import { type PositionNumber, validatePositionNumber } from './positionNumber';
import { createPlaceCode, type RaceCourse } from './raceCourse';
import { validateRaceNumber } from './raceNumber';

/**
 * 共通のIDスキーマ生成ヘルパー
 * @param raceType - レース種別
 * @param digitsAfterPrefix - 種別プレフィックスの後に来る数字の合計桁数
 * @param raceNumberSlice - レース番号が格納されているスライスの [start, end]（slice の引数）
 * @param positionNumberSlice - 枠番（/艇番）が格納されているスライスの [start, end]
 * @param idSuffix - エラーメッセージで使うID種別のサフィックス（例: "PlaceId"）
 */
const makeIdSchema = (
    raceType: RaceType,
    digitsAfterPrefix: number,
    idSuffix: string,
    raceNumberSlice?: [number, number?],
    positionNumberSlice?: [number, number?],
): z.ZodString => {
    const lowerCaseRaceType = raceType.toLowerCase();
    let schema = z
        .string()
        .refine(
            (value) => value.startsWith(lowerCaseRaceType),
            `${lowerCaseRaceType}から始まる必要があります`,
        )
        .refine(
            (value) =>
                new RegExp(
                    `^${lowerCaseRaceType}\\d{${digitsAfterPrefix}}$`,
                ).test(value),
            `${lowerCaseRaceType}${idSuffix}の形式ではありません`,
        );

    if (raceNumberSlice) {
        schema = schema.refine((value) => {
            const raceNumber = Number.parseInt(
                value.slice(raceNumberSlice[0], raceNumberSlice[1]),
            );
            try {
                validateRaceNumber(raceNumber);
                return true;
            } catch {
                return false;
            }
        }, 'レース番号は1~12の範囲である必要があります');
    }

    if (positionNumberSlice) {
        schema = schema.refine((value) => {
            const positionNumber = Number.parseInt(
                value.slice(positionNumberSlice[0], positionNumberSlice[1]),
            );
            try {
                validatePositionNumber(raceType, positionNumber);
                return true;
            } catch {
                return false;
            }
        }, '枠番が不正です');
    }

    return schema;
};

/**
 * 汎用ビルダ: idType に応じて適切な ID を構築する
 * @param idType - `IdType` のいずれか
 * @param params - PlaceIdParams | RaceIdParams | RacePlayerIdParams
 */
// 型ガード: idType と params の整合性をチェック
/**
 * @param p - 任意のパラメータ
 */
const isPlaceParams = (p: any): p is PlaceIdParams => {
    return (
        p !== undefined &&
        p.dateTime !== undefined &&
        p.location !== undefined &&
        p.raceType !== undefined
    );
};

/**
 * @param p - 任意のパラメータ
 */
const isRaceParams = (p: any): p is RaceIdParams => {
    return (
        p !== undefined &&
        p.dateTime !== undefined &&
        p.location !== undefined &&
        p.raceType !== undefined &&
        p.number !== undefined
    );
};

/**
 * @param p - 任意のパラメータ
 */
const isRacePlayerParams = (p: any): p is RacePlayerIdParams => {
    return (
        p !== undefined &&
        p.dateTime !== undefined &&
        p.location !== undefined &&
        p.raceType !== undefined &&
        p.number !== undefined &&
        p.positionNumber !== undefined
    );
};

/**
 * IDタイプの列挙型
 */
export const IdType = {
    PLACE: 'place',
    RACE: 'race',
    PLAYER: 'player',
} as const;

export type IdType = (typeof IdType)[keyof typeof IdType];

const buildId = (
    idType: IdType,
    params: PlaceIdParams | RaceIdParams | RacePlayerIdParams,
): string => {
    const raceTypePrefix = params.raceType.toLowerCase();
    const locationCode =
        params.raceType === RaceType.JRA || params.raceType === RaceType.NAR
<<<<<<< HEAD
            ? createPlaceCode(
                  params.raceType,
                  CourseCodeType.NETKEIBA,
                  params.location,
              )
            : createPlaceCode(
                  params.raceType,
                  CourseCodeType.OFFICIAL,
                  params.location,
              );
=======
            ? createNetkeibaBabacode(params.location)
            : createPlaceCode(params.raceType, params.location);
>>>>>>> 3128da01
    const dateCode = format(params.dateTime, 'yyyyMMdd');
    switch (idType) {
        case IdType.PLACE: {
            if (!isPlaceParams(params))
                throw new Error('Invalid params for PLACE');
            return `${raceTypePrefix}${dateCode}${locationCode}`;
        }
        case IdType.RACE: {
            if (!isRaceParams(params))
                throw new Error('Invalid params for RACE');
            const numberCode = params.number.toXDigits(2);
            return `${raceTypePrefix}${dateCode}${locationCode}${numberCode}`;
        }
        case IdType.PLAYER: {
            if (!isRacePlayerParams(params))
                throw new Error('Invalid params for PLAYER');
            const numberCode = params.number.toXDigits(2);
            const positionNumberCode = params.positionNumber.toXDigits(2);
            return `${raceTypePrefix}${dateCode}${locationCode}${numberCode}${positionNumberCode}`;
        }
    }
};

/**
 * PlaceIdのパラメータ
 */
interface PlaceIdParams {
    raceType: RaceType;
    dateTime: Date;
    location: RaceCourse;
}

/**
 * RaceIdのパラメータ
 */
interface RaceIdParams {
    raceType: RaceType;
    dateTime: Date;
    location: RaceCourse;
    number: number;
}

/**
 * RacePlayerIdのパラメータ
 */
interface RacePlayerIdParams {
    raceType: RaceType;
    dateTime: Date;
    location: RaceCourse;
    number: number;
    positionNumber: PositionNumber;
}

/**
 * 公営ギャンブルID（PlaceId, RaceId, RacePlayerId）のzod型定義
 */
export type PublicGamblingId = z.infer<ReturnType<typeof makeIdSchema>>;

/**
 * Idのバリデーション
 * @param idType - `IdType` のいずれか
 * @param raceType - レース種別
 * @param value - バリデーション対象
 * @returns バリデーション済みのId
 */
export const validateId = (
    idType: IdType,
    raceType: RaceType,
    value: string,
): PublicGamblingId => {
    switch (idType) {
        case IdType.PLACE: {
            return makeIdSchema(
                raceType,
                10,
                'PlaceId',
                undefined,
                undefined,
            ).parse(value);
        }
        case IdType.RACE: {
            // raceTypeの後に8桁の数字（開催日） + 2桁の数字（開催場所）+ 2桁の数字（レース番号)
            return makeIdSchema(raceType, 12, 'RaceId', [-2], undefined).parse(
                value,
            );
        }
        case IdType.PLAYER: {
            // raceTypeの後に8桁の数字（開催日） + 2桁の数字（開催場所）+ 2桁の数字（レース番号）+ 2桁の数字（枠番）
            return makeIdSchema(
                raceType,
                14,
                'RacePlayerId',
                [-4, -2],
                [-2],
            ).parse(value);
        }
    }
};

/**
 * placeIdを作成する
 * @param idType
 * @param idParams
 */
export const generateId = (
    idType: IdType,
    idParams: PlaceIdParams | RaceIdParams | RacePlayerIdParams,
): PublicGamblingId => {
    return buildId(idType, idParams);
};<|MERGE_RESOLUTION|>--- conflicted
+++ resolved
@@ -1,11 +1,8 @@
 import { format } from 'date-fns';
 import { z } from 'zod';
 
-<<<<<<< HEAD
 import { CourseCodeType } from '../data/course';
-=======
 import { createNetkeibaBabacode } from '../data/netkeiba';
->>>>>>> 3128da01
 import { RaceType } from '../raceType';
 import { type PositionNumber, validatePositionNumber } from './positionNumber';
 import { createPlaceCode, type RaceCourse } from './raceCourse';
@@ -135,21 +132,12 @@
     const raceTypePrefix = params.raceType.toLowerCase();
     const locationCode =
         params.raceType === RaceType.JRA || params.raceType === RaceType.NAR
-<<<<<<< HEAD
-            ? createPlaceCode(
-                  params.raceType,
-                  CourseCodeType.NETKEIBA,
-                  params.location,
-              )
+            ? createNetkeibaBabacode(params.location)
             : createPlaceCode(
                   params.raceType,
                   CourseCodeType.OFFICIAL,
                   params.location,
               );
-=======
-            ? createNetkeibaBabacode(params.location)
-            : createPlaceCode(params.raceType, params.location);
->>>>>>> 3128da01
     const dateCode = format(params.dateTime, 'yyyyMMdd');
     switch (idType) {
         case IdType.PLACE: {
